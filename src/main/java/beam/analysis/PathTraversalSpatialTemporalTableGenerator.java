--- conflicted
+++ resolved
@@ -1,11 +1,6 @@
 package beam.analysis;
 
 import beam.agentsim.events.PathTraversalEvent;
-<<<<<<< HEAD
-=======
-import beam.router.Modes;
-import beam.sim.common.GeoUtils;
->>>>>>> 1edf9546
 import beam.sim.common.GeoUtils$;
 import beam.utils.DebugLib;
 import com.google.common.collect.HashBasedTable;
@@ -451,52 +446,6 @@
         return (int) Math.floor(time / (BIN_SIZE_IN_SECONDS));
     }
 
-<<<<<<< HEAD
-=======
-
-
-    public static double getFuelConsumptionInMJ(String vehicleId,String mode, String fuelString,double lengthInMeters,String vehicleType){
-        // initialize Fuel
-        Double fuel = CONST_NUM_ZERO;
-        if (fuelString.contains("NA")) {
-            if (vehicleId.contains("rideHailing")) {
-                fuel = CAR_FUEL_ECONOMY_IN_LITER_PER_METER * lengthInMeters;
-                // fix for ride hailing vehicles
-            } else if (vehicleType.contains("Human")) {
-                if (lengthInMeters > 0) {
-                    DebugLib.emptyFunctionForSettingBreakPoint();
-                }
-
-
-                fuel = WALKING_ENERGY_IN_JOULE_PER_METER * lengthInMeters; // in Joule
-            } else if(vehicleType.contains("bicycle")){
-                fuel = BIKING_ENERGY_IN_JOULE_PER_METER * lengthInMeters; // in Joule
-            }
-
-            else {
-                DebugLib.stopSystemAndReportInconsistency();
-            }
-        } else {
-            fuel = Double.parseDouble(fuelString);
-        }
-
-        if (vehicleId.contains("rideHailing")) {
-            vehicleType = "TNC";
-        }
-
-
-
-        boolean isElectricEnergy = isElectricEnergy(vehicleId, mode);
-
-        fuel = convertFuelToMJ(fuel, mode, isElectricEnergy);
-
-        return fuel;
-    }
-
-
-
-
->>>>>>> 1edf9546
     public void handleEvent(double time, Map<String, String> attributes) {
         Random r = new Random();
 
@@ -570,87 +519,10 @@
         }
     }
 
-<<<<<<< HEAD
-=======
-
-    private static String getFuelType(String vehicleIdString, String mode) {
-        String transitAgency = null;
-
-        if (mode.equalsIgnoreCase(CAR)) {
-            return GASOLINE;
-        }
-
-        if (mode.equalsIgnoreCase(WALK) || mode.contains(BIKE)) {
-            return FOOD;
-        }
-
-        if (vehicleIdString.contains(TRANSIT_AGENCY_VEHICLE_ID_SEPARATOR)) {
-            // is transit agency
-            transitAgency = vehicleIdString.split(TRANSIT_AGENCY_VEHICLE_ID_SEPARATOR)[0].trim();
-            Id<VehicleType> vehicleTypeId = Id.create((mode + "-" + transitAgency).toUpperCase(), VehicleType.class);
-            if (!vehicles.getVehicleTypes().containsKey(vehicleTypeId)) {
-                vehicleTypeId = Id.create((mode + "-DEFAULT").toUpperCase(), VehicleType.class);
-            }
-
-            VehicleType vehicleType = vehicles.getVehicleTypes().get(vehicleTypeId);
-            String vehicleFuelType = vehicleType.getEngineInformation().getFuelType().name();
-
-            if (vehicleFuelType.equalsIgnoreCase(BIODIESEL)) {
-                return NATURAL_GAS;
-            }
-
-            return vehicleFuelType;
-        }
-
-        else{
-            return null;
-        }
-
-
-    }
-
-
->>>>>>> 1edf9546
     private String getVehicleTypeWithFuelType(String vehicleTypeString, String vehicleIdString, String mode) {
         return vehicleTypeString + VEHICLE_TYPE_FUEL_TYPE_SEPARATOR + getFuelType(vehicleIdString, mode);
     }
 
-<<<<<<< HEAD
-=======
-    private static boolean isElectricEnergy(String vehicleIdString, String mode) {
-        return getFuelType(vehicleIdString, mode).equalsIgnoreCase(ELECTRICITY);
-    }
-
-    private static Double convertFuelToMJ(Double fuel, String mode, boolean isElectricEnergy) {
-        if (mode.contains(WALK) || mode.contains(BIKE)) {
-            return fuel / CONST_NUM_MILLION; // converting Joule to MJ
-        }
-
-        if (mode.contains(CAR)) {
-            return ENERGY_DENSITY_GASOLINE * fuel; // converting liter gasoline to MJ
-        }
-
-        if (isElectricEnergy) {
-            return CONVERSION_FACTOR_KWH_TO_MJ * fuel; // converting kWh to MJ
-        } else {
-            return ENERGY_DENSITY_DIESEL * fuel; // converting liter diesel to MJ
-        }
-    }
-
-    private static R5NetworkLink getR5Link(String linkId){
-        if (r5NetworkLinks.get(linkId)!=null) {
-            return r5NetworkLinks.get(linkId);
-        } else {
-            if (numberOfLinkIdsMissingInR5NetworkFile==0){
-                System.out.println("link(s) missing in r5NetworkLinks file");
-            }
-
-            numberOfLinkIdsMissingInR5NetworkFile++;
-            return new R5NetworkLink("dummy",new Coord(),1.0,null);
-        }
-    }
-
->>>>>>> 1edf9546
     private double getFuelShareOfLink(String linkIdPartOfPath, LinkedList<String> pathLinkIds, double pathFuelConsumption) {
         double pathLength = CONST_NUM_ZERO;
 
