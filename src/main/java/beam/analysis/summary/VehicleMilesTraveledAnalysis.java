--- conflicted
+++ resolved
@@ -14,10 +14,7 @@
 public class VehicleMilesTraveledAnalysis implements IterationSummaryAnalysis {
     private Map<String, Double> milesTraveledByVehicleType = new HashMap<>();
     private Set<Id<BeamVehicleType>> vehicleTypes;
-<<<<<<< HEAD
-=======
     private String humanBodyVehicleType = BeamVehicleType.defaultHumanBodyBeamVehicleType().id().toString();
->>>>>>> 04ac3f43
 
     public VehicleMilesTraveledAnalysis(Set<Id<BeamVehicleType>> vehicleTypes) {
         this.vehicleTypes = vehicleTypes;
