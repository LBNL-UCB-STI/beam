--- conflicted
+++ resolved
@@ -10,19 +10,18 @@
 import java.util.Map;
 
 public class PersonCostAnalysis implements IterationSummaryAnalysis {
-<<<<<<< HEAD
-    private Map<String,Double> personCostByCostType = new HashMap<>();
-    private String[] costTypes = {"Cost","Subsidy","Toll"};
+    private Map<String, Double> personCostByCostType = new HashMap<>();
+    private String[] costTypes = {"Cost", "Subsidy", "Toll"};
     private long totalLinks = 0;
     private double totalCost = 0;
 
     @Override
     public void processStats(Event event) {
-        if (event instanceof PersonCostEvent || event.getEventType().equalsIgnoreCase(PersonCostEvent.EVENT_TYPE)){
+        if (event instanceof PersonCostEvent || event.getEventType().equalsIgnoreCase(PersonCostEvent.EVENT_TYPE)) {
             Map<String, String> attributes = event.getAttributes();
             String mode = attributes.get(PersonCostEvent.ATTRIBUTE_MODE);
             Double cost = 0.0;
-            for(String costType : costTypes){
+            for (String costType : costTypes) {
                 switch (costType) {
                     case "Cost":
                         cost = Double.parseDouble(attributes.get(PersonCostEvent.ATTRIBUTE_NET_COST));
@@ -38,38 +37,11 @@
                 String statType = String.format("total%s_%s", costType, mode);
                 personCostByCostType.merge(statType, cost, (d1, d2) -> d1 + d2);
             }
-        } else if(event instanceof PersonDepartureEvent || event.getEventType().equalsIgnoreCase(PersonDepartureEvent.EVENT_TYPE)) {
+        } else if (event instanceof PersonDepartureEvent || event.getEventType().equalsIgnoreCase(PersonDepartureEvent.EVENT_TYPE)) {
             totalLinks++;
-=======
-  private Map<String, Double> personCostByCostType = new HashMap<>();
-  private String[] costTypes = {"Cost", "Subsidy", "Toll"};
+        }
+    }
 
-  @Override
-  public void processStats(Event event) {
-    if (event instanceof PersonCostEvent || event.getEventType().equalsIgnoreCase(PersonCostEvent.EVENT_TYPE)) {
-      Map<String, String> attributes = event.getAttributes();
-      String mode = attributes.get(PersonCostEvent.ATTRIBUTE_MODE);
-      Double cost = 0.0;
-      for (String costType : costTypes) {
-        switch (costType) {
-          case "Cost":
-            cost = Double.parseDouble(attributes.get(PersonCostEvent.ATTRIBUTE_NET_COST));
-            break;
-          case "Subsidy":
-            cost = Double.parseDouble(attributes.get(PersonCostEvent.ATTRIBUTE_SUBSIDY));
-            break;
-          case "Toll":
-            cost = Double.parseDouble(attributes.get(PersonCostEvent.ATTRIBUTE_TOLL_COST));
-            break;
->>>>>>> 4e7ed23a
-        }
-        String statType = String.format("total%s_%s", costType, mode);
-        personCostByCostType.merge(statType, cost, (d1, d2) -> d1 + d2);
-      }
-    }
-  }
-
-<<<<<<< HEAD
     @Override
     public void resetStats() {
         totalLinks = 0;
@@ -79,27 +51,16 @@
 
     @Override
     public Map<String, Double> getSummaryStats() {
-        personCostByCostType.put("averageTripExpenditure", totalCost/totalLinks);
+        personCostByCostType.put("averageTripExpenditure", totalCost / totalLinks);
+        Modes.BeamMode$.MODULE$.allModes().foreach(mode -> {
+            Double cost = 0.0;
+            for (String costType : costTypes) {
+                String statType = String.format("total%s_%s", costType, mode.value());
+                personCostByCostType.merge(statType, cost, (d1, d2) -> d1 + d2);
+            }
+            return null;
+        });
+
         return personCostByCostType;
     }
-=======
-  @Override
-  public void resetStats() {
-    personCostByCostType.clear();
-  }
-
-  @Override
-  public Map<String, Double> getSummaryStats() {
-    Modes.BeamMode$.MODULE$.allModes().foreach(mode -> {
-      Double cost = 0.0;
-      for (String costType : costTypes) {
-        String statType = String.format("total%s_%s", costType, mode.value());
-        personCostByCostType.merge(statType, cost, (d1, d2) -> d1 + d2);
-      }
-      return null;
-    });
-
-    return personCostByCostType;
-  }
->>>>>>> 4e7ed23a
 }