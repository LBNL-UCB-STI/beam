--- conflicted
+++ resolved
@@ -10,40 +10,22 @@
 import java.util.Map;
 
 public class PersonCostAnalysis implements IterationSummaryAnalysis {
-<<<<<<< HEAD
-    private Map<String,Double> personCostByCostType = new HashMap<>();
-    private String[] costTypes = {"Cost","Subsidy","Toll"};
-    private int numberOfTrips = 0;
-    private double totalNetCost = 0.0;
-=======
-  private Map<String, Double> personCostByCostType = new HashMap<>();
+  private Map<String,Double> personCostByCostType = new HashMap<>();
   private String[] costTypes = {"Cost", "Incentive", "Toll"};
->>>>>>> 20f95e92
+  private int numberOfTrips = 0;
+  private double totalNetCost = 0.0;
 
   @Override
   public void processStats(Event event) {
-        if (event instanceof PersonCostEvent || event.getEventType().equalsIgnoreCase(PersonCostEvent.EVENT_TYPE)){
+    if (event instanceof PersonCostEvent || event.getEventType().equalsIgnoreCase(PersonCostEvent.EVENT_TYPE)) {
       Map<String, String> attributes = event.getAttributes();
       String mode = attributes.get(PersonCostEvent.ATTRIBUTE_MODE);
       Double cost = 0.0;
-<<<<<<< HEAD
-            for(String costType : costTypes){
-                switch (costType) {
-                    case "Cost":
-                    cost = Double.parseDouble(attributes.get(PersonCostEvent.ATTRIBUTE_NET_COST));
-                        totalNetCost += cost;
-                        break;
-                    case "Subsidy":
-                    cost = Double.parseDouble(attributes.get(PersonCostEvent.ATTRIBUTE_SUBSIDY));
-                        break;
-                    case "Toll":
-                    cost = Double.parseDouble(attributes.get(PersonCostEvent.ATTRIBUTE_TOLL_COST));
-                        break;
-=======
       for (String costType : costTypes) {
         switch (costType) {
           case "Cost":
             cost = Double.parseDouble(attributes.get(PersonCostEvent.ATTRIBUTE_NET_COST));
+            totalNetCost += cost;
             break;
           case "Incentive":
             cost = Double.parseDouble(attributes.get(PersonCostEvent.ATTRIBUTE_INCENTIVE));
@@ -51,22 +33,21 @@
           case "Toll":
             cost = Double.parseDouble(attributes.get(PersonCostEvent.ATTRIBUTE_TOLL_COST));
             break;
->>>>>>> 20f95e92
         }
         String statType = String.format("total%s_%s", costType, mode);
         personCostByCostType.merge(statType, cost, (d1, d2) -> d1 + d2);
       }
     }
-        if (event instanceof PersonDepartureEvent || event.getEventType().equalsIgnoreCase(PersonDepartureEvent.EVENT_TYPE)) {
-            numberOfTrips++;
-        }
+    if (event instanceof PersonDepartureEvent || event.getEventType().equalsIgnoreCase(PersonDepartureEvent.EVENT_TYPE)) {
+      numberOfTrips++;
+    }
   }
 
   @Override
   public void resetStats() {
     personCostByCostType.clear();
-        numberOfTrips = 0;
-        totalNetCost = 0;
+    numberOfTrips = 0;
+    totalNetCost = 0;
   }
 
   @Override
