--- conflicted
+++ resolved
@@ -1,10 +1,8 @@
 package beam.analysis.summary;
 
-import beam.agentsim.agents.vehicles.BeamVehicle;
 import beam.agentsim.agents.vehicles.BeamVehicleType;
 import beam.agentsim.events.PathTraversalEvent;
 import beam.analysis.IterationSummaryAnalysis;
-<<<<<<< HEAD
 import beam.physsim.jdeqsim.AgentSimToPhysSimPlanConverter;
 import com.google.common.collect.Lists;
 import org.apache.commons.collections4.ListUtils;
@@ -15,20 +13,13 @@
 import org.matsim.api.core.v01.events.PersonEntersVehicleEvent;
 import org.matsim.api.core.v01.events.PersonLeavesVehicleEvent;
 import org.matsim.api.core.v01.network.Link;
-=======
-import org.matsim.api.core.v01.Id;
-import org.matsim.api.core.v01.events.Event;
-import scala.collection.Set;
-import scala.collection.concurrent.TrieMap;
-import scala.collection.immutable.List;
->>>>>>> 4e7ed23a
 
 import java.util.*;
 import java.util.stream.Collectors;
 
 public class VehicleTravelTimeAnalysis implements IterationSummaryAnalysis {
     private Map<String, Double> secondsTraveledByVehicleType = new HashMap<>();
-<<<<<<< HEAD
+	private scala.collection.Set<Id<BeamVehicleType>> vehicleTypes;
     private Scenario scenario;
     private int countOfHomeVehicle = 0;
     private int countOfWorkVehicle = 0;
@@ -46,14 +37,9 @@
     private Set<String> buses = new HashSet<>();
 
 
-    public VehicleTravelTimeAnalysis(Scenario scenario) {
+    public VehicleTravelTimeAnalysis(Scenario scenario, scala.collection.Set<Id<BeamVehicleType>> vehicleTypes) {
         this.scenario = scenario;
-=======
-    private Set<Id<BeamVehicleType>> vehicleTypes;
-
-    public VehicleTravelTimeAnalysis(Set<Id<BeamVehicleType>> vehicleTypes) {
-        this.vehicleTypes = vehicleTypes;
->>>>>>> 4e7ed23a
+		this.vehicleTypes = vehicleTypes;
     }
 
     @Override
@@ -158,11 +144,12 @@
 
     @Override
     public Map<String, Double> getSummaryStats() {
-<<<<<<< HEAD
         Map<String, Double> summaryStats = secondsTraveledByVehicleType.entrySet().stream().collect(Collectors.toMap(
                 e -> "vehicleHoursTraveled_" +  e.getKey(),
                 e -> e.getValue() / 3600.0
         ));
+		
+		vehicleTypes.foreach(vt -> summaryStats.merge("vehicleHoursTraveled_" + vt.toString(),0D, Double::sum));
 
         summaryStats.put("averageVehicleDelayPerMotorizedLeg_work", countOfWorkVehicle !=0 ? totalVehicleDelayWork /countOfWorkVehicle : 0);
         summaryStats.put("averageVehicleDelayPerMotorizedLeg_home", countOfHomeVehicle !=0 ? totalVehicleDelayHome /countOfHomeVehicle : 0);
@@ -170,14 +157,5 @@
         summaryStats.put("totalHoursOfVehicleTrafficDelay", totalVehicleTrafficDelay / 3600);
         summaryStats.put("busCrowding", busCrowding / numOfTimesBusTaken);
         return summaryStats;
-=======
-        Map<String, Double> result = secondsTraveledByVehicleType.entrySet().stream().collect(Collectors.toMap(
-                e -> "vehicleHoursTraveled_" + e.getKey(),
-                e -> e.getValue()/3600.0
-        ));
-
-        vehicleTypes.foreach(vt -> result.merge("vehicleHoursTraveled_" + vt.toString(),0D, (d1, d2) -> d1 + d2));
-        return result;
->>>>>>> 4e7ed23a
     }
 }