--- conflicted
+++ resolved
@@ -3,7 +3,6 @@
 import beam.utils.DebugLib;
 
 import java.io.BufferedReader;
-import java.io.FileNotFoundException;
 import java.io.FileReader;
 import java.io.IOException;
 import java.util.HashMap;
@@ -19,21 +18,11 @@
     }
 
     public static void generatePathTraversalEventsAndForwardToHandler(String filePath, PathTraversalSpatialTemporalTableGenerator handler) {
-<<<<<<< HEAD
-        BufferedReader br = null;
 
-        try {
-            br = new BufferedReader(new FileReader(filePath));
+        try(BufferedReader br = new BufferedReader(new FileReader(filePath))) {
             // skipping header line
             String line = br.readLine();
-=======
-        String line = "";
-
-        try(BufferedReader br = new BufferedReader(new FileReader(filePath))) {
->>>>>>> 61f04515
-
-            br.readLine(); // skipping header line
-
+            
             String cvsSplitBy = ",";
             String[] columnLabels = line.split(cvsSplitBy);
             Map<Integer, String> columnLabelMapping = new HashMap<>();
@@ -71,7 +60,6 @@
                     }
 
                     handler.handleEvent(Double.parseDouble(columns[columnIndexTime]), attributes);
-                    DebugLib.emptyFunctionForSettingBreakPoint();
                     //   String[] columns = line.split(cvsSplitBy);
                     //   R5NetworkLink r5NetworkLink = new R5NetworkLink(columns[offSet+0], new Coord(Double.parseDouble(columns[offSet+1]), Double.parseDouble(columns[offSet+2])), Double.parseDouble(columns[offSet+3]),withCounties?columns[5]:"");
                     //   r5NetworkLinks.put(r5NetworkLink.linkId, r5NetworkLink);
@@ -82,6 +70,4 @@
             e.printStackTrace();
         }
     }
-
-
 }