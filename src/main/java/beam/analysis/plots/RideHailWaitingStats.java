package beam.analysis.plots;

import beam.agentsim.events.ModeChoiceEvent;
import beam.analysis.plots.modality.RideHailDistanceRowModel;
import org.jfree.chart.JFreeChart;
import org.jfree.chart.plot.CategoryPlot;
import org.jfree.data.category.CategoryDataset;
import org.jfree.data.general.DatasetUtilities;
import org.matsim.api.core.v01.Id;
import org.matsim.api.core.v01.Scenario;
import org.matsim.api.core.v01.events.Event;
import org.matsim.api.core.v01.events.PersonEntersVehicleEvent;
import org.matsim.api.core.v01.population.Person;
import org.matsim.core.controler.events.IterationEndsEvent;
import org.matsim.core.utils.misc.Time;

import java.io.BufferedWriter;
import java.io.File;
import java.io.FileWriter;
import java.io.IOException;
import java.util.*;

/**
 * @author abid
 */
public class RideHailWaitingStats implements IGraphStats {

    private static final String graphTitle = "Ride Hail Waiting Histogram";
    private static final String xAxisTitle = "Hour";
    private static final String yAxisTitle = "Waiting Time (frequencies)";
    private static final String fileName = "RideHailWaitingStats";
<<<<<<< HEAD
    private int timeBinSize = 3600;
    private int noOfTimeBins = 24;

=======
    private List<RideHailWaitingIndividualStat> rideHailWaitingIndividualStatList = new ArrayList<>();
>>>>>>> 9dc56d34
    private double lastMaximumTime = 0;
    private static final double NUMBER_OF_CATEGORIES = 6.0;
    private Map<String, Event> rideHailWaiting = new HashMap<>();
    private Map<Integer, List<Double>> hoursTimesMap = new HashMap<>();
    private double waitTimeSum = 0;   //sum of all wait times experienced by customers
    private int rideHailCount = 0;   //later used to calculate average wait time experienced by customers



    RideHailWaitingStats(){}

    RideHailWaitingStats(Scenario scenario){

        try {

            String _endTime = scenario.getConfig().qsim().getValue("endTime");
            double _endTime2 = Time.parseTime(_endTime);
            Double _endTime3 = Math.floor(_endTime2 / this.timeBinSize);

            this.noOfTimeBins = _endTime3.intValue() + 1;
        }catch(Exception e){
            e.printStackTrace();
        }
    }

    @Override
    public void resetStats() {
        lastMaximumTime = 0;
        waitTimeSum = 0;
        rideHailCount = 0;
        rideHailWaiting.clear();
        hoursTimesMap.clear();
<<<<<<< HEAD

        //val numberOfTimeBins = Math.floor(Time.parseTime(beamConfig.matsim.modules.qsim.endTime) / timeBinSize).toInt+1

=======
        rideHailWaitingIndividualStatList.clear();
>>>>>>> 9dc56d34
    }

    @Override
    public void processStats(Event event) {

        Map<String, String> eventAttributes = event.getAttributes();
        if (event instanceof ModeChoiceEvent) {
            String mode = eventAttributes.get("mode");
            if (mode.equalsIgnoreCase("ride_hailing")) {

                ModeChoiceEvent modeChoiceEvent = (ModeChoiceEvent) event;
                Id<Person> personId = modeChoiceEvent.getPersonId();
                rideHailWaiting.put(personId.toString(), event);
            }
        } else if (event instanceof PersonEntersVehicleEvent) {

            PersonEntersVehicleEvent personEntersVehicleEvent = (PersonEntersVehicleEvent) event;
            Id<Person> personId = personEntersVehicleEvent.getPersonId();
            String _personId = personId.toString();

            if (rideHailWaiting.containsKey(personId.toString())) {

                ModeChoiceEvent modeChoiceEvent = (ModeChoiceEvent) rideHailWaiting.get(_personId);
                double difference = personEntersVehicleEvent.getTime() - modeChoiceEvent.getTime();
                processRideHailWaitingTimes(modeChoiceEvent, difference);

                // Building the RideHailWaitingIndividualStat List
                String __vehicleId = eventAttributes.get(PersonEntersVehicleEvent.ATTRIBUTE_VEHICLE);
                String __personId = eventAttributes.get(PersonEntersVehicleEvent.ATTRIBUTE_PERSON);

                RideHailWaitingIndividualStat rideHailWaitingIndividualStat = new RideHailWaitingIndividualStat();
                rideHailWaitingIndividualStat.time = modeChoiceEvent.getTime();
                rideHailWaitingIndividualStat.personId = __personId;
                rideHailWaitingIndividualStat.vehicleId = __vehicleId;
                rideHailWaitingIndividualStat.waitingTime = difference;
                rideHailWaitingIndividualStatList.add(rideHailWaitingIndividualStat);


                // Remove the personId from the list of ModeChoiceEvent
                rideHailWaiting.remove(_personId);
            }
        }
    }

    @Override
    public void createGraph(IterationEndsEvent event) throws IOException {
        RideHailDistanceRowModel model = GraphUtils.RIDE_HAIL_REVENUE_MAP.get(event.getIteration());
        if (model == null)
            model = new RideHailDistanceRowModel();
        model.setRideHailWaitingTimeSum(this.waitTimeSum);
        model.setTotalRideHailCount(this.rideHailCount);
        GraphUtils.RIDE_HAIL_REVENUE_MAP.put(event.getIteration(), model);
        List<Double> listOfBounds = getCategories();
        Map<Integer, Map<Double, Integer>> hourModeFrequency = calculateHourlyData(hoursTimesMap, listOfBounds);
        CategoryDataset modesFrequencyDataset = buildModesFrequencyDatasetForGraph(hourModeFrequency);
        if (modesFrequencyDataset != null)
            createModesFrequencyGraph(modesFrequencyDataset, event.getIteration());

        writeToCSV(event.getIteration(), hourModeFrequency);
        writeRideHailWaitingIndividualStatCSV(event.getIteration());
    }

    private void writeRideHailWaitingIndividualStatCSV(int iteration) {

        String csvFileName = GraphsStatsAgentSimEventsListener.CONTROLLER_IO.getIterationFilename(iteration, "rideHailIndividualWaitingTimes.csv");
        try (BufferedWriter out = new BufferedWriter(new FileWriter(new File(csvFileName)))) {
            String heading = "timeOfDayInSeconds,personId,rideHailVehicleId,waitingTimeInSeconds";

            out.write(heading);
            out.newLine();

            for (RideHailWaitingIndividualStat rideHailWaitingIndividualStat : rideHailWaitingIndividualStatList) {


                String line = rideHailWaitingIndividualStat.time + "," +
                        rideHailWaitingIndividualStat.personId + "," +
                        rideHailWaitingIndividualStat.vehicleId + "," +
                        rideHailWaitingIndividualStat.waitingTime;

                out.write(line);

                out.newLine();
            }
            out.flush();
        } catch (IOException e) {
            e.printStackTrace();
        }
    }

    @Override
    public void createGraph(IterationEndsEvent event, String graphType) throws IOException {
        throw new IOException("Not implemented");
    }

    private void processRideHailWaitingTimes(Event event, double waitingTime) {
        int hour = GraphsStatsAgentSimEventsListener.getEventHour(event.getTime());

        //waitingTime = waitingTime/60;

        if (waitingTime > lastMaximumTime) {
            lastMaximumTime = waitingTime;
        }

        List<Double> timeList = hoursTimesMap.get(hour);
        if (timeList == null) {
            timeList = new ArrayList<>();
        }
        timeList.add(waitingTime);
        this.waitTimeSum += waitingTime;
        this.rideHailCount++;
        hoursTimesMap.put(hour, timeList);
    }

    //    TODO only two significant digits needed this means, 682 enough, no digits there
    private double[] getHoursDataPerTimeRange(Double category, int maxHour, Map<Integer, Map<Double, Integer>> hourModeFrequency) {
        double[] timeRangeOccurrencePerHour = new double[maxHour + 1];

        for (int hour = 0; hour <= maxHour; hour++) {
            Map<Double, Integer> hourData = hourModeFrequency.get(hour);
            timeRangeOccurrencePerHour[hour] = (hourData == null || hourData.get(category) == null) ? 0 : hourData.get(category);

        }
        return timeRangeOccurrencePerHour;
    }

    private double[][] buildModesFrequencyDataset(Map<Integer, Map<Double, Integer>> hourModeFrequency) {

        List<Integer> hoursList = GraphsStatsAgentSimEventsListener.getSortedIntegerList(hourModeFrequency.keySet());

        if (hoursList.isEmpty())
            return null;

        int maxHour = hoursList.get(hoursList.size() - 1);

        List<Double> categories = getCategories();
        double[][] dataset = new double[categories.size()][maxHour + 1];

        for (int i = 0; i < categories.size(); i++) {
            dataset[i] = getHoursDataPerTimeRange(categories.get(i), maxHour, hourModeFrequency);
        }
        return dataset;
    }

    private CategoryDataset buildModesFrequencyDatasetForGraph(Map<Integer, Map<Double, Integer>> hourModeFrequency) {
        CategoryDataset categoryDataset = null;
        double[][] dataset = buildModesFrequencyDataset(hourModeFrequency);
        if (dataset != null)
            categoryDataset = DatasetUtilities.createCategoryDataset("Time ", "", dataset);
        return categoryDataset;
    }

    private void createModesFrequencyGraph(CategoryDataset dataset, int iterationNumber) throws IOException {

        final JFreeChart chart = GraphUtils.createStackedBarChartWithDefaultSettings(dataset, graphTitle, xAxisTitle, yAxisTitle, fileName + ".png", true);
        CategoryPlot plot = chart.getCategoryPlot();

        // Legends
        List<String> legends = getLegends(getCategories());
        GraphUtils.plotLegendItems(plot, legends, dataset.getRowCount());

        // Writing graph to image file
        String graphImageFile = GraphsStatsAgentSimEventsListener.CONTROLLER_IO.getIterationFilename(iterationNumber, fileName + ".png");
        GraphUtils.saveJFreeChartAsPNG(chart, graphImageFile, GraphsStatsAgentSimEventsListener.GRAPH_WIDTH, GraphsStatsAgentSimEventsListener.GRAPH_HEIGHT);
    }

    private void writeToCSV(int iterationNumber, Map<Integer, Map<Double, Integer>> hourModeFrequency) {
        String csvFileName = GraphsStatsAgentSimEventsListener.CONTROLLER_IO.getIterationFilename(iterationNumber, fileName + ".csv");
<<<<<<< HEAD
        BufferedWriter out = null;
        try {
            out = new BufferedWriter(new FileWriter(new File(csvFileName)));
            String heading = "WaitingTime,Hour,Count";
//            for (int hours = 1; hours <= 24; hours++) {
//                heading += "," + hours;
//            }
            out.write(heading);
=======
        try (BufferedWriter out = new BufferedWriter(new FileWriter(new File(csvFileName)))) {
            StringBuilder heading = new StringBuilder("WaitingTime(sec)\\Hour");
            for (int hours = 1; hours <= 24; hours++) {
                heading.append(",").append(hours);
            }
            out.write(heading.toString());
>>>>>>> 9dc56d34
            out.newLine();

            List<Double> categories = getCategories();


            for (Double category : categories) {

                Double _category = getRoundedCategoryUpperBound(category);
<<<<<<< HEAD
                //out.write(_category + "");
                String line = "";
                for (int i = 0; i < this.noOfTimeBins; i++) {
=======
                out.write(_category + "");
                String line;
                for (int i = 0; i < 24; i++) {
>>>>>>> 9dc56d34
                    Map<Double, Integer> innerMap = hourModeFrequency.get(i);
                    line = (innerMap == null || innerMap.get(category) == null) ? "0" : innerMap.get(category).toString();

                    line = _category + "," + (i + 1) + "," + line;
                    out.write(line);
                    out.newLine();
                }
                //out.newLine();
            }
            out.flush();
        } catch (IOException e) {
            e.printStackTrace();
        }
    }

    /**
     * Calculate the data and populate the dataset i.e. "hourModeFrequency"
     */
    private synchronized Map<Integer, Map<Double, Integer>>
    calculateHourlyData(Map<Integer, List<Double>> hoursTimesMap, List<Double> categories) {

        Map<Integer, Map<Double, Integer>> hourModeFrequency = new HashMap<>();

        Set<Integer> hours = hoursTimesMap.keySet();

        for (Integer hour : hours) {
            List<Double> listTimes = hoursTimesMap.get(hour);
            for (double time : listTimes) {
                Double category = getCategory(time, categories);


                Map<Double, Integer> hourData = hourModeFrequency.get(hour);
                Integer frequency = 1;
                if (hourData != null) {
                    frequency = hourData.get(category);
                    frequency = (frequency == null) ? 1 : frequency + 1;
                } else {
                    hourData = new HashMap<>();
                }
                hourData.put(category, frequency);
                hourModeFrequency.put(hour, hourData);
            }
        }

        return hourModeFrequency;
    }

    // Utility Methods
    private List<Double> getCategories() {

        List<Double> listOfBounds = new ArrayList<>();

        double upperBound = lastMaximumTime;
        double bound = (lastMaximumTime / NUMBER_OF_CATEGORIES);

        //listOfBounds.add(0.0);

        for (double x = bound; x < upperBound; x += bound) {
            listOfBounds.add(x);
        }

        if (!listOfBounds.isEmpty()) {
            listOfBounds.set(listOfBounds.size() - 1, lastMaximumTime);
            Collections.sort(listOfBounds);
        }

        return listOfBounds;
    }

    private Double getCategory(double time, List<Double> categories) {
        int i = 0;
        Double categoryUpperBound = null;
        while (i < categories.size()) {
            categoryUpperBound = categories.get(i);
            if (time <= categoryUpperBound) {

                break;
            }
            i++;
        }
        return categoryUpperBound;
    }

    private List<String> getLegends(List<Double> categories) {

        List<String> legends = new ArrayList<>();
        for (Double category : categories) {

            double legend = getRoundedCategoryUpperBound(category);
            legends.add(legend + "_sec");
        }
        //Collections.sort(legends);
        return legends;
    }

    private double getRoundedCategoryUpperBound(double category) {
        return Math.round(category * 100) / 100.0;
    }

    class RideHailWaitingIndividualStat {
        double time;
        String personId;
        String vehicleId;
        double waitingTime;
    }
}<|MERGE_RESOLUTION|>--- conflicted
+++ resolved
@@ -2,6 +2,7 @@
 
 import beam.agentsim.events.ModeChoiceEvent;
 import beam.analysis.plots.modality.RideHailDistanceRowModel;
+import beam.sim.config.BeamConfig;
 import org.jfree.chart.JFreeChart;
 import org.jfree.chart.plot.CategoryPlot;
 import org.jfree.data.category.CategoryDataset;
@@ -29,13 +30,7 @@
     private static final String xAxisTitle = "Hour";
     private static final String yAxisTitle = "Waiting Time (frequencies)";
     private static final String fileName = "RideHailWaitingStats";
-<<<<<<< HEAD
-    private int timeBinSize = 3600;
-    private int noOfTimeBins = 24;
-
-=======
     private List<RideHailWaitingIndividualStat> rideHailWaitingIndividualStatList = new ArrayList<>();
->>>>>>> 9dc56d34
     private double lastMaximumTime = 0;
     private static final double NUMBER_OF_CATEGORIES = 6.0;
     private Map<String, Event> rideHailWaiting = new HashMap<>();
@@ -43,24 +38,35 @@
     private double waitTimeSum = 0;   //sum of all wait times experienced by customers
     private int rideHailCount = 0;   //later used to calculate average wait time experienced by customers
 
-
-
-    RideHailWaitingStats(){}
-
-    RideHailWaitingStats(Scenario scenario){
-
-        try {
-
-            String _endTime = scenario.getConfig().qsim().getValue("endTime");
-            double _endTime2 = Time.parseTime(_endTime);
-            Double _endTime3 = Math.floor(_endTime2 / this.timeBinSize);
-
-            this.noOfTimeBins = _endTime3.intValue() + 1;
-        }catch(Exception e){
-            e.printStackTrace();
-        }
-    }
-
+    private int timeBinSize = 3600;
+    private int numberOfTimeBins = 30;
+
+    RideHailWaitingStats(Scenario scenario, BeamConfig beamConfig) {
+
+
+        /*
+          val timeBinSize
+            : Int = beamConfig.beam.agentsim.timeBinSize // TODO: does throw exception for 60min, if +1 missing below
+          val numberOfCategories
+            : Int = rideHailConfig.surgePricing.numberOfCategories // TODO: does throw exception for 0 and negative values
+          val numberOfTimeBins: Int = Math
+            .floor(Time.parseTime(beamConfig.matsim.modules.qsim.endTime) / timeBinSize)
+            .toInt + 1
+         */
+
+        this.timeBinSize = beamConfig.beam().outputs().stats().binSize();
+
+
+        String endTime = beamConfig.matsim().modules().qsim().endTime();
+        Double _endTime = Time.parseTime(endTime);
+
+        Double _noOfTimeBins = _endTime / timeBinSize;
+        _noOfTimeBins = Math.floor(_noOfTimeBins);
+        this.numberOfTimeBins = _noOfTimeBins.intValue() + 1;
+
+
+        System.out.println("TimeBinSize: " + this.timeBinSize + ", NumberOfTimeBins: " + this.numberOfTimeBins);
+    }
     @Override
     public void resetStats() {
         lastMaximumTime = 0;
@@ -68,13 +74,7 @@
         rideHailCount = 0;
         rideHailWaiting.clear();
         hoursTimesMap.clear();
-<<<<<<< HEAD
-
-        //val numberOfTimeBins = Math.floor(Time.parseTime(beamConfig.matsim.modules.qsim.endTime) / timeBinSize).toInt+1
-
-=======
         rideHailWaitingIndividualStatList.clear();
->>>>>>> 9dc56d34
     }
 
     @Override
@@ -240,42 +240,55 @@
         GraphUtils.saveJFreeChartAsPNG(chart, graphImageFile, GraphsStatsAgentSimEventsListener.GRAPH_WIDTH, GraphsStatsAgentSimEventsListener.GRAPH_HEIGHT);
     }
 
-    private void writeToCSV(int iterationNumber, Map<Integer, Map<Double, Integer>> hourModeFrequency) {
+    /*private void writeToCSV(int iterationNumber, Map<Integer, Map<Double, Integer>> hourModeFrequency) {
         String csvFileName = GraphsStatsAgentSimEventsListener.CONTROLLER_IO.getIterationFilename(iterationNumber, fileName + ".csv");
-<<<<<<< HEAD
+        try (BufferedWriter out = new BufferedWriter(new FileWriter(new File(csvFileName)))) {
+            StringBuilder heading = new StringBuilder("WaitingTime(sec)\\Hour");
+            for (int hours = 1; hours <= 24; hours++) {
+                heading.append(",").append(hours);
+            }
+            out.write(heading.toString());
+            out.newLine();
+
+            List<Double> categories = getCategories();
+
+
+            for (Double category : categories) {
+
+                Double _category = getRoundedCategoryUpperBound(category);
+                out.write(_category + "");
+                String line;
+                for (int i = 0; i < this.numberOfTimeBins; i++) {
+                    Map<Double, Integer> innerMap = hourModeFrequency.get(i);
+                    line = (innerMap == null || innerMap.get(category) == null) ? ",0" : "," + innerMap.get(category);
+                    out.write(line);
+                }
+                out.newLine();
+            }
+            out.flush();
+        } catch (IOException e) {
+            e.printStackTrace();
+        }
+    }*/
+
+    private void writeToCSV(int iterationNumber, Map<Integer, Map<Double, Integer>> hourModeFrequency) throws IOException {
+        String csvFileName = GraphsStatsAgentSimEventsListener.CONTROLLER_IO.getIterationFilename(iterationNumber, fileName + ".csv");
         BufferedWriter out = null;
         try {
             out = new BufferedWriter(new FileWriter(new File(csvFileName)));
             String heading = "WaitingTime,Hour,Count";
-//            for (int hours = 1; hours <= 24; hours++) {
-//                heading += "," + hours;
-//            }
             out.write(heading);
-=======
-        try (BufferedWriter out = new BufferedWriter(new FileWriter(new File(csvFileName)))) {
-            StringBuilder heading = new StringBuilder("WaitingTime(sec)\\Hour");
-            for (int hours = 1; hours <= 24; hours++) {
-                heading.append(",").append(hours);
-            }
-            out.write(heading.toString());
->>>>>>> 9dc56d34
             out.newLine();
 
             List<Double> categories = getCategories();
 
-
-            for (Double category : categories) {
-
+            for (int j = 0; j < categories.size(); j++){
+
+                Double category = categories.get(j);
                 Double _category = getRoundedCategoryUpperBound(category);
-<<<<<<< HEAD
-                //out.write(_category + "");
+
                 String line = "";
-                for (int i = 0; i < this.noOfTimeBins; i++) {
-=======
-                out.write(_category + "");
-                String line;
-                for (int i = 0; i < 24; i++) {
->>>>>>> 9dc56d34
+                for (int i = 0; i < this.numberOfTimeBins; i++) {
                     Map<Double, Integer> innerMap = hourModeFrequency.get(i);
                     line = (innerMap == null || innerMap.get(category) == null) ? "0" : innerMap.get(category).toString();
 
@@ -283,11 +296,15 @@
                     out.write(line);
                     out.newLine();
                 }
-                //out.newLine();
             }
             out.flush();
+            out.close();
         } catch (IOException e) {
             e.printStackTrace();
+        } finally {
+            if (out != null) {
+                out.close();
+            }
         }
     }
 
