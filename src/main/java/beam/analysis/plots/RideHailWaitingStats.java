--- conflicted
+++ resolved
@@ -12,11 +12,8 @@
 import org.matsim.api.core.v01.events.PersonEntersVehicleEvent;
 import org.matsim.api.core.v01.population.Person;
 import org.matsim.core.controler.events.IterationEndsEvent;
-<<<<<<< HEAD
 import org.matsim.core.utils.collections.Tuple;
-=======
 import org.matsim.core.utils.misc.Time;
->>>>>>> 71dbbc70
 
 import java.io.BufferedWriter;
 import java.io.File;
@@ -265,42 +262,7 @@
         hoursTimesMap.put(hour, timeList);
     }
 
-<<<<<<< HEAD
     private CategoryDataset buildModesFrequencyDatasetForGraph(double[][] dataset) {
-=======
-    //    TODO only two significant digits needed this means, 682 enough, no digits there
-    private double[] getHoursDataPerTimeRange(Double category, int maxHour, Map<Integer, Map<Double, Integer>> hourModeFrequency) {
-        double[] timeRangeOccurrencePerHour = new double[maxHour];
-
-        for (int hour = 0; hour < maxHour; hour++) {
-            Map<Double, Integer> hourData = hourModeFrequency.get(hour);
-            timeRangeOccurrencePerHour[hour] = (hourData == null || hourData.get(category) == null) ? 0 : hourData.get(category);
-
-        }
-        return timeRangeOccurrencePerHour;
-    }
-
-    private double[][] buildModesFrequencyDataset(Map<Integer, Map<Double, Integer>> hourModeFrequency) {
-
-        List<Integer> hoursList = GraphsStatsAgentSimEventsListener.getSortedIntegerList(hourModeFrequency.keySet());
-
-        if (hoursList.isEmpty())
-            return null;
-
-        //int maxHour = hoursList.get(hoursList.size() - 1);
-        int maxHour = this.numberOfTimeBins;
-
-        List<Double> categories = getCategories();
-        double[][] dataset = new double[categories.size()][maxHour];
-
-        for (int i = 0; i < categories.size(); i++) {
-            dataset[i] = getHoursDataPerTimeRange(categories.get(i), maxHour, hourModeFrequency);
-        }
-        return dataset;
-    }
-
-    private CategoryDataset buildModesFrequencyDatasetForGraph(Map<Integer, Map<Double, Integer>> hourModeFrequency) {
->>>>>>> 71dbbc70
         CategoryDataset categoryDataset = null;
         if (dataset != null)
             categoryDataset = DatasetUtilities.createCategoryDataset("Time ", "", dataset);
