package beam.analysis.plots;

import beam.agentsim.events.ModeChoiceEvent;
import beam.analysis.plots.modality.RideHailDistanceRowModel;
import beam.sim.config.BeamConfig;
import org.jfree.chart.JFreeChart;
import org.jfree.chart.plot.CategoryPlot;
import org.jfree.data.category.CategoryDataset;
import org.jfree.data.general.DatasetUtilities;
import org.matsim.api.core.v01.Id;
import org.matsim.api.core.v01.events.Event;
import org.matsim.api.core.v01.events.PersonEntersVehicleEvent;
import org.matsim.api.core.v01.population.Person;
import org.matsim.core.controler.events.IterationEndsEvent;
import org.matsim.core.utils.collections.Tuple;
import org.matsim.core.utils.misc.Time;

import java.io.BufferedWriter;
import java.io.File;
import java.io.FileWriter;
import java.io.IOException;
import java.util.*;

/**
 * @author abid
 */
public class RideHailWaitingStats implements IGraphStats {

    public RideHailWaitingStats(IStatComputation<Tuple<List<Double>, Map<Integer, List<Double>>>, Tuple<Map<Integer, Map<Double, Integer>>, double[][]>> statComputation) {
        this.statComputation = statComputation;
    }

    public static class WaitingStatsComputation implements IStatComputation<Tuple<List<Double>, Map<Integer, List<Double>>>, Tuple<Map<Integer, Map<Double, Integer>>, double[][]>> {

        @Override
        public Tuple<Map<Integer, Map<Double, Integer>>, double[][]> compute(Tuple<List<Double>, Map<Integer, List<Double>>> stat) {
            Map<Integer, Map<Double, Integer>> hourModeFrequency = calculateHourlyData(stat.getSecond(), stat.getFirst());
            double[][] data = buildModesFrequencyDataset(hourModeFrequency, stat.getFirst());
            return new Tuple<>(hourModeFrequency, data);
        }

        /**
         * Calculate the data and populate the dataset i.e. "hourModeFrequency"
         */
        private Map<Integer, Map<Double, Integer>> calculateHourlyData(Map<Integer, List<Double>> hoursTimesMap, List<Double> categories) {

            Map<Integer, Map<Double, Integer>> hourModeFrequency = new HashMap<>();

            Set<Integer> hours = hoursTimesMap.keySet();

            for (Integer hour : hours) {
                List<Double> listTimes = hoursTimesMap.get(hour);
                for (double time : listTimes) {
                    Double category = getCategory(time, categories);


                    Map<Double, Integer> hourData = hourModeFrequency.get(hour);
                    Integer frequency = 1;
                    if (hourData != null) {
                        frequency = hourData.get(category);
                        frequency = (frequency == null) ? 1 : frequency + 1;
                    } else {
                        hourData = new HashMap<>();
                    }
                    hourData.put(category, frequency);
                    hourModeFrequency.put(hour, hourData);
                }
            }

            return hourModeFrequency;
        }

        private Double getCategory(double time, List<Double> categories) {
            int i = 0;
            Double categoryUpperBound = null;
            while (i < categories.size()) {
                categoryUpperBound = categories.get(i);
                if (time <= categoryUpperBound) {

                    break;
                }
                i++;
            }
            return categoryUpperBound;
        }

        //    TODO only two significant digits needed this means, 682 enough, no digits there
        private double[] getHoursDataPerTimeRange(Double category, int maxHour, Map<Integer, Map<Double, Integer>> hourModeFrequency) {
            double[] timeRangeOccurrencePerHour = new double[maxHour + 1];

            for (int hour = 0; hour <= maxHour; hour++) {
                Map<Double, Integer> hourData = hourModeFrequency.get(hour);
                timeRangeOccurrencePerHour[hour] = (hourData == null || hourData.get(category) == null) ? 0 : hourData.get(category);

            }
            return timeRangeOccurrencePerHour;
        }

        private double[][] buildModesFrequencyDataset(Map<Integer, Map<Double, Integer>> hourModeFrequency, List<Double> categories) {

            List<Integer> hoursList = GraphsStatsAgentSimEventsListener.getSortedIntegerList(hourModeFrequency.keySet());

            if (hoursList.isEmpty())
                return null;

            int maxHour = numberOfTimeBins;

            double[][] dataset = new double[categories.size()][maxHour + 1];

            for (int i = 0; i < categories.size(); i++) {
                dataset[i] = getHoursDataPerTimeRange(categories.get(i), maxHour, hourModeFrequency);
            }
            return dataset;
        }
    }

    private static final String graphTitle = "Ride Hail Waiting Histogram";
    private static final String xAxisTitle = "Hour";
    private static final String yAxisTitle = "Waiting Time (frequencies)";
    private static final String fileName = "RideHailWaitingStats";
    private List<RideHailWaitingIndividualStat> rideHailWaitingIndividualStatList = new ArrayList<>();
    private Map<String, Event> rideHailWaiting = new HashMap<>();
    private Map<Integer, List<Double>> hoursTimesMap = new HashMap<>();
    private double waitTimeSum = 0;   //sum of all wait times experienced by customers
    private int rideHailCount = 0;   //later used to calculate average wait time experienced by customers
    private final IStatComputation<Tuple<List<Double>, Map<Integer, List<Double>>>, Tuple<Map<Integer, Map<Double, Integer>>, double[][]>> statComputation;

    private static int numberOfTimeBins = 30;

    public RideHailWaitingStats(IStatComputation<Tuple<List<Double>, Map<Integer, List<Double>>>, Tuple<Map<Integer, Map<Double, Integer>>, double[][]>> statComputation,
                                BeamConfig beamConfig){
        this.statComputation = statComputation;

        final int timeBinSize = beamConfig.beam().outputs().stats().binSize();

        String endTime = beamConfig.matsim().modules().qsim().endTime();
        Double _endTime = Time.parseTime(endTime);
        Double _noOfTimeBins = _endTime / timeBinSize;
        _noOfTimeBins = Math.floor(_noOfTimeBins);
        numberOfTimeBins = _noOfTimeBins.intValue() + 1;
    }

    @Override
    public void resetStats() {
        waitTimeSum = 0;
        rideHailCount = 0;
        rideHailWaiting.clear();
        hoursTimesMap.clear();
        rideHailWaitingIndividualStatList.clear();
    }

    @Override
    public void processStats(Event event) {

        Map<String, String> eventAttributes = event.getAttributes();
        if (event instanceof ModeChoiceEvent) {
            String mode = eventAttributes.get("mode");
            if (mode.equalsIgnoreCase("ride_hail")) {

                ModeChoiceEvent modeChoiceEvent = (ModeChoiceEvent) event;
                Id<Person> personId = modeChoiceEvent.getPersonId();
                rideHailWaiting.put(personId.toString(), event);
            }
        } else if (event instanceof PersonEntersVehicleEvent) {

            PersonEntersVehicleEvent personEntersVehicleEvent = (PersonEntersVehicleEvent) event;
            Id<Person> personId = personEntersVehicleEvent.getPersonId();
            String _personId = personId.toString();

            // This rideHailVehicle check is put here again to remove the non rideHail vehicleId which were coming due the
            // another occurrence of modeChoice event because of replanning event.
            if (rideHailWaiting.containsKey(personId.toString()) && eventAttributes.get("vehicle").contains("rideHailVehicle")) {

                ModeChoiceEvent modeChoiceEvent = (ModeChoiceEvent) rideHailWaiting.get(_personId);
                double difference = personEntersVehicleEvent.getTime() - modeChoiceEvent.getTime();
                processRideHailWaitingTimes(modeChoiceEvent, difference);

                // Building the RideHailWaitingIndividualStat List
                String __vehicleId = eventAttributes.get(PersonEntersVehicleEvent.ATTRIBUTE_VEHICLE);
                String __personId = eventAttributes.get(PersonEntersVehicleEvent.ATTRIBUTE_PERSON);

                RideHailWaitingIndividualStat rideHailWaitingIndividualStat = new RideHailWaitingIndividualStat();
                rideHailWaitingIndividualStat.time = modeChoiceEvent.getTime();
                rideHailWaitingIndividualStat.personId = __personId;
                rideHailWaitingIndividualStat.vehicleId = __vehicleId;
                rideHailWaitingIndividualStat.waitingTime = difference;
                rideHailWaitingIndividualStatList.add(rideHailWaitingIndividualStat);


                // Remove the personId from the list of ModeChoiceEvent
                rideHailWaiting.remove(_personId);
            }
        }
    }

    //Prepare graph for each iteration
    @Override
    public void createGraph(IterationEndsEvent event) throws IOException {
        RideHailDistanceRowModel model = GraphUtils.RIDE_HAIL_REVENUE_MAP.get(event.getIteration());
        if (model == null)
            model = new RideHailDistanceRowModel();
        model.setRideHailWaitingTimeSum(this.waitTimeSum);
        model.setTotalRideHailCount(this.rideHailCount);
        GraphUtils.RIDE_HAIL_REVENUE_MAP.put(event.getIteration(), model);
        List<Double> listOfBounds = getCategories();
        Tuple<Map<Integer, Map<Double, Integer>>, double[][]> data = statComputation.compute(new Tuple<>(listOfBounds, hoursTimesMap));
        CategoryDataset modesFrequencyDataset = buildModesFrequencyDatasetForGraph(data.getSecond());
        if (modesFrequencyDataset != null)
            createModesFrequencyGraph(modesFrequencyDataset, event.getIteration());

        writeToCSV(event.getIteration(), data.getFirst());
        writeRideHailWaitingIndividualStatCSV(event.getIteration());
    }

    private void writeRideHailWaitingIndividualStatCSV(int iteration) {

        String csvFileName = GraphsStatsAgentSimEventsListener.CONTROLLER_IO.getIterationFilename(iteration, "rideHailIndividualWaitingTimes.csv");
        try (BufferedWriter out = new BufferedWriter(new FileWriter(new File(csvFileName)))) {
            String heading = "timeOfDayInSeconds,personId,rideHailVehicleId,waitingTimeInSeconds";

            out.write(heading);
            out.newLine();

            for (RideHailWaitingIndividualStat rideHailWaitingIndividualStat : rideHailWaitingIndividualStatList) {

                String line = rideHailWaitingIndividualStat.time + "," +
                        rideHailWaitingIndividualStat.personId + "," +
                        rideHailWaitingIndividualStat.vehicleId + "," +
                        rideHailWaitingIndividualStat.waitingTime;

                out.write(line);

                out.newLine();
            }
            out.flush();
        } catch (IOException e) {
            e.printStackTrace();
        }
    }

    @Override
    public void createGraph(IterationEndsEvent event, String graphType) throws IOException {
        throw new IOException("Not implemented");
    }

    private void processRideHailWaitingTimes(Event event, double waitingTime) {
        int hour = GraphsStatsAgentSimEventsListener.getEventHour(event.getTime());

        waitingTime = waitingTime/60;

        List<Double> timeList = hoursTimesMap.get(hour);
        if (timeList == null) {
            timeList = new ArrayList<>();
        }
        timeList.add(waitingTime);
        this.waitTimeSum += waitingTime;
        this.rideHailCount++;
        hoursTimesMap.put(hour, timeList);
    }

    private CategoryDataset buildModesFrequencyDatasetForGraph(double[][] dataset) {
        CategoryDataset categoryDataset = null;
        if (dataset != null)
            categoryDataset = DatasetUtilities.createCategoryDataset("Time ", "", dataset);
        return categoryDataset;
    }

    private void createModesFrequencyGraph(CategoryDataset dataset, int iterationNumber) throws IOException {

        final JFreeChart chart = GraphUtils.createStackedBarChartWithDefaultSettings(dataset, graphTitle, xAxisTitle, yAxisTitle, fileName + ".png", true);
        CategoryPlot plot = chart.getCategoryPlot();

        // Legends
        List<String> legends = getLegends(getCategories());
        GraphUtils.plotLegendItems(plot, legends, dataset.getRowCount());

        // Writing graph to image file
        String graphImageFile = GraphsStatsAgentSimEventsListener.CONTROLLER_IO.getIterationFilename(iterationNumber, fileName + ".png");
        GraphUtils.saveJFreeChartAsPNG(chart, graphImageFile, GraphsStatsAgentSimEventsListener.GRAPH_WIDTH, GraphsStatsAgentSimEventsListener.GRAPH_HEIGHT);
    }

    private void writeToCSV(int iterationNumber, Map<Integer, Map<Double, Integer>> hourModeFrequency) throws IOException {
        String csvFileName = GraphsStatsAgentSimEventsListener.CONTROLLER_IO.getIterationFilename(iterationNumber, fileName + ".csv");
        try (BufferedWriter out = new BufferedWriter(new FileWriter(new File(csvFileName)))) {
            String heading = "WaitingTime,Hour,Count";
            out.write(heading);
            out.newLine();

            List<Double> categories = getCategories();

<<<<<<< HEAD
            for (int j = 0; j < categories.size(); j++) {

                Double category = categories.get(j);
=======
            for (Double category : categories) {
>>>>>>> 919eb257
                Double _category = getRoundedCategoryUpperBound(category);

                String line = "";
                for (int i = 0; i < numberOfTimeBins; i++) {
                    Map<Double, Integer> innerMap = hourModeFrequency.get(i);
                    line = (innerMap == null || innerMap.get(category) == null) ? "0" : innerMap.get(category).toString();
                    if (category > 60) {
                        line = "60+," + (i + 1) + "," + line;
                    } else {
                        line = _category + "," + (i + 1) + "," + line;
                    }
                    out.write(line);
                    out.newLine();
                }
            }
            out.flush();
        } catch (IOException e) {
            e.printStackTrace();
        }
    }

    // Utility Methods
    private List<Double> getCategories() {

        List<Double> listOfBounds = new ArrayList<>();
        listOfBounds.add(5.0);
        listOfBounds.add(10.0);
        listOfBounds.add(20.0);
        listOfBounds.add(30.0);
        listOfBounds.add(60.0);
        listOfBounds.add(Double.MAX_VALUE);

        return listOfBounds;
    }

    private List<String> getLegends(List<Double> categories) {

        List<String> legends = new ArrayList<>();
        for (Double category : categories) {

            double legend = getRoundedCategoryUpperBound(category);
            if(legend > 60 )
                legends.add("60+");
            else{
                legends.add(category.intValue() + "min");
            }

        }
        //Collections.sort(legends);
        return legends;
    }

    private double getRoundedCategoryUpperBound(double category) {
        return Math.round(category * 100) / 100.0;
    }

    class RideHailWaitingIndividualStat {
        double time;
        String personId;
        String vehicleId;
        double waitingTime;
    }
}<|MERGE_RESOLUTION|>--- conflicted
+++ resolved
@@ -288,13 +288,7 @@
 
             List<Double> categories = getCategories();
 
-<<<<<<< HEAD
-            for (int j = 0; j < categories.size(); j++) {
-
-                Double category = categories.get(j);
-=======
             for (Double category : categories) {
->>>>>>> 919eb257
                 Double _category = getRoundedCategoryUpperBound(category);
 
                 String line = "";
