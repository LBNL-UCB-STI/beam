--- conflicted
+++ resolved
@@ -133,11 +133,7 @@
                                 BeamConfig beamConfig){
         this.statComputation = statComputation;
 
-<<<<<<< HEAD
         final int timeBinSize = beamConfig.beam().outputs().stats().binSize();
-=======
-        int timeBinSize = beamConfig.beam().outputs().stats().binSize();
->>>>>>> 43f8d09d
 
         String endTime = beamConfig.matsim().modules().qsim().endTime();
         Double _endTime = Time.parseTime(endTime);
