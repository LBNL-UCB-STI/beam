--- conflicted
+++ resolved
@@ -91,12 +91,6 @@
         int hour = GraphsStatsAgentSimEventsListener.getEventHour(event.getTime());
         Map<String, String> eventAttributes = event.getAttributes();
         String vehicleType = eventAttributes.get(PathTraversalEvent.ATTRIBUTE_VEHICLE_TYPE);
-<<<<<<< HEAD
-        String mode = eventAttributes.get(PathTraversalEvent.ATTRIBUTE_MODE);
-        String vehicleId = eventAttributes.get(PathTraversalEvent.ATTRIBUTE_VEHICLE_ID);
-        double lengthInMeters = Double.parseDouble(eventAttributes.get(PathTraversalEvent.ATTRIBUTE_LENGTH));
-        String fuelString = eventAttributes.get(PathTraversalEvent.ATTRIBUTE_FUEL);
-=======
         String originalMode = eventAttributes.get(PathTraversalEvent.ATTRIBUTE_MODE);
         String vehicleId = eventAttributes.get(PathTraversalEvent.ATTRIBUTE_VEHICLE_ID);
         double lengthInMeters = Double.parseDouble(eventAttributes.get(PathTraversalEvent.ATTRIBUTE_LENGTH));
@@ -106,7 +100,6 @@
         if (mode.equalsIgnoreCase("car") && vehicleId.contains("rideHailingVehicle")) {
             mode = "rideHail";
         }
->>>>>>> 55043cc8
         modesFuel.add(mode);
         try {
             Double fuel = PathTraversalSpatialTemporalTableGenerator.getFuelConsumptionInMJ(vehicleId, originalMode, fuelString, lengthInMeters, vehicleType);
