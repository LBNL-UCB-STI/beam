--- conflicted
+++ resolved
@@ -72,13 +72,8 @@
         }
     }
 
-<<<<<<< HEAD
     public ModeChosenStats(IStatComputation<Tuple<Map<Integer, Map<String, Integer>>, Set<String>>, double[][]> statComputation, BeamConfig beamConfig) {
         final String benchmarkFileLoc = beamConfig.beam().calibration().mode().benchmarkFileLoc();
-=======
-    public ModeChosenStats(StatsComputation<Tuple<Map<Integer, Map<String, Integer>>, Set<String>>, double[][]> statComputation , BeamConfig beamConfig) {
-        String benchmarkFileLoc = beamConfig.beam().calibration().mode().benchmarkFileLoc();
->>>>>>> 672c46d2
         this.statComputation = statComputation;
         benchMarkData = benchmarkCsvLoader(benchmarkFileLoc);
     }
