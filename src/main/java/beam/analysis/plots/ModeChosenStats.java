--- conflicted
+++ resolved
@@ -11,19 +11,15 @@
 import org.matsim.api.core.v01.events.Event;
 import org.matsim.core.controler.OutputDirectoryHierarchy;
 import org.matsim.core.controler.events.IterationEndsEvent;
-<<<<<<< HEAD
 import org.matsim.core.utils.collections.Tuple;
-
-import java.io.BufferedWriter;
-=======
 import org.matsim.core.controler.events.ShutdownEvent;
 import org.slf4j.Logger;
 import org.slf4j.LoggerFactory;
 
 import java.io.BufferedWriter;
+import java.io.BufferedWriter;
 import java.io.File;
 import java.io.FileWriter;
->>>>>>> 71dbbc70
 import java.io.IOException;
 import java.util.*;
 import java.util.stream.Collectors;
@@ -34,7 +30,6 @@
     private static final String graphTitle = "Mode Choice Histogram";
     private static final String xAxisTitle = "Hour";
     private static final String yAxisTitle = "# mode chosen";
-<<<<<<< HEAD
     private static final String fileName = "mode_choice";
 
     private Set<String> modesChosen = new TreeSet<>();
@@ -78,7 +73,7 @@
     public ModeChosenStats(IStatComputation<Tuple<Map<Integer, Map<String, Integer>>, Set<String>>, double[][]> statComputation) {
         this.statComputation = statComputation;
     }
-=======
+
     private static final String fileName = "mode_choice.png";
     private static Set<String> modesChosen = new TreeSet<>();
     private static Map<Integer, Map<String, Integer>> hourModeFrequency = new HashMap<>();
@@ -86,7 +81,6 @@
     private static Map<Integer, Map<String, Integer>> modeChoiceInIteration = new HashMap<>();
     private Logger log = LoggerFactory.getLogger(this.getClass());
 
->>>>>>> 71dbbc70
 
 
     @Override
@@ -144,8 +138,6 @@
         hourModeFrequency.put(hour, hourData);
     }
 
-<<<<<<< HEAD
-=======
     //    accumulating data for each iteration
     public void updateModeChoiceInIteration(Integer iteration) {
         Set<Integer> hours = hourModeFrequency.keySet();
@@ -199,7 +191,6 @@
         return dataset;
     }
 
->>>>>>> 71dbbc70
     private CategoryDataset buildModesFrequencyDatasetForGraph() {
         CategoryDataset categoryDataset = null;
         double[][] dataset = statComputation.compute(new Tuple<>(hourModeFrequency, modesChosen));
@@ -219,7 +210,6 @@
         GraphUtils.saveJFreeChartAsPNG(chart, graphImageFile, GraphsStatsAgentSimEventsListener.GRAPH_WIDTH, GraphsStatsAgentSimEventsListener.GRAPH_HEIGHT);
     }
 
-<<<<<<< HEAD
     private void createModeChosenCSV(Map<Integer, Map<String, Integer>> hourModeChosen, int iterationNumber) {
 
         String SEPERATOR = ",";
@@ -269,7 +259,9 @@
 
         } catch (IOException e) {
             e.printStackTrace();
-=======
+        }
+    }
+
 //    event hits at the end of the running scenario
     public void notifyShutdown(ShutdownEvent event) throws Exception {
         OutputDirectoryHierarchy outputDirectoryHierarchy = event.getServices().getControlerIO();
@@ -386,7 +378,6 @@
             out.flush();
         } catch (IOException e) {
             log.error("CSV generation failed.", e);
->>>>>>> 71dbbc70
         }
     }
 
