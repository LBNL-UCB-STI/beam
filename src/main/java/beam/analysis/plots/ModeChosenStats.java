package beam.analysis.plots;

import beam.agentsim.events.ModeChoiceEvent;
<<<<<<< HEAD
import beam.analysis.via.CSVWriter;
=======
import beam.sim.metrics.MetricsSupport;
>>>>>>> 00defe5f
import org.jfree.chart.JFreeChart;
import org.jfree.chart.plot.CategoryPlot;
import org.jfree.data.category.CategoryDataset;
import org.jfree.data.general.DatasetUtilities;
import org.matsim.api.core.v01.events.Event;
import org.matsim.core.controler.events.IterationEndsEvent;

import java.io.BufferedWriter;
import java.io.IOException;
import java.util.*;
import java.util.stream.Collectors;

<<<<<<< HEAD
public class ModeChosenStats implements IGraphStats {
=======
import static beam.sim.metrics.Metrics.ShortLevel;

public class ModeChosenStats implements IGraphStats, MetricsSupport {
>>>>>>> 00defe5f
    private static Set<String> modesChosen = new TreeSet<>();
    private static Map<Integer, Map<String, Integer>> hourModeFrequency = new HashMap<>();
    private static final String GRAPH_TITLE = "Mode Choice Histogram";
    private static final String X_AXIS_TITLE = "Hour";
    private static final String Y_AXIS_TITLE = "# mode chosen";
    private static final String MODE_CHOICE_GRAPH_FILE_NAME = "mode_choice.png";
    public static final String MODE_CHOICE_CSV_FILE_NAME = "modeChoice.csv";

    @Override
    public void processStats(Event event) {
        processModeChoice(event);
    }

    @Override
    public void createGraph(IterationEndsEvent event) throws IOException {
        Map<String, String> tags = new HashMap<>();
        tags.put("stats-type", "aggregated-mode-choice");
        hourModeFrequency.values().stream().flatMap(x -> x.entrySet().stream())
                .collect(Collectors.toMap(Map.Entry::getKey, Map.Entry::getValue, (a, b) -> a + b))
                .forEach((mode, count) -> countOccurrenceJava(mode, count, ShortLevel(), tags));

        CategoryDataset modesFrequencyDataset = buildModesFrequencyDatasetForGraph();
<<<<<<< HEAD
        if (modesFrequencyDataset != null) {
=======
        if (modesFrequencyDataset != null)
>>>>>>> 00defe5f
            createModesFrequencyGraph(modesFrequencyDataset, event.getIteration());
            writeModeShareCSV();
        }
    }

    public void writeModeShareCSV() {

        String SEPERATOR=",";

        CSVWriter csvWriter = new CSVWriter(GraphsStatsAgentSimEventsListener.CONTROLLER_IO.getOutputFilename(MODE_CHOICE_CSV_FILE_NAME));
        BufferedWriter bufferedWriter = csvWriter.getBufferedWriter();

        Map<String,Double> modeShareMap = getModeShareMap();

        try{
            bufferedWriter.append("mode");
            bufferedWriter.append(SEPERATOR);
            bufferedWriter.append("share");
            bufferedWriter.append("\n");

            for (Map.Entry<String, Double> entry : modeShareMap.entrySet()) {
                bufferedWriter.append(entry.getKey());
                bufferedWriter.append(SEPERATOR);
                bufferedWriter.append(Double.toString(entry.getValue()));
                bufferedWriter.append("\n");
            }
            bufferedWriter.flush();
            bufferedWriter.close();
        }catch (IOException e){
            e.printStackTrace();
        }


    }

    public Map<String, Double>  getModeShareMap() {
        List<String> modesChosenList = new ArrayList<>(modesChosen);
        Map<String, Double> modeShareMap = new HashMap<>();

        Collections.sort(modesChosenList);
        double[][] dataset = buildModesFrequencyDataset();
        double totalCounts = 0.0;
        double[] result = new double[modesChosenList.size()];
        for (int i = 0; i < modesChosenList.size(); i++) {
            double modeCounts = 0.0;
            if (dataset != null) {
                double[] modeOccurrencePerHour = dataset[i];
                for (double aModeOccurrencePerHour : modeOccurrencePerHour) {
                    modeCounts += aModeOccurrencePerHour;
                }
            }
            result[i] = modeCounts;
            totalCounts += modeCounts;
        }
        for (int i = 0; i < result.length; i++) {
            modeShareMap.put(modesChosenList.get(i), result[i] / totalCounts);
        }
     return modeShareMap;
    }



    @Override
    public void createGraph(IterationEndsEvent event, String graphType) throws IOException {

    }

    @Override
    public void resetStats() {
        hourModeFrequency.clear();
        modesChosen.clear();
    }

    public int getHoursDataCountOccurrenceAgainstMode(String modeChosen, int maxHour) {
<<<<<<< HEAD
        double count = 0;
        double[] modeOccurrencePerHour = getHoursDataPerOccurrenceAgainstMode(modeChosen, maxHour);
        for (int i = 0; i < modeOccurrencePerHour.length; i++) {
            count = count + modeOccurrencePerHour[i];
        }
        return (int) count;
=======
        double[] modeOccurrencePerHour = getHoursDataPerOccurrenceAgainstMode(modeChosen, maxHour);
        return (int) Arrays.stream(modeOccurrencePerHour).sum();
>>>>>>> 00defe5f
    }

    public int getHoursDataCountOccurrenceAgainstMode(String modeChosen, int maxHour, int hour) {
        double[] modeOccurrencePerHour = getHoursDataPerOccurrenceAgainstMode(modeChosen, maxHour);
        return (int) Math.ceil(modeOccurrencePerHour[hour]);
    }

    public List<Integer> getSortedHourModeFrequencyList() {
        return GraphsStatsAgentSimEventsListener.getSortedIntegerList(hourModeFrequency.keySet());
    }

    private void processModeChoice(Event event) {
        int hour = GraphsStatsAgentSimEventsListener.getEventHour(event.getTime());
        String mode = event.getAttributes().get(ModeChoiceEvent.ATTRIBUTE_MODE);
        Map<String, String> tags = new HashMap<>();
        tags.put("stats-type", "mode-choice");
        tags.put("hour", "" + (hour + 1));
        countOccurrenceJava(mode, 1, ShortLevel(), tags);
        modesChosen.add(mode);
        Map<String, Integer> hourData = hourModeFrequency.get(hour);
        Integer frequency = 1;
        if (hourData != null) {
            frequency = hourData.get(mode);
            if (frequency != null) {
                frequency++;
            } else {
                frequency = 1;
            }
        } else {
            hourData = new HashMap<>();
        }
        hourData.put(mode, frequency);
        hourModeFrequency.put(hour, hourData);
    }

    private double[] getHoursDataPerOccurrenceAgainstMode(String modeChosen, int maxHour) {
        double[] modeOccurrencePerHour = new double[maxHour + 1];
        int index = 0;
        for (int hour = 0; hour <= maxHour; hour++) {
            Map<String, Integer> hourData = hourModeFrequency.get(hour);
            if (hourData != null) {
                modeOccurrencePerHour[index] = hourData.get(modeChosen) == null ? 0 : hourData.get(modeChosen);
            } else {
                modeOccurrencePerHour[index] = 0;
            }
            index = index + 1;
        }
        return modeOccurrencePerHour;
    }

    private double[][] buildModesFrequencyDataset() {

        List<Integer> hoursList = GraphsStatsAgentSimEventsListener.getSortedIntegerList(hourModeFrequency.keySet());
        List<String> modesChosenList = GraphsStatsAgentSimEventsListener.getSortedStringList(modesChosen);
        if (0 == hoursList.size())
            return null;
        int maxHour = hoursList.get(hoursList.size() - 1);
        double[][] dataset = new double[modesChosen.size()][maxHour + 1];
        for (int i = 0; i < modesChosenList.size(); i++) {
            String modeChosen = modesChosenList.get(i);
            dataset[i] = getHoursDataPerOccurrenceAgainstMode(modeChosen, maxHour);
        }
        return dataset;
    }

    private CategoryDataset buildModesFrequencyDatasetForGraph() {
        CategoryDataset categoryDataset = null;
        double[][] dataset = buildModesFrequencyDataset();
        if (dataset != null)
            categoryDataset = DatasetUtilities.createCategoryDataset("Mode ", "", dataset);

        return categoryDataset;
    }

    private void createModesFrequencyGraph(CategoryDataset dataset, int iterationNumber) throws IOException {
        boolean legend = true;
<<<<<<< HEAD
        final JFreeChart chart = GraphUtils.createStackedBarChartWithDefaultSettings(dataset, GRAPH_TITLE, X_AXIS_TITLE, Y_AXIS_TITLE, MODE_CHOICE_GRAPH_FILE_NAME, legend);
=======
        final JFreeChart chart = GraphUtils.createStackedBarChartWithDefaultSettings(dataset, graphTitle, xAxisTitle, yAxisTitle, fileName, legend);
>>>>>>> 00defe5f
        CategoryPlot plot = chart.getCategoryPlot();
        List<String> modesChosenList = new ArrayList<>();
        modesChosenList.addAll(modesChosen);
        Collections.sort(modesChosenList);
        GraphUtils.plotLegendItems(plot, modesChosenList, dataset.getRowCount());
<<<<<<< HEAD
        String graphImageFile = GraphsStatsAgentSimEventsListener.CONTROLLER_IO.getIterationFilename(iterationNumber, MODE_CHOICE_GRAPH_FILE_NAME);
=======
        String graphImageFile = GraphsStatsAgentSimEventsListener.CONTROLLER_IO.getIterationFilename(iterationNumber, fileName);
>>>>>>> 00defe5f
        GraphUtils.saveJFreeChartAsPNG(chart, graphImageFile, GraphsStatsAgentSimEventsListener.GRAPH_WIDTH, GraphsStatsAgentSimEventsListener.GRAPH_HEIGHT);
    }

}<|MERGE_RESOLUTION|>--- conflicted
+++ resolved
@@ -1,11 +1,8 @@
 package beam.analysis.plots;
 
 import beam.agentsim.events.ModeChoiceEvent;
-<<<<<<< HEAD
+import beam.sim.metrics.MetricsSupport;
 import beam.analysis.via.CSVWriter;
-=======
-import beam.sim.metrics.MetricsSupport;
->>>>>>> 00defe5f
 import org.jfree.chart.JFreeChart;
 import org.jfree.chart.plot.CategoryPlot;
 import org.jfree.data.category.CategoryDataset;
@@ -18,13 +15,7 @@
 import java.util.*;
 import java.util.stream.Collectors;
 
-<<<<<<< HEAD
-public class ModeChosenStats implements IGraphStats {
-=======
-import static beam.sim.metrics.Metrics.ShortLevel;
-
-public class ModeChosenStats implements IGraphStats, MetricsSupport {
->>>>>>> 00defe5f
+import static beam.sim.metrics.Metrics.ShortLevel;public class ModeChosenStats implements IGraphStats, MetricsSupport{
     private static Set<String> modesChosen = new TreeSet<>();
     private static Map<Integer, Map<String, Integer>> hourModeFrequency = new HashMap<>();
     private static final String GRAPH_TITLE = "Mode Choice Histogram";
@@ -47,11 +38,7 @@
                 .forEach((mode, count) -> countOccurrenceJava(mode, count, ShortLevel(), tags));
 
         CategoryDataset modesFrequencyDataset = buildModesFrequencyDatasetForGraph();
-<<<<<<< HEAD
         if (modesFrequencyDataset != null) {
-=======
-        if (modesFrequencyDataset != null)
->>>>>>> 00defe5f
             createModesFrequencyGraph(modesFrequencyDataset, event.getIteration());
             writeModeShareCSV();
         }
@@ -125,18 +112,10 @@
         modesChosen.clear();
     }
 
-    public int getHoursDataCountOccurrenceAgainstMode(String modeChosen, int maxHour) {
-<<<<<<< HEAD
-        double count = 0;
-        double[] modeOccurrencePerHour = getHoursDataPerOccurrenceAgainstMode(modeChosen, maxHour);
-        for (int i = 0; i < modeOccurrencePerHour.length; i++) {
-            count = count + modeOccurrencePerHour[i];
-        }
-        return (int) count;
-=======
-        double[] modeOccurrencePerHour = getHoursDataPerOccurrenceAgainstMode(modeChosen, maxHour);
-        return (int) Arrays.stream(modeOccurrencePerHour).sum();
->>>>>>> 00defe5f
+    public int getHoursDataCountOccurrenceAgainstMode(String modeChosen, int maxHour){
+        double [] modeOccurrencePerHour = getHoursDataPerOccurrenceAgainstMode(modeChosen,maxHour);
+
+        return (int)Arrays.stream(modeOccurrencePerHour).sum();
     }
 
     public int getHoursDataCountOccurrenceAgainstMode(String modeChosen, int maxHour, int hour) {
@@ -213,21 +192,13 @@
 
     private void createModesFrequencyGraph(CategoryDataset dataset, int iterationNumber) throws IOException {
         boolean legend = true;
-<<<<<<< HEAD
-        final JFreeChart chart = GraphUtils.createStackedBarChartWithDefaultSettings(dataset, GRAPH_TITLE, X_AXIS_TITLE, Y_AXIS_TITLE, MODE_CHOICE_GRAPH_FILE_NAME, legend);
-=======
-        final JFreeChart chart = GraphUtils.createStackedBarChartWithDefaultSettings(dataset, graphTitle, xAxisTitle, yAxisTitle, fileName, legend);
->>>>>>> 00defe5f
+        final JFreeChart chart = GraphUtils.createStackedBarChartWithDefaultSettings(dataset,GRAPH_TITLE, X_AXIS_TITLE, Y_AXIS_TITLE, MODE_CHOICE_GRAPH_FILE_NAME,legend);
         CategoryPlot plot = chart.getCategoryPlot();
         List<String> modesChosenList = new ArrayList<>();
         modesChosenList.addAll(modesChosen);
         Collections.sort(modesChosenList);
         GraphUtils.plotLegendItems(plot, modesChosenList, dataset.getRowCount());
-<<<<<<< HEAD
         String graphImageFile = GraphsStatsAgentSimEventsListener.CONTROLLER_IO.getIterationFilename(iterationNumber, MODE_CHOICE_GRAPH_FILE_NAME);
-=======
-        String graphImageFile = GraphsStatsAgentSimEventsListener.CONTROLLER_IO.getIterationFilename(iterationNumber, fileName);
->>>>>>> 00defe5f
         GraphUtils.saveJFreeChartAsPNG(chart, graphImageFile, GraphsStatsAgentSimEventsListener.GRAPH_WIDTH, GraphsStatsAgentSimEventsListener.GRAPH_HEIGHT);
     }
 
