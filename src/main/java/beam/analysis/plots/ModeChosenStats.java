--- conflicted
+++ resolved
@@ -2,7 +2,6 @@
 
 import beam.agentsim.events.ModeChoiceEvent;
 import beam.sim.metrics.MetricsSupport;
-import beam.analysis.via.CSVWriter;
 import org.jfree.chart.JFreeChart;
 import org.jfree.chart.plot.CategoryPlot;
 import org.jfree.data.category.CategoryDataset;
@@ -16,31 +15,26 @@
 import org.slf4j.LoggerFactory;
 
 import java.io.BufferedWriter;
-<<<<<<< HEAD
-=======
 import java.io.File;
 import java.io.FileWriter;
->>>>>>> de059fb0
 import java.io.IOException;
 import java.util.*;
 import java.util.stream.Collectors;
 
-import static beam.sim.metrics.Metrics.ShortLevel;public class ModeChosenStats implements IGraphStats, MetricsSupport{
+import static beam.sim.metrics.Metrics.ShortLevel;
+
+public class ModeChosenStats implements IGraphStats, MetricsSupport {
+    private static final String graphTitle = "Mode Choice Histogram";
+    private static final String xAxisTitle = "Hour";
+    private static final String yAxisTitle = "# mode chosen";
+    private static final String fileName = "mode_choice.png";
     private static Set<String> modesChosen = new TreeSet<>();
     private static Map<Integer, Map<String, Integer>> hourModeFrequency = new HashMap<>();
-<<<<<<< HEAD
-    private static final String GRAPH_TITLE = "Mode Choice Histogram";
-    private static final String X_AXIS_TITLE = "Hour";
-    private static final String Y_AXIS_TITLE = "# mode chosen";
-    private static final String MODE_CHOICE_GRAPH_FILE_NAME = "mode_choice.png";
-    public static final String MODE_CHOICE_CSV_FILE_NAME = "modeChoice.csv";
-=======
     private static Set<String> iterationTypeSet = new HashSet();
     private static Map<Integer, Map<String, Integer>> modeChoiceInIteration = new HashMap<>();
     private Logger log = LoggerFactory.getLogger(this.getClass());
 
 
->>>>>>> de059fb0
 
     @Override
     public void processStats(Event event) {
@@ -57,68 +51,9 @@
 
         updateModeChoiceInIteration(event.getIteration());
         CategoryDataset modesFrequencyDataset = buildModesFrequencyDatasetForGraph();
-        if (modesFrequencyDataset != null) {
+        if (modesFrequencyDataset != null)
             createModesFrequencyGraph(modesFrequencyDataset, event.getIteration());
-            writeModeShareCSV();
-        }
-    }
-
-    public void writeModeShareCSV() {
-
-        String SEPERATOR=",";
-
-        CSVWriter csvWriter = new CSVWriter(GraphsStatsAgentSimEventsListener.CONTROLLER_IO.getOutputFilename(MODE_CHOICE_CSV_FILE_NAME));
-        BufferedWriter bufferedWriter = csvWriter.getBufferedWriter();
-
-        Map<String,Double> modeShareMap = getModeShareMap();
-
-        try{
-            bufferedWriter.append("mode");
-            bufferedWriter.append(SEPERATOR);
-            bufferedWriter.append("share");
-            bufferedWriter.append("\n");
-
-            for (Map.Entry<String, Double> entry : modeShareMap.entrySet()) {
-                bufferedWriter.append(entry.getKey());
-                bufferedWriter.append(SEPERATOR);
-                bufferedWriter.append(Double.toString(entry.getValue()));
-                bufferedWriter.append("\n");
-            }
-            bufferedWriter.flush();
-            bufferedWriter.close();
-        }catch (IOException e){
-            e.printStackTrace();
-        }
-
-
-    }
-
-    public Map<String, Double>  getModeShareMap() {
-        List<String> modesChosenList = new ArrayList<>(modesChosen);
-        Map<String, Double> modeShareMap = new HashMap<>();
-
-        Collections.sort(modesChosenList);
-        double[][] dataset = buildModesFrequencyDataset();
-        double totalCounts = 0.0;
-        double[] result = new double[modesChosenList.size()];
-        for (int i = 0; i < modesChosenList.size(); i++) {
-            double modeCounts = 0.0;
-            if (dataset != null) {
-                double[] modeOccurrencePerHour = dataset[i];
-                for (double aModeOccurrencePerHour : modeOccurrencePerHour) {
-                    modeCounts += aModeOccurrencePerHour;
-                }
-            }
-            result[i] = modeCounts;
-            totalCounts += modeCounts;
-        }
-        for (int i = 0; i < result.length; i++) {
-            modeShareMap.put(modesChosenList.get(i), result[i] / totalCounts);
-        }
-     return modeShareMap;
-    }
-
-
+    }
 
     @Override
     public void createGraph(IterationEndsEvent event, String graphType) {
@@ -131,10 +66,9 @@
         modesChosen.clear();
     }
 
-    public int getHoursDataCountOccurrenceAgainstMode(String modeChosen, int maxHour){
-        double [] modeOccurrencePerHour = getHoursDataPerOccurrenceAgainstMode(modeChosen,maxHour);
-
-        return (int)Arrays.stream(modeOccurrencePerHour).sum();
+    public int getHoursDataCountOccurrenceAgainstMode(String modeChosen, int maxHour) {
+        double[] modeOccurrencePerHour = getHoursDataPerOccurrenceAgainstMode(modeChosen, maxHour);
+        return (int) Arrays.stream(modeOccurrencePerHour).sum();
     }
 
     public int getHoursDataCountOccurrenceAgainstMode(String modeChosen, int maxHour, int hour) {
@@ -233,12 +167,12 @@
     }
 
     private void createModesFrequencyGraph(CategoryDataset dataset, int iterationNumber) throws IOException {
-        final JFreeChart chart = GraphUtils.createStackedBarChartWithDefaultSettings(dataset, GRAPH_TITLE, X_AXIS_TITLE, Y_AXIS_TITLE, MODE_CHOICE_GRAPH_FILE_NAME,true);
+        final JFreeChart chart = GraphUtils.createStackedBarChartWithDefaultSettings(dataset, graphTitle, xAxisTitle, yAxisTitle, fileName, true);
         CategoryPlot plot = chart.getCategoryPlot();
         List<String> modesChosenList = new ArrayList<>(modesChosen);
         Collections.sort(modesChosenList);
         GraphUtils.plotLegendItems(plot, modesChosenList, dataset.getRowCount());
-        String graphImageFile = GraphsStatsAgentSimEventsListener.CONTROLLER_IO.getIterationFilename(iterationNumber, MODE_CHOICE_GRAPH_FILE_NAME);
+        String graphImageFile = GraphsStatsAgentSimEventsListener.CONTROLLER_IO.getIterationFilename(iterationNumber, fileName);
         GraphUtils.saveJFreeChartAsPNG(chart, graphImageFile, GraphsStatsAgentSimEventsListener.GRAPH_WIDTH, GraphsStatsAgentSimEventsListener.GRAPH_HEIGHT);
     }
 
