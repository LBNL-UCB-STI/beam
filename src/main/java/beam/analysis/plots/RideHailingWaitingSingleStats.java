package beam.analysis.plots;

import beam.agentsim.events.ModeChoiceEvent;
<<<<<<< HEAD
import beam.sim.BeamServices;
=======
import beam.utils.DebugLib;
import org.jfree.chart.ChartFactory;
>>>>>>> 68bc7502
import org.jfree.chart.JFreeChart;
import org.jfree.data.category.CategoryDataset;
import org.jfree.data.general.DatasetUtilities;
import org.matsim.api.core.v01.Id;
import org.matsim.api.core.v01.events.Event;
import org.matsim.api.core.v01.events.PersonEntersVehicleEvent;
import org.matsim.api.core.v01.population.Person;
import org.matsim.core.controler.events.IterationEndsEvent;
import org.matsim.core.utils.misc.Time;

import java.io.BufferedWriter;
import java.io.File;
import java.io.FileWriter;
import java.io.IOException;
import java.util.*;

/**
 * @author abid
 */
public class RideHailingWaitingSingleStats implements IGraphStats {

    private static final String graphTitle = "Ride Hail Waiting Time";
    private static final String xAxisTitle = "Hour";
    private static final String yAxisTitle = "Waiting Time (seconds)";
    private static final String fileName = "RideHailWaitingSingleStats";

    private double lastMaximumTime = 0;
    private double NUMBER_OF_CATEGORIES = 6.0;

    private double numberOfTimeBins;

    //private int numberOfTimeBins;


    private Map<String, Event> rideHailingWaiting = new HashMap<>();

    private Map<Integer, Double> hoursTimesMap = new HashMap<>();

    RideHailingWaitingSingleStats(BeamServices beamServices){

        //Math.floor(Time.parseTime(beamConfig.matsim.modules.qsim.endTime) / timeBinSize).toInt+1
        double endTime = Time.parseTime(beamServices.beamConfig().matsim().modules().qsim().endTime());
        double timeBinSize = beamServices.beamConfig().beam().agentsim().agents().rideHailing().iterationStats().timeBinSizeInSec();
        numberOfTimeBins = Math.floor(endTime/timeBinSize);

        System.out.println("endTime -> " + endTime + ", numberOfTimeBins -> " + numberOfTimeBins);
    }

    @Override
    public void resetStats() {
        lastMaximumTime = 0;

        rideHailingWaiting.clear();
        hoursTimesMap.clear();
    }

    @Override
    public void processStats(Event event) {

        if (event instanceof ModeChoiceEvent){

            String mode = event.getAttributes().get("mode");
            if(mode.equalsIgnoreCase("ride_hailing")) {

                ModeChoiceEvent modeChoiceEvent = (ModeChoiceEvent) event;
                Id<Person> personId = modeChoiceEvent.getPersonId();
                rideHailingWaiting.put(personId.toString(), event);
            }
        } else if(event instanceof PersonEntersVehicleEvent) {

            PersonEntersVehicleEvent personEntersVehicleEvent = (PersonEntersVehicleEvent)event;
            Id<Person> personId = personEntersVehicleEvent.getPersonId();
            String _personId = personId.toString();

            if(rideHailingWaiting.containsKey(personId.toString())) {

                ModeChoiceEvent modeChoiceEvent = (ModeChoiceEvent) rideHailingWaiting.get(_personId);
                double difference = personEntersVehicleEvent.getTime() - modeChoiceEvent.getTime();
                processRideHailingWaitingTimes(modeChoiceEvent, difference);

                // Remove the personId from the list of ModeChoiceEvent
                rideHailingWaiting.remove(_personId);
            }
        }
    }

    @Override
    public void createGraph(IterationEndsEvent event) throws IOException {

        List<Integer> hours = new ArrayList<>(hoursTimesMap.keySet());
        Collections.sort(hours);
        int maxHour = hours.get(hours.size() -1);

        double[][] data = new double[1][maxHour + 1];
        for(Integer key : hoursTimesMap.keySet()){

            if (key>=data[0].length){
                DebugLib.emptyFunctionForSettingBreakPoint();
            }

            data[0][key] = hoursTimesMap.get(key);
        }
        CategoryDataset dataset = DatasetUtilities.createCategoryDataset("","",data);
        if (dataset != null)
            createModesFrequencyGraph(dataset, event.getIteration());

        writeToCSV(event.getIteration(), hoursTimesMap);
    }

    @Override
    public void createGraph(IterationEndsEvent event, String graphType) throws IOException {
        throw new IOException("Not implemented");
    }



    private void processRideHailingWaitingTimes(Event event, double waitingTime) {
        int hour = GraphsStatsAgentSimEventsListener.getEventHour(event.getTime());

        waitingTime = waitingTime/60;

        if (waitingTime > lastMaximumTime) {
            lastMaximumTime = waitingTime;
        }

        Double timeList = hoursTimesMap.get(hour);
        if (timeList == null) {
            timeList = waitingTime;
        }
        else {
            timeList += waitingTime;
        }
        hoursTimesMap.put(hour, timeList);
    }


    private void createModesFrequencyGraph(CategoryDataset dataset, int iterationNumber) throws IOException {

        boolean legend = false;
        final JFreeChart chart = GraphUtils.createStackedBarChartWithDefaultSettings(dataset, graphTitle, xAxisTitle, yAxisTitle, fileName + ".png", legend);

        GraphUtils.setColour(chart, 1);
        // Writing graph to image file
        String graphImageFile = GraphsStatsAgentSimEventsListener.CONTROLLER_IO.getIterationFilename(iterationNumber, fileName + ".png");
        GraphUtils.saveJFreeChartAsPNG(chart, graphImageFile, GraphsStatsAgentSimEventsListener.GRAPH_WIDTH, GraphsStatsAgentSimEventsListener.GRAPH_HEIGHT);
    }



    private void writeToCSV(int iterationNumber, Map<Integer, Double> hourModeFrequency) throws IOException {
        String csvFileName = GraphsStatsAgentSimEventsListener.CONTROLLER_IO.getIterationFilename(iterationNumber, fileName + ".csv");
        BufferedWriter out = null;
        try {
            out = new BufferedWriter(new FileWriter(new File(csvFileName)));
            String heading = "WaitingTime\\Hour";
            for (int hours = 1; hours <= numberOfTimeBins; hours++) {
                heading += "," + hours;
            }
            out.write(heading);
            out.newLine();
            String line;
            for (int i = 0; i < numberOfTimeBins; i++) {
                Double inner = hourModeFrequency.get(i);
                line = (inner == null ) ? ",0" : "," + Math.round(inner*100.0)/100.0;
                out.write(line);
            }
            out.flush();
            out.close();
        } catch (IOException e) {
            e.printStackTrace();
        } finally {
            if (out != null) {
                out.close();
            }
        }
    }

}<|MERGE_RESOLUTION|>--- conflicted
+++ resolved
@@ -1,21 +1,22 @@
 package beam.analysis.plots;
 
 import beam.agentsim.events.ModeChoiceEvent;
-<<<<<<< HEAD
-import beam.sim.BeamServices;
-=======
 import beam.utils.DebugLib;
 import org.jfree.chart.ChartFactory;
->>>>>>> 68bc7502
 import org.jfree.chart.JFreeChart;
+import org.jfree.chart.plot.CategoryPlot;
 import org.jfree.data.category.CategoryDataset;
+import org.jfree.data.general.Dataset;
 import org.jfree.data.general.DatasetUtilities;
+import org.jfree.data.xy.XYDataset;
+import org.jfree.data.xy.XYSeries;
+import org.jfree.data.xy.XYSeriesCollection;
 import org.matsim.api.core.v01.Id;
 import org.matsim.api.core.v01.events.Event;
 import org.matsim.api.core.v01.events.PersonEntersVehicleEvent;
 import org.matsim.api.core.v01.population.Person;
 import org.matsim.core.controler.events.IterationEndsEvent;
-import org.matsim.core.utils.misc.Time;
+import scala.math.BigDecimal;
 
 import java.io.BufferedWriter;
 import java.io.File;
@@ -36,24 +37,11 @@
     private double lastMaximumTime = 0;
     private double NUMBER_OF_CATEGORIES = 6.0;
 
-    private double numberOfTimeBins;
-
-    //private int numberOfTimeBins;
-
+    private int noOfBins = 24;
 
     private Map<String, Event> rideHailingWaiting = new HashMap<>();
 
     private Map<Integer, Double> hoursTimesMap = new HashMap<>();
-
-    RideHailingWaitingSingleStats(BeamServices beamServices){
-
-        //Math.floor(Time.parseTime(beamConfig.matsim.modules.qsim.endTime) / timeBinSize).toInt+1
-        double endTime = Time.parseTime(beamServices.beamConfig().matsim().modules().qsim().endTime());
-        double timeBinSize = beamServices.beamConfig().beam().agentsim().agents().rideHailing().iterationStats().timeBinSizeInSec();
-        numberOfTimeBins = Math.floor(endTime/timeBinSize);
-
-        System.out.println("endTime -> " + endTime + ", numberOfTimeBins -> " + numberOfTimeBins);
-    }
 
     @Override
     public void resetStats() {
@@ -162,13 +150,13 @@
         try {
             out = new BufferedWriter(new FileWriter(new File(csvFileName)));
             String heading = "WaitingTime\\Hour";
-            for (int hours = 1; hours <= numberOfTimeBins; hours++) {
+            for (int hours = 1; hours <= noOfBins; hours++) {
                 heading += "," + hours;
             }
             out.write(heading);
             out.newLine();
             String line;
-            for (int i = 0; i < numberOfTimeBins; i++) {
+            for (int i = 0; i < noOfBins; i++) {
                 Double inner = hourModeFrequency.get(i);
                 line = (inner == null ) ? ",0" : "," + Math.round(inner*100.0)/100.0;
                 out.write(line);
