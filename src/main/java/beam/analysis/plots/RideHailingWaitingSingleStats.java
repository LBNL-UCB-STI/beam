--- conflicted
+++ resolved
@@ -77,13 +77,8 @@
 
         if (event instanceof ModeChoiceEvent) {
 
-<<<<<<< HEAD
             String mode = event.getAttributes().get(ModeChoiceEvent.ATTRIBUTE_MODE);
-            if (mode.equalsIgnoreCase("ride_hailing")) {
-=======
-            String mode = event.getAttributes().get("mode");
             if (mode.equalsIgnoreCase("ride_hail")) {
->>>>>>> 71dbbc70
 
                 ModeChoiceEvent modeChoiceEvent = (ModeChoiceEvent) event;
                 Id<Person> personId = modeChoiceEvent.getPersonId();
@@ -110,9 +105,6 @@
     @Override
     public void createGraph(IterationEndsEvent event) throws IOException {
 
-<<<<<<< HEAD
-        double[][] data = statComputation.compute(hoursTimesMap);
-=======
         List<Integer> hours = new ArrayList<>(hoursTimesMap.keySet());
         Collections.sort(hours);
         //int maxHour = hours.isEmpty() ? 0 : hours.get(hours.size() - 1);
@@ -129,7 +121,7 @@
 
             data[0][key] = hoursTimesMap.get(key);
         }
->>>>>>> 71dbbc70
+        double[][] data = statComputation.compute(hoursTimesMap);
         CategoryDataset dataset = DatasetUtilities.createCategoryDataset("", "", data);
         if (dataset != null)
             createModesFrequencyGraph(dataset, event.getIteration());
