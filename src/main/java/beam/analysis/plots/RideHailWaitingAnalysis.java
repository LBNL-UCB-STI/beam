--- conflicted
+++ resolved
@@ -1,11 +1,7 @@
 package beam.analysis.plots;
 
-<<<<<<< HEAD
-import beam.agentsim.events.ReserveRideHailEvent;
-=======
 import beam.agentsim.events.ModeChoiceEvent;
 import beam.analysis.IterationSummaryAnalysis;
->>>>>>> 16cb0b35
 import beam.analysis.plots.modality.RideHailDistanceRowModel;
 import beam.sim.config.BeamConfig;
 import org.jfree.chart.JFreeChart;
@@ -127,7 +123,7 @@
     private static final String graphTitle = "Ride Hail Waiting Histogram";
     private static final String xAxisTitle = "Hour";
     private static final String yAxisTitle = "Waiting Time (frequencies)";
-    static final String fileName = "rideHailWaitingHistogram";
+    static final String fileName = "rideHailWaitingStats";
     static final String rideHailIndividualWaitingTimesFileBaseName = "rideHailIndividualWaitingTimes";
     private boolean writeGraph;
     private List<RideHailWaitingIndividualStat> rideHailWaitingIndividualStatList = new ArrayList<>();
@@ -139,14 +135,14 @@
     private double totalPTWaitingTime = 0.0;
     private int numOfTrips = 0;
     private final StatsComputation<Tuple<List<Double>, Map<Integer, List<Double>>>, Tuple<Map<Integer, Map<Double, Integer>>, double[][]>> statComputation;
-    //todo there is no ref to beam config in this static class , also this value is default and is overridden inside the constructor
-    private static int numberOfTimeBins;
+
+    private static int numberOfTimeBins = 30;
 
     public RideHailWaitingAnalysis(StatsComputation<Tuple<List<Double>, Map<Integer, List<Double>>>, Tuple<Map<Integer, Map<Double, Integer>>, double[][]>> statComputation,
                                    BeamConfig beamConfig) {
         this.statComputation = statComputation;
         this.writeGraph = beamConfig.beam().outputs().writeGraphs();
-        final int timeBinSize = beamConfig.beam().agentsim().timeBinSize();
+        final int timeBinSize = beamConfig.beam().outputs().stats().binSize();
 
         String endTime = beamConfig.matsim().modules().qsim().endTime();
         Double _endTime = Time.parseTime(endTime);
@@ -170,11 +166,6 @@
     public void processStats(Event event) {
 
         Map<String, String> eventAttributes = event.getAttributes();
-<<<<<<< HEAD
-
-        /* When a person reserves a ride hail, push the person into the ride hail waiting queue and once the person
-        enters a vehicle , compute the difference between the times of occurrence for both the events as `waiting time`.*/
-=======
         if (event instanceof ModeChoiceEvent) {
             String mode = eventAttributes.get("mode");
 
@@ -192,14 +183,7 @@
             }
 
         } else if (event instanceof PersonEntersVehicleEvent) {
->>>>>>> 16cb0b35
-
-        if (event instanceof ReserveRideHailEvent) {
-            ReserveRideHailEvent reserveRideHailEvent = (ReserveRideHailEvent) event;
-            Id<Person> personId = reserveRideHailEvent.getPersonId();
-            //push person into the ride hail waiting queue
-            rideHailWaiting.put(personId.toString(), event);
-        } else if (event instanceof PersonEntersVehicleEvent) {
+
             PersonEntersVehicleEvent personEntersVehicleEvent = (PersonEntersVehicleEvent) event;
             Id<Person> personId = personEntersVehicleEvent.getPersonId();
             String pId = personId.toString();
@@ -208,27 +192,6 @@
             // another occurrence of modeChoice event because of replanning event.
             if (rideHailWaiting.containsKey(personId.toString()) && eventAttributes.get("vehicle").contains("rideHailVehicle")) {
 
-<<<<<<< HEAD
-                //process and add to the total time spent by all the passengers on waiting for a ride hail
-                ReserveRideHailEvent reserveRideHailEvent = (ReserveRideHailEvent) rideHailWaiting.get(_personId);
-                double difference = personEntersVehicleEvent.getTime() - reserveRideHailEvent.getTime();
-                processRideHailWaitingTimes(reserveRideHailEvent, difference);
-
-                // Building the RideHailWaitingIndividualStat List
-                String __vehicleId = eventAttributes.get(PersonEntersVehicleEvent.ATTRIBUTE_VEHICLE);
-                String __personId = eventAttributes.get(PersonEntersVehicleEvent.ATTRIBUTE_PERSON);
-
-                //process the time spent by the current passenger on waiting for a ride hail
-                RideHailWaitingIndividualStat rideHailWaitingIndividualStat = new RideHailWaitingIndividualStat();
-                rideHailWaitingIndividualStat.time = reserveRideHailEvent.getTime();
-                rideHailWaitingIndividualStat.personId = __personId;
-                rideHailWaitingIndividualStat.vehicleId = __vehicleId;
-                rideHailWaitingIndividualStat.waitingTime = difference;
-                rideHailWaitingIndividualStatList.add(rideHailWaitingIndividualStat);
-
-                // Remove the passenger from the waiting queue , as the passenger entered the vehicle.
-                rideHailWaiting.remove(_personId);
-=======
                 ModeChoiceEvent modeChoiceEvent = (ModeChoiceEvent) rideHailWaiting.get(pId);
                 double difference = personEntersVehicleEvent.getTime() - modeChoiceEvent.getTime();
                 processRideHailWaitingTimes(modeChoiceEvent, difference);
@@ -250,7 +213,6 @@
                 totalPTWaitingTime += event.getTime() - ptWaiting.get(pId);
                 numOfTrips++;
                 ptWaiting.remove(pId);
->>>>>>> 16cb0b35
             }
         }
     }
@@ -309,23 +271,15 @@
     }
 
     private void processRideHailWaitingTimes(Event event, double waitingTime) {
-        //get the hour of occurrence of the event
         int hour = GraphsStatsAgentSimEventsListener.getEventHour(event.getTime());
-<<<<<<< HEAD
-        //convert the provided waiting time to minutes
-        waitingTime = waitingTime/60;
-        //Add the waiting time entry to the hours map
-=======
 
         waitingTime = waitingTime / 60;
 
->>>>>>> 16cb0b35
         List<Double> timeList = hoursTimesMap.get(hour);
         if (timeList == null) {
             timeList = new ArrayList<>();
         }
         timeList.add(waitingTime);
-        //Update the sum of waiting times and ride hail count
         this.waitTimeSum += waitingTime;
         this.rideHailCount++;
         hoursTimesMap.put(hour, timeList);
@@ -387,8 +341,6 @@
     private List<Double> getCategories() {
 
         List<Double> listOfBounds = new ArrayList<>();
-        //todo confirm whether these values correspond to seconds or minutes ?
-        listOfBounds.add(2.0);
         listOfBounds.add(5.0);
         listOfBounds.add(10.0);
         listOfBounds.add(20.0);
