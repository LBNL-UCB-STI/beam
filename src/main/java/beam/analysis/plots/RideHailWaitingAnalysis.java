package beam.analysis.plots;

import beam.agentsim.events.ModeChoiceEvent;
import beam.analysis.plots.modality.RideHailDistanceRowModel;
import beam.sim.OutputDataDescription;
import beam.sim.config.BeamConfig;
import beam.utils.OutputDataDescriptor;
import org.jfree.chart.JFreeChart;
import org.jfree.chart.plot.CategoryPlot;
import org.jfree.data.category.CategoryDataset;
import org.jfree.data.general.DatasetUtilities;
import org.matsim.api.core.v01.Id;
import org.matsim.api.core.v01.events.Event;
import org.matsim.api.core.v01.events.PersonEntersVehicleEvent;
import org.matsim.api.core.v01.population.Person;
import org.matsim.core.controler.events.IterationEndsEvent;
import org.matsim.core.utils.collections.Tuple;
import org.matsim.core.utils.misc.Time;

import java.io.BufferedWriter;
import java.io.File;
import java.io.FileWriter;
import java.io.IOException;
import java.util.*;

/**
 * @author abid
 */
public class RideHailWaitingAnalysis implements GraphAnalysis, OutputDataDescriptor {

    public RideHailWaitingAnalysis(StatsComputation<Tuple<List<Double>, Map<Integer, List<Double>>>, Tuple<Map<Integer, Map<Double, Integer>>, double[][]>> statComputation) {
        this.statComputation = statComputation;
    }

   public static class WaitingStatsComputation implements StatsComputation<Tuple<List<Double>, Map<Integer, List<Double>>>, Tuple<Map<Integer, Map<Double, Integer>>, double[][]>> {

        @Override
        public Tuple<Map<Integer, Map<Double, Integer>>, double[][]> compute(Tuple<List<Double>, Map<Integer, List<Double>>> stat) {
            Map<Integer, Map<Double, Integer>> hourModeFrequency = calculateHourlyData(stat.getSecond(), stat.getFirst());
            double[][] data = buildModesFrequencyDataset(hourModeFrequency, stat.getFirst());
            return new Tuple<>(hourModeFrequency, data);
        }

        /**
         * Calculate the data and populate the dataset i.e. "hourModeFrequency"
         */
        private Map<Integer, Map<Double, Integer>> calculateHourlyData(Map<Integer, List<Double>> hoursTimesMap, List<Double> categories) {

            Map<Integer, Map<Double, Integer>> hourModeFrequency = new HashMap<>();

            Set<Integer> hours = hoursTimesMap.keySet();

            for (Integer hour : hours) {
                List<Double> listTimes = hoursTimesMap.get(hour);
                for (double time : listTimes) {
                    Double category = getCategory(time, categories);


                    Map<Double, Integer> hourData = hourModeFrequency.get(hour);
                    Integer frequency = 1;
                    if (hourData != null) {
                        frequency = hourData.get(category);
                        frequency = (frequency == null) ? 1 : frequency + 1;
                    } else {
                        hourData = new HashMap<>();
                    }
                    hourData.put(category, frequency);
                    hourModeFrequency.put(hour, hourData);
                }
            }

            return hourModeFrequency;
        }

        private Double getCategory(double time, List<Double> categories) {
            int i = 0;
            Double categoryUpperBound = null;
            while (i < categories.size()) {
                categoryUpperBound = categories.get(i);
                if (time <= categoryUpperBound) {

                    break;
                }
                i++;
            }
            return categoryUpperBound;
        }

        //    TODO only two significant digits needed this means, 682 enough, no digits there
        private double[] getHoursDataPerTimeRange(Double category, int maxHour, Map<Integer, Map<Double, Integer>> hourModeFrequency) {
            double[] timeRangeOccurrencePerHour = new double[maxHour + 1];

            for (int hour = 0; hour <= maxHour; hour++) {
                Map<Double, Integer> hourData = hourModeFrequency.get(hour);
                timeRangeOccurrencePerHour[hour] = (hourData == null || hourData.get(category) == null) ? 0 : hourData.get(category);

            }
            return timeRangeOccurrencePerHour;
        }

        private double[][] buildModesFrequencyDataset(Map<Integer, Map<Double, Integer>> hourModeFrequency, List<Double> categories) {

            List<Integer> hoursList = GraphsStatsAgentSimEventsListener.getSortedIntegerList(hourModeFrequency.keySet());

            if (hoursList.isEmpty())
                return null;

            int maxHour = numberOfTimeBins;

            double[][] dataset = new double[categories.size()][maxHour + 1];

            for (int i = 0; i < categories.size(); i++) {
                dataset[i] = getHoursDataPerTimeRange(categories.get(i), maxHour, hourModeFrequency);
            }
            return dataset;
        }
    }

    private static final String graphTitle = "Ride Hail Waiting Histogram";
    private static final String xAxisTitle = "Hour";
    private static final String yAxisTitle = "Waiting Time (frequencies)";
<<<<<<< HEAD
    private static final String fileName = "rideHailWaitingStats";
    private static final String rideHailIndividualWaitingTimesFileBaseName = "rideHailIndividualWaitingTimes";
=======
    static final String fileName = "rideHailWaitingStats";
    static final String rideHailIndividualWaitingTimesFileBaseName = "rideHailIndividualWaitingTimes";
>>>>>>> 90d87741
    private boolean writeGraph;
    private List<RideHailWaitingIndividualStat> rideHailWaitingIndividualStatList = new ArrayList<>();
    private Map<String, Event> rideHailWaiting = new HashMap<>();
    private Map<Integer, List<Double>> hoursTimesMap = new HashMap<>();
    private double waitTimeSum = 0;   //sum of all wait times experienced by customers
    private int rideHailCount = 0;   //later used to calculate average wait time experienced by customers
    private final StatsComputation<Tuple<List<Double>, Map<Integer, List<Double>>>, Tuple<Map<Integer, Map<Double, Integer>>, double[][]>> statComputation;

    private static int numberOfTimeBins = 30;

    public RideHailWaitingAnalysis(StatsComputation<Tuple<List<Double>, Map<Integer, List<Double>>>, Tuple<Map<Integer, Map<Double, Integer>>, double[][]>> statComputation,
                                   BeamConfig beamConfig){
        this.statComputation = statComputation;
        this.writeGraph = beamConfig.beam().outputs().writeGraphs();
        final int timeBinSize = beamConfig.beam().outputs().stats().binSize();

        String endTime = beamConfig.matsim().modules().qsim().endTime();
        Double _endTime = Time.parseTime(endTime);
        Double _noOfTimeBins = _endTime / timeBinSize;
        _noOfTimeBins = Math.floor(_noOfTimeBins);
        numberOfTimeBins = _noOfTimeBins.intValue() + 1;
    }

    @Override
    public void resetStats() {
        waitTimeSum = 0;
        rideHailCount = 0;
        rideHailWaiting.clear();
        hoursTimesMap.clear();
        rideHailWaitingIndividualStatList.clear();
    }

    @Override
    public void processStats(Event event) {

        Map<String, String> eventAttributes = event.getAttributes();
        if (event instanceof ModeChoiceEvent) {
            String mode = eventAttributes.get("mode");
            if (mode.equalsIgnoreCase("ride_hail")) {

                ModeChoiceEvent modeChoiceEvent = (ModeChoiceEvent) event;
                Id<Person> personId = modeChoiceEvent.getPersonId();
                rideHailWaiting.put(personId.toString(), event);
            }
        } else if (event instanceof PersonEntersVehicleEvent) {

            PersonEntersVehicleEvent personEntersVehicleEvent = (PersonEntersVehicleEvent) event;
            Id<Person> personId = personEntersVehicleEvent.getPersonId();
            String _personId = personId.toString();

            // This rideHailVehicle check is put here again to remove the non rideHail vehicleId which were coming due the
            // another occurrence of modeChoice event because of replanning event.
            if (rideHailWaiting.containsKey(personId.toString()) && eventAttributes.get("vehicle").contains("rideHailVehicle")) {

                ModeChoiceEvent modeChoiceEvent = (ModeChoiceEvent) rideHailWaiting.get(_personId);
                double difference = personEntersVehicleEvent.getTime() - modeChoiceEvent.getTime();
                processRideHailWaitingTimes(modeChoiceEvent, difference);

                // Building the RideHailWaitingIndividualStat List
                String __vehicleId = eventAttributes.get(PersonEntersVehicleEvent.ATTRIBUTE_VEHICLE);
                String __personId = eventAttributes.get(PersonEntersVehicleEvent.ATTRIBUTE_PERSON);

                RideHailWaitingIndividualStat rideHailWaitingIndividualStat = new RideHailWaitingIndividualStat();
                rideHailWaitingIndividualStat.time = modeChoiceEvent.getTime();
                rideHailWaitingIndividualStat.personId = __personId;
                rideHailWaitingIndividualStat.vehicleId = __vehicleId;
                rideHailWaitingIndividualStat.waitingTime = difference;
                rideHailWaitingIndividualStatList.add(rideHailWaitingIndividualStat);


                // Remove the personId from the list of ModeChoiceEvent
                rideHailWaiting.remove(_personId);
            }
        }
    }

    //Prepare graph for each iteration
    @Override
    public void createGraph(IterationEndsEvent event) throws IOException {
        RideHailDistanceRowModel model = GraphUtils.RIDE_HAIL_REVENUE_MAP.get(event.getIteration());
        if (model == null)
            model = new RideHailDistanceRowModel();
        model.setRideHailWaitingTimeSum(this.waitTimeSum);
        model.setTotalRideHailCount(this.rideHailCount);
        GraphUtils.RIDE_HAIL_REVENUE_MAP.put(event.getIteration(), model);
        List<Double> listOfBounds = getCategories();
        Tuple<Map<Integer, Map<Double, Integer>>, double[][]> data = statComputation.compute(new Tuple<>(listOfBounds, hoursTimesMap));
        CategoryDataset modesFrequencyDataset = buildModesFrequencyDatasetForGraph(data.getSecond());
        if (modesFrequencyDataset != null && writeGraph)
            createModesFrequencyGraph(modesFrequencyDataset, event.getIteration());

        writeToCSV(event.getIteration(), data.getFirst());
        writeRideHailWaitingIndividualStatCSV(event.getIteration());
    }

    private void writeRideHailWaitingIndividualStatCSV(int iteration) {

        String csvFileName = GraphsStatsAgentSimEventsListener.CONTROLLER_IO.getIterationFilename(iteration, rideHailIndividualWaitingTimesFileBaseName + ".csv");
        try (BufferedWriter out = new BufferedWriter(new FileWriter(new File(csvFileName)))) {
            String heading = "timeOfDayInSeconds,personId,rideHailVehicleId,waitingTimeInSeconds";

            out.write(heading);
            out.newLine();

            for (RideHailWaitingIndividualStat rideHailWaitingIndividualStat : rideHailWaitingIndividualStatList) {

                String line = rideHailWaitingIndividualStat.time + "," +
                        rideHailWaitingIndividualStat.personId + "," +
                        rideHailWaitingIndividualStat.vehicleId + "," +
                        rideHailWaitingIndividualStat.waitingTime;

                out.write(line);

                out.newLine();
            }
            out.flush();
        } catch (IOException e) {
            e.printStackTrace();
        }
    }

    private void processRideHailWaitingTimes(Event event, double waitingTime) {
        int hour = GraphsStatsAgentSimEventsListener.getEventHour(event.getTime());

        waitingTime = waitingTime/60;

        List<Double> timeList = hoursTimesMap.get(hour);
        if (timeList == null) {
            timeList = new ArrayList<>();
        }
        timeList.add(waitingTime);
        this.waitTimeSum += waitingTime;
        this.rideHailCount++;
        hoursTimesMap.put(hour, timeList);
    }

    private CategoryDataset buildModesFrequencyDatasetForGraph(double[][] dataset) {
        CategoryDataset categoryDataset = null;
        if (dataset != null)
            categoryDataset = DatasetUtilities.createCategoryDataset("Time ", "", dataset);
        return categoryDataset;
    }

    private void createModesFrequencyGraph(CategoryDataset dataset, int iterationNumber) throws IOException {

        final JFreeChart chart = GraphUtils.createStackedBarChartWithDefaultSettings(dataset, graphTitle, xAxisTitle, yAxisTitle, fileName + ".png", true);
        CategoryPlot plot = chart.getCategoryPlot();

        // Legends
        List<String> legends = getLegends(getCategories());
        GraphUtils.plotLegendItems(plot, legends, dataset.getRowCount());

        // Writing graph to image file
        String graphImageFile = GraphsStatsAgentSimEventsListener.CONTROLLER_IO.getIterationFilename(iterationNumber, fileName + ".png");
        GraphUtils.saveJFreeChartAsPNG(chart, graphImageFile, GraphsStatsAgentSimEventsListener.GRAPH_WIDTH, GraphsStatsAgentSimEventsListener.GRAPH_HEIGHT);
    }

    private void writeToCSV(int iterationNumber, Map<Integer, Map<Double, Integer>> hourModeFrequency) {
        String csvFileName = GraphsStatsAgentSimEventsListener.CONTROLLER_IO.getIterationFilename(iterationNumber, fileName + ".csv");
        try (BufferedWriter out = new BufferedWriter(new FileWriter(new File(csvFileName)))) {
            String heading = "WaitingTime,Hour,Count";
            out.write(heading);
            out.newLine();

            List<Double> categories = getCategories();

            for (Double category : categories) {
                Double _category = getRoundedCategoryUpperBound(category);

                String line;
                for (int i = 0; i < numberOfTimeBins; i++) {
                    Map<Double, Integer> innerMap = hourModeFrequency.get(i);
                    line = (innerMap == null || innerMap.get(category) == null) ? "0" : innerMap.get(category).toString();
                    if (category > 60) {
                        line = "60+," + (i + 1) + "," + line;
                    } else {
                        line = _category + "," + (i + 1) + "," + line;
                    }
                    out.write(line);
                    out.newLine();
                }
            }
            out.flush();
        } catch (IOException e) {
            e.printStackTrace();
        }
    }

    // Utility Methods
    private List<Double> getCategories() {

        List<Double> listOfBounds = new ArrayList<>();
        listOfBounds.add(5.0);
        listOfBounds.add(10.0);
        listOfBounds.add(20.0);
        listOfBounds.add(30.0);
        listOfBounds.add(60.0);
        listOfBounds.add(Double.MAX_VALUE);

        return listOfBounds;
    }

    private List<String> getLegends(List<Double> categories) {

        List<String> legends = new ArrayList<>();
        for (Double category : categories) {

            double legend = getRoundedCategoryUpperBound(category);
            if(legend > 60 )
                legends.add("60+");
            else{
                legends.add(category.intValue() + "min");
            }

        }
        //Collections.sort(legends);
        return legends;
    }

    /**
     * Get description of fields written to the output files.
     *
     * @return list of data description objects
     */
    @Override
    public List<OutputDataDescription> getOutputDataDescriptions() {
        String rideHailWaitingStatsOutputFilePath = GraphsStatsAgentSimEventsListener.CONTROLLER_IO.getIterationFilename(0,fileName + ".csv");
        String rideHailIndividualWaitingTimesOutputFilePath = GraphsStatsAgentSimEventsListener.CONTROLLER_IO.getIterationFilename(0,rideHailIndividualWaitingTimesFileBaseName + ".csv");
        String outputDirPath = GraphsStatsAgentSimEventsListener.CONTROLLER_IO.getOutputPath();
        String rideHailWaitingStatsRelativePath = rideHailWaitingStatsOutputFilePath.replace(outputDirPath, "");
        String rideHailIndividualWaitingTimesRelativePath = rideHailIndividualWaitingTimesOutputFilePath.replace(outputDirPath, "");
        List<OutputDataDescription> list = new ArrayList<>();
        list.add(new OutputDataDescription(this.getClass().getSimpleName(), rideHailWaitingStatsRelativePath, "Waiting Time", "The time spent by a passenger waiting for a ride hail"));
        list.add(new OutputDataDescription(this.getClass().getSimpleName(), rideHailWaitingStatsRelativePath, "Hour", "Hour of the day"));
        list.add(new OutputDataDescription(this.getClass().getSimpleName(), rideHailWaitingStatsRelativePath, "Count", "Frequencies of times spent waiting for a ride hail during the entire day"));
        list.add(new OutputDataDescription(this.getClass().getSimpleName(), rideHailIndividualWaitingTimesRelativePath, "timeOfDayInSeconds", "Time of a day in seconds"));
        list.add(new OutputDataDescription(this.getClass().getSimpleName(), rideHailIndividualWaitingTimesRelativePath, "personId", "Unique id of the passenger travelling by the ride hail"));
        list.add(new OutputDataDescription(this.getClass().getSimpleName(), rideHailIndividualWaitingTimesRelativePath, "rideHailVehicleId", "Unique id of the ride hail vehicle"));
        list.add(new OutputDataDescription(this.getClass().getSimpleName(), rideHailIndividualWaitingTimesRelativePath, "waitingTimeInSeconds", "Time spent by the given passenger waiting for the arrival of the given ride hailing vehicle"));
        return list;
    }

    private double getRoundedCategoryUpperBound(double category) {
        return Math.round(category * 100) / 100.0;
    }

    class RideHailWaitingIndividualStat {
        double time;
        String personId;
        String vehicleId;
        double waitingTime;
    }
}<|MERGE_RESOLUTION|>--- conflicted
+++ resolved
@@ -119,13 +119,8 @@
     private static final String graphTitle = "Ride Hail Waiting Histogram";
     private static final String xAxisTitle = "Hour";
     private static final String yAxisTitle = "Waiting Time (frequencies)";
-<<<<<<< HEAD
-    private static final String fileName = "rideHailWaitingStats";
-    private static final String rideHailIndividualWaitingTimesFileBaseName = "rideHailIndividualWaitingTimes";
-=======
     static final String fileName = "rideHailWaitingStats";
     static final String rideHailIndividualWaitingTimesFileBaseName = "rideHailIndividualWaitingTimes";
->>>>>>> 90d87741
     private boolean writeGraph;
     private List<RideHailWaitingIndividualStat> rideHailWaitingIndividualStatList = new ArrayList<>();
     private Map<String, Event> rideHailWaiting = new HashMap<>();
