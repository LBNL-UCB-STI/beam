package beam.analysis.plots;

import beam.sim.config.BeamConfig;

import java.beans.Beans;
import java.util.Collection;
import java.util.HashMap;
import java.util.Map;
import java.util.stream.Collectors;

public class StatsFactory {
    public static final String RideHailWaiting = "RideHailWaiting";
    public static final String RideHailingWaitingSingle = "RideHailingWaitingSingle";
    public static final String ModeChosen = "ModeChosen";
    public static final String PersonVehicleTransition = "PersonVehicleTransition";
    public static final String FuelUsage = "FuelUsage";
    public static final String PersonTravelTime = "PersonTravelTime";
    public static final String RealizedMode = "RealizedMode";
    public static final String DeadHeading = "DeadHeading";
    public static final String VehicleMilesTraveled = "VehicleMilesTraveled";
<<<<<<< HEAD
    public static final String VehicleDelay = "VehicleDelay";
=======
    public static final String NumberOfVehicles = "NumberOfVehicles";
>>>>>>> 21012301

    private BeamConfig beamConfig;
    private Map<String, BeamStats> beamStatsMap = new HashMap<>();

    public StatsFactory(BeamConfig beamConfig) {
        this.beamConfig = beamConfig;
    }

    public BeamStats getStats(String statsType) {
        BeamStats stats = beamStatsMap.getOrDefault(statsType, createStats(statsType));
        beamStatsMap.putIfAbsent(statsType, stats);
        return stats;
    }

    public Collection<BeamStats> getBeamStats() {
        return beamStatsMap.values();
    }

    public Collection<IterationSummaryStats> getSummaryStats() {
        return beamStatsMap.values().stream().filter(s -> Beans.isInstanceOf(s, IterationSummaryStats.class)).map(s -> (IterationSummaryStats)s).collect(Collectors.toList());
    }

    public void createStats() {
        getStats(DeadHeading);
        getStats(StatsFactory.FuelUsage);
        getStats(StatsFactory.PersonTravelTime);
        getStats(StatsFactory.RideHailWaiting);
        getStats(StatsFactory.RideHailingWaitingSingle);
        getStats(StatsFactory.ModeChosen);
        getStats(StatsFactory.PersonVehicleTransition);
        getStats(StatsFactory.RealizedMode);
        getStats(StatsFactory.VehicleMilesTraveled);
        getStats(StatsFactory.NumberOfVehicles);
    }
    
    private BeamStats createStats(String statsType) {
        switch (statsType) {
            case RideHailWaiting:
                return new RideHailWaitingStats(new RideHailWaitingStats.WaitingStatsComputation(), beamConfig);
            case RideHailingWaitingSingle:
                return new RideHailingWaitingSingleStats(beamConfig, new RideHailingWaitingSingleStats.RideHailingWaitingSingleComputation());
            case ModeChosen:
                return new ModeChosenStats(new ModeChosenStats.ModeChosenComputation(), beamConfig);
            case PersonVehicleTransition:
                return new PersonVehicleTransitionStats(beamConfig);
            case FuelUsage:
                return new FuelUsageStats(new FuelUsageStats.FuelUsageStatsComputation());
            case PersonTravelTime:
                return new PersonTravelTimeStats(new PersonTravelTimeStats.PersonTravelTimeComputation());
            case RealizedMode:
                return new RealizedModeStats(new RealizedModeStats.RealizedModesStatsComputation());
            case DeadHeading:
                return new DeadHeadingStats();
            case VehicleMilesTraveled:
                return new VehicleMilesTraveledStats();
            case NumberOfVehicles:
                return new NumberOfVehiclesStats();
            default:
                return null;
        }
    }
}<|MERGE_RESOLUTION|>--- conflicted
+++ resolved
@@ -18,11 +18,7 @@
     public static final String RealizedMode = "RealizedMode";
     public static final String DeadHeading = "DeadHeading";
     public static final String VehicleMilesTraveled = "VehicleMilesTraveled";
-<<<<<<< HEAD
-    public static final String VehicleDelay = "VehicleDelay";
-=======
     public static final String NumberOfVehicles = "NumberOfVehicles";
->>>>>>> 21012301
 
     private BeamConfig beamConfig;
     private Map<String, BeamStats> beamStatsMap = new HashMap<>();
