package beam.analysis.plots;

import beam.sim.BeamServices;
import beam.sim.config.BeamConfig;

import java.beans.Beans;
import java.util.Collection;
import java.util.HashMap;
import java.util.Map;
import java.util.stream.Collectors;

public class StatsFactory {
    public static final String RideHailWaiting = "RideHailWaiting";
    public static final String RideHailingWaitingSingle = "RideHailingWaitingSingle";
    public static final String ModeChosen = "ModeChosen";
    public static final String PersonVehicleTransition = "PersonVehicleTransition";
    public static final String FuelUsage = "FuelUsage";
    public static final String PersonTravelTime = "PersonTravelTime";
    public static final String RealizedMode = "RealizedMode";
    public static final String DeadHeading = "DeadHeading";
    public static final String VehicleMilesTraveled = "VehicleMilesTraveled";
    public static final String NumberOfVehicles = "NumberOfVehicles";
<<<<<<< HEAD
    public static final String AgentDelay = "AgentDelay";
=======
    public static final String PersonCost = "PersonCost";
>>>>>>> 284bbff5

    private BeamConfig beamConfig;
    private BeamServices beamServices;
    private Map<String, BeamStats> beamStatsMap = new HashMap<>();

    public StatsFactory(BeamServices services) {
        this.beamServices = services;
        this.beamConfig = services.beamConfig();
    }

    public BeamStats getStats(String statsType) {
        BeamStats stats = beamStatsMap.getOrDefault(statsType, createStats(statsType));
        beamStatsMap.putIfAbsent(statsType, stats);
        return stats;
    }

    public Collection<BeamStats> getBeamStats() {
        return beamStatsMap.values();
    }

    public Collection<IterationSummaryStats> getSummaryStats() {
        return beamStatsMap.values().stream().filter(s -> Beans.isInstanceOf(s, IterationSummaryStats.class)).map(s -> (IterationSummaryStats)s).collect(Collectors.toList());
    }

    public void createStats() {
        getStats(DeadHeading);
        getStats(StatsFactory.FuelUsage);
        getStats(StatsFactory.PersonTravelTime);
        getStats(StatsFactory.RideHailWaiting);
        getStats(StatsFactory.RideHailingWaitingSingle);
        getStats(StatsFactory.ModeChosen);
        getStats(StatsFactory.PersonVehicleTransition);
        getStats(StatsFactory.RealizedMode);
        getStats(StatsFactory.VehicleMilesTraveled);
        getStats(StatsFactory.NumberOfVehicles);
<<<<<<< HEAD
        getStats(StatsFactory.AgentDelay);
=======
        getStats(StatsFactory.PersonCost);
>>>>>>> 284bbff5
    }
    
    private BeamStats createStats(String statsType) {
        switch (statsType) {
            case RideHailWaiting:
                return new RideHailWaitingStats(new RideHailWaitingStats.WaitingStatsComputation(), beamConfig);
            case RideHailingWaitingSingle:
                return new RideHailingWaitingSingleStats(beamConfig, new RideHailingWaitingSingleStats.RideHailingWaitingSingleComputation());
            case ModeChosen:
                return new ModeChosenStats(new ModeChosenStats.ModeChosenComputation(), beamConfig);
            case PersonVehicleTransition:
                return new PersonVehicleTransitionStats(beamConfig);
            case FuelUsage:
                return new FuelUsageStats(new FuelUsageStats.FuelUsageStatsComputation());
            case PersonTravelTime:
                return new PersonTravelTimeStats(new PersonTravelTimeStats.PersonTravelTimeComputation());
            case RealizedMode:
                return new RealizedModeStats(new RealizedModeStats.RealizedModesStatsComputation());
            case DeadHeading:
                return new DeadHeadingStats();
            case VehicleMilesTraveled:
                return new VehicleMilesTraveledStats();
            case NumberOfVehicles:
                return new NumberOfVehiclesStats();
<<<<<<< HEAD
            case AgentDelay:
                return new AgentDelayStats(beamServices.matsimServices().getEvents(), beamServices.matsimServices().getScenario());
=======
            case PersonCost:
                return new PersonCostStats();
>>>>>>> 284bbff5
            default:
                return null;
        }
    }
}<|MERGE_RESOLUTION|>--- conflicted
+++ resolved
@@ -20,11 +20,8 @@
     public static final String DeadHeading = "DeadHeading";
     public static final String VehicleMilesTraveled = "VehicleMilesTraveled";
     public static final String NumberOfVehicles = "NumberOfVehicles";
-<<<<<<< HEAD
     public static final String AgentDelay = "AgentDelay";
-=======
     public static final String PersonCost = "PersonCost";
->>>>>>> 284bbff5
 
     private BeamConfig beamConfig;
     private BeamServices beamServices;
@@ -60,11 +57,8 @@
         getStats(StatsFactory.RealizedMode);
         getStats(StatsFactory.VehicleMilesTraveled);
         getStats(StatsFactory.NumberOfVehicles);
-<<<<<<< HEAD
         getStats(StatsFactory.AgentDelay);
-=======
         getStats(StatsFactory.PersonCost);
->>>>>>> 284bbff5
     }
     
     private BeamStats createStats(String statsType) {
@@ -89,13 +83,10 @@
                 return new VehicleMilesTraveledStats();
             case NumberOfVehicles:
                 return new NumberOfVehiclesStats();
-<<<<<<< HEAD
             case AgentDelay:
                 return new AgentDelayStats(beamServices.matsimServices().getEvents(), beamServices.matsimServices().getScenario());
-=======
             case PersonCost:
                 return new PersonCostStats();
->>>>>>> 284bbff5
             default:
                 return null;
         }
