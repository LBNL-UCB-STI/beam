package beam.analysis.plots;

import beam.agentsim.events.ModeChoiceEvent;
import beam.agentsim.events.ReplanningEvent;
import beam.sim.config.BeamConfig;
<<<<<<< HEAD
import beam.sim.metrics.MetricsSupport;
import com.google.common.collect.Lists;
=======
>>>>>>> cd17e2cd
import org.apache.commons.collections.map.HashedMap;
import org.apache.commons.collections4.ListUtils;
import org.jfree.chart.JFreeChart;
import org.jfree.data.category.CategoryDataset;
import org.jfree.data.category.DefaultCategoryDataset;
import org.jfree.data.general.DatasetUtilities;
import org.matsim.api.core.v01.events.Event;
import org.matsim.core.controler.OutputDirectoryHierarchy;
import org.matsim.core.controler.events.IterationEndsEvent;
import org.matsim.core.utils.collections.Tuple;
import org.slf4j.Logger;
import org.slf4j.LoggerFactory;

import java.io.*;
import java.util.*;
import java.util.stream.Collectors;

import static beam.sim.metrics.Metrics.ShortLevel;

public class RealizedModeAnalysis extends BaseModeAnalysis {

    private static final String graphTitle = "Realized Mode Histogram";
    private static final String referenceGraphTitle = "Reference Realized Mode Histogram";
    private static final String replanningGraphTitle = "Replanning Event Count";
    private static final String rootReplanningGraphTitle = "ReplanningEvent Count";
    private static final String yAxisTitleForReplanning = "count";
    private static final String xAxisTitle = "Hour";
    private static final String yAxisTitle = "# mode chosen";
    static final String fileName = "realizedMode";

    private Map<Integer, Map<String, Double>> hourModeFrequency = new HashMap<>();
    private Map<String, Stack<ModeHour>> hourPerson = new HashMap<>();
    private Map<Integer, Map<String, Double>> realizedModeChoiceInIteration = new HashMap<>();
    private Map<Integer, Integer> affectedModeCount = new HashMap<>();
    private Map<Integer, Integer> rootAffectedModeCount = new HashMap<>();
    private Set<String> iterationTypeSet = new HashSet<>();
    private Set<String> cumulativeMode = new TreeSet<>();
    private Map<String, Map<Integer, Map<String, Integer>>> personHourModeCount = new HashMap<>();
    private Map<String, Double> benchMarkData;
    private Set<String> cumulativeReferenceMode = new TreeSet<>();
    private Map<String,List<String>> personReplanningChain = new HashedMap();

    //This map will always hold value as 0 or 1
    private Map<String, Integer> personIdList = new HashMap<>();

    private final boolean writeGraph;
    private final StatsComputation<Tuple<Map<Integer, Map<String, Double>>, Set<String>>, double[][]> statComputation;

    public RealizedModeAnalysis(StatsComputation<Tuple<Map<Integer, Map<String, Double>>, Set<String>>, double[][]> statComputation, boolean writeGraph, BeamConfig beamConfig) {
        String benchMarkFileLocation = beamConfig.beam().calibration().mode().benchmarkFilePath();
        this.statComputation = statComputation;
        this.writeGraph = writeGraph;
        benchMarkData = benchMarkCSVLoader(benchMarkFileLocation);
    }

    public static class RealizedModesStatsComputation implements StatsComputation<Tuple<Map<Integer, Map<String, Double>>, Set<String>>, double[][]> {

        @Override
        public double[][] compute(Tuple<Map<Integer, Map<String, Double>>, Set<String>> stat) {
            List<Integer> hoursList = GraphsStatsAgentSimEventsListener.getSortedIntegerList(stat.getFirst().keySet());
            List<String> modesChosenList = GraphsStatsAgentSimEventsListener.getSortedStringList(stat.getSecond());
            if (0 == hoursList.size())
                return null;
            int maxHour = hoursList.get(hoursList.size() - 1);
            double[][] dataset = new double[stat.getSecond().size()][maxHour + 1];
            for (int i = 0; i < modesChosenList.size(); i++) {
                String modeChosen = modesChosenList.get(i);
                dataset[i] = getHoursDataPerOccurrenceAgainstMode(modeChosen, maxHour, stat.getFirst());
            }
            return dataset;
        }

        private double[] getHoursDataPerOccurrenceAgainstMode(String modeChosen, int maxHour, Map<Integer, Map<String, Double>> stat) {
            double[] modeOccurrencePerHour = new double[maxHour + 1];
            for (int hour = 0; hour <= maxHour; hour++) {
                Map<String, Double> hourData = stat.get(hour);
                if (hourData != null) {
                    modeOccurrencePerHour[hour] = hourData.get(modeChosen) == null ? 0 : hourData.get(modeChosen);
                } else {
                    modeOccurrencePerHour[hour] = 0;
                }
            }
            return modeOccurrencePerHour;
        }
    }

    @Override
    public void processStats(Event event) {
        if (event instanceof ReplanningEvent || event.getEventType().equalsIgnoreCase(ReplanningEvent.EVENT_TYPE) ||
                event instanceof ModeChoiceEvent || event.getEventType().equalsIgnoreCase(ModeChoiceEvent.EVENT_TYPE))
            processRealizedMode(event);
    }

    @Override
    public void createGraph(IterationEndsEvent event) throws IOException {

        Map<String, String> tags = new HashMap<>();
        tags.put("stats-type", "aggregated-mode-choice");

        updatePersonCount();

        hourModeFrequency.values().stream().filter(Objects::nonNull).flatMap(x -> x.entrySet().stream())
                .collect(Collectors.toMap(Map.Entry::getKey, Map.Entry::getValue, (a, b) -> a + b))
                .forEach((mode, count) -> countOccurrenceJava(mode, count.longValue(), ShortLevel(), tags));

        updateRealizedModeChoiceInIteration(event.getIteration());
        CategoryDataset modesFrequencyDataset = buildModesFrequencyDatasetForGraph();
        if (modesFrequencyDataset != null && writeGraph) {
            String graphImageFile = GraphsStatsAgentSimEventsListener.CONTROLLER_IO.getIterationFilename(event.getIteration(), fileName + ".png");
            createGraphInRootDirectory(modesFrequencyDataset, graphTitle, graphImageFile, xAxisTitle, yAxisTitle, getModesChosen());
        }
        OutputDirectoryHierarchy outputDirectoryHierarchy = event.getServices().getControlerIO();

        String fileName;
        CategoryDataset dataset = buildRealizedModeChoiceDatasetForGraph();
        if (dataset != null && writeGraph) {
            fileName = outputDirectoryHierarchy.getOutputFilename("realizedModeChoice.png");
            createGraphInRootDirectory(dataset, graphTitle, fileName, "Iteration", "# mode choosen", cumulativeMode);
        }

        CategoryDataset referenceDataset = buildRealizedModeChoiceReferenceDatasetForGraph();
        if (referenceDataset != null && writeGraph) {
            fileName = outputDirectoryHierarchy.getOutputFilename("referenceRealizedModeChoice.png");
            cumulativeReferenceMode.addAll(benchMarkData.keySet());
            createGraphInRootDirectory(referenceDataset, referenceGraphTitle, fileName, "Iteration", "# mode choosen(Percent)", cumulativeReferenceMode);
        }

<<<<<<< HEAD
        Map<String, Integer> modeCount = calculateModeCount();
        writeToReplaningChainCSV(event, modeCount);
        writeToRootCSV();
=======
        writeToRootCSV(GraphsStatsAgentSimEventsListener.CONTROLLER_IO.getOutputFilename("realizedModeChoice.csv"), realizedModeChoiceInIteration, cumulativeMode);
>>>>>>> cd17e2cd
        writeToCSV(event);
        writeToReferenceCSV();

        DefaultCategoryDataset replanningModeCountDataset = replanningCountModeChoiceDataset();
        createReplanningCountModeChoiceGraph(replanningModeCountDataset, event.getIteration());
        writeToReplanningCSV(event);

        rootAffectedModeCount.put(event.getIteration(), affectedModeCount.values().stream().reduce(Integer::sum).orElse(0));
        fileName = outputDirectoryHierarchy.getOutputFilename("replanningCountModeChoice.png");
        writeToRootReplanningCountModeChoice(fileName);
    }

    @Override
    public void resetStats() {
        hourModeFrequency.clear();
        personIdList.clear();
        hourPerson.clear();
        personIdList.clear();
        personHourModeCount.clear();
        affectedModeCount.clear();
        personReplanningChain.clear();
    }

    private void writeToRootReplanningCountModeChoice(String fileName) throws IOException {
        CategoryDataset dataset = rootReplanningCountModeChoiceDataset();
        createRootReplaningModeChoiceCountGraph(dataset, fileName);
    }

    // The modeChoice events for same person as of replanning event will be excluded in the form of CRC, CRCRC, CRCRCRC so on.
    private void processRealizedMode(Event event) {
        int hour = GraphsStatsAgentSimEventsListener.getEventHour(event.getTime());
        Map<String, Double> hourData = hourModeFrequency.get(hour);
        if (event instanceof ModeChoiceEvent) {
            ModeChoiceEvent mce = (ModeChoiceEvent) event;
            String mode = mce.mode;
            String personId = mce.getPersonId().toString();
            Map<String, String> tags = new HashMap<>();
            tags.put("stats-type", "mode-choice");
            tags.put("hour", "" + (hour + 1));

            countOccurrenceJava(mode, 1, ShortLevel(), tags);
            personReplanningChain.merge(personId , Lists.newArrayList(mode), ListUtils::union);
            if (personIdList.containsKey(personId) && personIdList.get(personId) == 1) {
                personIdList.put(personId, 0);
                setHourPersonMode(hour, personId, mode, true);
                return;
            }

            if (personIdList.remove(personId) != null) {
                updateHourMode(personId);
                personHourModeCount.remove(personId);
            }
            if (hourData == null) {
                hourData = new HashMap<>();
            }

            hourData.merge(mode, 1.0, Double::sum);
            hourModeFrequency.put(hour, hourData);
            ModeHour modeHour = new ModeHour(mode, hour);
            Stack<ModeHour> modeHours = hourPerson.get(personId);
            if (modeHours == null) {
                modeHours = new Stack<>();
            }
            modeHours.push(modeHour);
            hourPerson.put(personId, modeHours);
            setHourPersonMode(hour, personId, mode, false);
        }

        if (event instanceof ReplanningEvent) {
            ReplanningEvent re = (ReplanningEvent) event;
            String person = re.getPersonId().toString();
            personReplanningChain.merge(person , Lists.newArrayList(re.getEventType()), ListUtils::union);
            Stack<ModeHour> modeHours = hourPerson.get(person);
            affectedModeCount.merge(hour, 1, Integer::sum);


            if (personIdList.containsKey(person) && personIdList.get(person) == 0) {
                personIdList.put(person, 1);
                return;
            }

            if (modeHours != null && modeHours.size() > 0
                    && !personIdList.containsKey(person)) {

                personIdList.put(person, 1);

                ModeHour modeHour = modeHours.pop();
                hourPerson.put(person, modeHours);

                hourData = hourModeFrequency.get(modeHour.getHour());
                hourData.merge(modeHour.getMode(), -1.0, Double::sum);
                hourModeFrequency.put(modeHour.getHour(), hourData);
            }
        }
    }

    // adding proportionate of replanning to mode choice
    public void updateHourMode(String personId) {
        Map<Integer, Map<String, Integer>> hourModeCount = personHourModeCount.get(personId);
        if (hourModeCount != null) {
            double countSum = hourModeCount.values().stream().map(Map::values).mapToInt(i -> i.stream().mapToInt(Integer::intValue).sum()).sum();

            Set<String> modes = new HashSet<>();
            hourModeCount.values().stream().map(Map::keySet).forEach(modes::addAll);
            Set<Integer> hours = hourModeCount.keySet();
            double sum = modes.size();
            if (countSum >= 2 && sum == 1) {
                Optional<Integer> optionalHour = hours.stream().findFirst();
                if (optionalHour.isPresent()) {
                    int hour = optionalHour.get();
                    Map<String, Double> oldHourData = hourModeFrequency.get(hour);
                    if (oldHourData == null) {
                        oldHourData = new HashedMap();
                    }
                    Optional<String> optionalMode = modes.stream().findFirst();
                    if (optionalMode.isPresent()) {
                        oldHourData.merge(optionalMode.get(), 1.0, Double::sum);
                        hourModeFrequency.put(hour, oldHourData);
                    }
                }

            } else if (countSum >= 2 && sum > 1) {
                for (String mode : modes) {
                    Integer hour = null;
                    for (Integer h : hours) {
                        Map<String, Integer> modeCount = hourModeCount.get(h);
                        if (modeCount != null) {
                            Integer tmpModeCount = modeCount.get(mode);
                            if (tmpModeCount != null) {
                                hour = h;
                            }
                        }
                    }
                    if (hour != null) {
                        Map<String, Double> oldHourData = hourModeFrequency.get(hour);
                        if (oldHourData == null) {
                            oldHourData = new HashedMap();
                        }
                        oldHourData.merge(mode, 1.0 / sum, Double::sum);
                        hourModeFrequency.put(hour, oldHourData);
                    }
                }
            }
        }
    }

    public void setHourPersonMode(int hour, String personId, String mode, boolean isUpdateExisting) {
        Map<Integer, Map<String, Integer>> hourModeCount = personHourModeCount.get(personId);
        if (hourModeCount == null) {
            hourModeCount = new HashMap<>();
        }
        Map<String, Integer> modeCnt = hourModeCount.get(hour);
        if (modeCnt == null) {
            modeCnt = new HashMap<>();
        }
        if (isUpdateExisting) {
            modeCnt.merge(mode, 1, Integer::sum);
        } else {
            modeCnt.clear();
            hourModeCount.clear();
            modeCnt.put(mode, 1);
        }
        hourModeCount.put(hour, modeCnt);
        personHourModeCount.put(personId, hourModeCount);
    }

    public void updatePersonCount() {
        personHourModeCount.keySet().forEach(person -> updateHourMode(person));
    }

    //    accumulating data for each iteration
    public void updateRealizedModeChoiceInIteration(Integer iteration) {
        Set<Integer> hours = hourModeFrequency.keySet();
        Map<String, Double> totalModeChoice = new HashMap<>();
        for (Integer hour : hours) {
            Map<String, Double> iterationHourData = hourModeFrequency.get(hour);
            if (iterationHourData != null) {
                Set<String> iterationModes = iterationHourData.keySet();
                for (String iterationMode : iterationModes) {
                    Double freq = iterationHourData.get(iterationMode);
                    totalModeChoice.merge(iterationMode, freq, (a, b) -> b + a);
                }
            }
        }
        iterationTypeSet.add("it." + iteration);
        realizedModeChoiceInIteration.put(iteration, totalModeChoice);
    }

    private CategoryDataset buildModesFrequencyDatasetForGraph() {
        double[][] dataset = buildModesFrequencyDataset();
        if (dataset != null) {
            return DatasetUtilities.createCategoryDataset("Mode ", "", dataset);
        }
        return null;
    }

    //This is used for removing columns if all entries is 0
    private Set<String> getModesChosen() {
        Set<String> modes = new TreeSet<>();
        Map<String, Double> modeCountBucket = new HashMap<>();
        hourModeFrequency.keySet().stream().filter(hour -> hourModeFrequency.get(hour) != null).forEach(hour -> hourModeFrequency.get(hour).keySet().
                forEach(mode -> {
                    Double count = modeCountBucket.get(mode);
                    Map<String, Double> modeFrequency = hourModeFrequency.get(hour);
                    if (modeFrequency != null) {
                        if (count != null) {
                            modeCountBucket.put(mode, count + modeFrequency.get(mode));
                        } else {
                            modeCountBucket.put(mode, modeFrequency.get(mode));
                        }
                    }
                }));

        modeCountBucket.keySet().forEach(mode -> {
            if (modeCountBucket.get(mode) != null && modeCountBucket.get(mode) != 0) {
                modes.add(mode);
            }
        });
        cumulativeMode.addAll(modes);
        cumulativeReferenceMode.addAll(modes);
        return modes;
    }


    // dataset for root graph
    private CategoryDataset buildRealizedModeChoiceDatasetForGraph() {
        double[][] dataset = buildTotalRealizedModeChoiceDataset();
        if (dataset != null) {
            return createCategoryDataset("it.", dataset);
        }
        return null;
    }

    private double[][] buildTotalRealizedModeChoiceDataset() {
        return statComputation.compute(new Tuple<>(realizedModeChoiceInIteration, cumulativeMode));
    }


    //reference realized mode detaset
    private CategoryDataset buildRealizedModeChoiceReferenceDatasetForGraph() throws IOException {
        CategoryDataset categoryDataset = null;
        double[][] dataset = statComputation.compute(new Tuple<>(realizedModeChoiceInIteration, cumulativeReferenceMode));

        if (dataset != null) {
            categoryDataset = createReferenceCategoryDataset("it.", dataset, benchMarkData);
        }
        return categoryDataset;
    }

    // generating graph in root directory for replanningCountModeChoice
    private void createRootReplaningModeChoiceCountGraph(CategoryDataset dataset, String fileName) throws IOException {
        final JFreeChart chart = GraphUtils.createStackedBarChartWithDefaultSettings(dataset, rootReplanningGraphTitle, "Iteration", "Number of events", fileName, false);
        GraphUtils.saveJFreeChartAsPNG(chart, fileName, GraphsStatsAgentSimEventsListener.GRAPH_WIDTH, GraphsStatsAgentSimEventsListener.GRAPH_HEIGHT);
    }

    double[][] buildModesFrequencyDataset() {
        return statComputation.compute(new Tuple<>(hourModeFrequency, getModesChosen()));
    }

    private void createReplanningCountModeChoiceGraph(CategoryDataset dataset, int iterationNumber) throws IOException {
        final JFreeChart chart = GraphUtils.createStackedBarChartWithDefaultSettings(dataset, replanningGraphTitle, xAxisTitle, yAxisTitleForReplanning, "replanningCountModeChoice", false);
        String graphImageFile = GraphsStatsAgentSimEventsListener.CONTROLLER_IO.getIterationFilename(iterationNumber, "replanningCountModeChoice" + ".png");
        GraphUtils.saveJFreeChartAsPNG(chart, graphImageFile, GraphsStatsAgentSimEventsListener.GRAPH_WIDTH, GraphsStatsAgentSimEventsListener.GRAPH_HEIGHT);
    }

    public DefaultCategoryDataset replanningCountModeChoiceDataset() {
        DefaultCategoryDataset dataset = new DefaultCategoryDataset();
        int max = hourModeFrequency.keySet().stream().mapToInt(x -> x).max().orElse(0);
        for (int hour = 0; hour <= max; hour++) {
            dataset.addValue((Number) affectedModeCount.get(hour), 0, hour);
        }
        return dataset;
    }


    public DefaultCategoryDataset rootReplanningCountModeChoiceDataset() {
        DefaultCategoryDataset dataset = new DefaultCategoryDataset();
        rootAffectedModeCount.forEach((k, v) -> dataset.addValue((Number) v, 0, k));
        return dataset;
    }

    private void writeToCSV(IterationEndsEvent event) {

        String csvFileName = GraphsStatsAgentSimEventsListener.CONTROLLER_IO.getIterationFilename(event.getIteration(), fileName + ".csv");

        try (final BufferedWriter out = new BufferedWriter(new FileWriter(new File(csvFileName)))) {

            Set<String> modes = getModesChosen();

            String heading = modes.stream().reduce((x, y) -> x + "," + y).orElse("");
            out.write("hours," + heading);
            out.newLine();

            int max = hourModeFrequency.keySet().stream().mapToInt(x -> x).max().orElse(0);

            for (int hour = 0; hour <= max; hour++) {
                Map<String, Double> modeCount = hourModeFrequency.get(hour);
                StringBuilder builder = new StringBuilder(hour + 1 + "");
                if (modeCount != null) {
                    for (String mode : modes) {
                        if (modeCount.get(mode) != null) {
                            builder.append(",").append(modeCount.get(mode));
                        } else {
                            builder.append(",0");
                        }
                    }
                } else {
                    for (String ignored : modes) {
                        builder.append(",0");
                    }
                }
                out.write(builder.toString());
                out.newLine();
            }
            out.flush();
        } catch (IOException e) {
            log.error("CSV generation failed.", e);
        }
    }

    public void writeToReferenceCSV() {
        String fileName = GraphsStatsAgentSimEventsListener.CONTROLLER_IO.getOutputFilename("referenceRealizedModeChoice.csv");
        try (BufferedWriter out = new BufferedWriter(new FileWriter(new File(fileName)))) {
            Set<String> modes = cumulativeReferenceMode;
            String heading = modes.stream().reduce((x, y) -> x + "," + y).orElse("");
            out.write("iterations," + heading);
            out.newLine();

            StringBuilder builder = new StringBuilder("benchmark");
            double sum = benchMarkData.values().stream().reduce((x, y) -> x + y).orElse(0.0);
            for (String d : cumulativeReferenceMode) {
                if (benchMarkData.get(d) == null) {
                    builder.append(",0.0");
                } else {
                    builder.append("," + benchMarkData.get(d) * 100 / sum);
                }
            }
            out.write(builder.toString());
            out.newLine();


            int max = realizedModeChoiceInIteration.keySet().stream().mapToInt(x -> x).max().orElse(0);

            double[] sumInIteration = new double[max + 1];
            for (int iteration = 0; iteration <= max; iteration++) {
                Map<String, Double> modeCount = realizedModeChoiceInIteration.get(iteration);
                if (modeCount != null) {
                    for (String mode : modes) {
                        if (modeCount.get(mode) != null) {
                            sumInIteration[iteration] += modeCount.get(mode);
                        }
                    }
                }
            }

            for (int iteration = 0; iteration <= max; iteration++) {
                Map<String, Double> modeCount = realizedModeChoiceInIteration.get(iteration);
                builder = new StringBuilder(iteration + "");
                if (modeCount != null) {
                    for (String mode : modes) {
                        if (modeCount.get(mode) != null) {
                            builder.append(",").append((modeCount.get(mode) * 100) / sumInIteration[iteration]);
                        } else {
                            builder.append(",0");
                        }
                    }
                } else {
                    for (String ignored : modes) {
                        builder.append(",0");
                    }
                }
                out.write(builder.toString());
                out.newLine();
            }

        } catch (IOException ex) {
            log.error("error in generating csv ", ex);

        }
    }

    public Map<String, Integer> calculateModeCount(){

        String REPLANNING_SEPARATOR = "-"+ReplanningEvent.EVENT_TYPE+"-";
        Set<String> persons = personReplanningChain.keySet();
        //This is holding modes-replanning-modes as key and there count as value
        Map<String, Integer> modeCount = new HashMap<>();
        for(String person: persons){
            List<String> modes = personReplanningChain.get(person);
            if(modes.size() > 1){
                StringBuffer lastModes = new StringBuffer();
                for(String mode: modes){
                    if(ReplanningEvent.EVENT_TYPE.equals(mode)){
                        lastModes.append(REPLANNING_SEPARATOR);
                    }
                    else if(lastModes.toString().endsWith(REPLANNING_SEPARATOR)){
                        //This is used to decrease previous key count(if any)
                        String lastModeCount = lastModes.substring(0, lastModes.length()- REPLANNING_SEPARATOR.length());
                        if(modeCount.containsKey(lastModeCount)){
                            modeCount.merge(lastModeCount, -1, Integer::sum);
                        }
                        lastModes.append(mode);
                        modeCount.merge(lastModes.toString(), 1, Integer::sum);
                    }else{
                        lastModes = new StringBuffer(mode);
                    }
                }
            }
        }
        return modeCount;
    }

    private void writeToReplaningChainCSV(IterationEndsEvent event, Map<String, Integer> modeCount) {
        String fileName = GraphsStatsAgentSimEventsListener.CONTROLLER_IO.getIterationFilename(event.getIteration(), "replanningEventChain.csv");

        try(FileWriter fileWriter = new FileWriter(new File(fileName))){
            try (BufferedWriter out = new BufferedWriter(fileWriter)) {
                String heading = "modeChoiceReplanningEventChain,count";
                out.write(heading);
                out.newLine();
                Set<String> modes = modeCount.keySet();
                for(String mode: modes){
                    int count = modeCount.get(mode);
                    if(count > 0){
                        out.write(mode+","+count);
                        out.newLine();
                    }
                }
            } catch (IOException ex) {
                log.error("exception occurred due to ", ex);
            }
        }
        catch (IOException exception){
            log.error("exception occurred due to ", exception);
        }
    }

    private void writeToReplanningCSV(IterationEndsEvent event) {
        String fileName = GraphsStatsAgentSimEventsListener.CONTROLLER_IO.getIterationFilename(event.getIteration(), "replanningCountModeChoice.csv");
        try (BufferedWriter out = new BufferedWriter(new FileWriter(new File(fileName)))) {
            String heading = "hour,count";
            out.write(heading);
            out.newLine();
            int max = hourModeFrequency.keySet().stream().mapToInt(x -> x).max().orElse(0);
            for (int hour = 0; hour <= max; hour++) {
                String line;
                if (affectedModeCount.get(hour) != null) {
                    line = hour + "," + affectedModeCount.get(hour);
                } else {
                    line = hour + "," + "0";
                }
                out.write(line);
                out.newLine();
            }
        } catch (IOException ex) {
            log.error("exception occurred due to ", ex);
        }
    }

    public Map<Integer, Integer> getAffectedModeCount() {
        return affectedModeCount;
    }

    private Map<String, Double> benchMarkCSVLoader(String path) {

        Map<String, Double> benchMarkData = new HashMap<>();

        try (FileReader fileReader = new FileReader(path)) {
            BufferedReader bufferedReader = new BufferedReader(fileReader);
            String mode[] = bufferedReader.readLine().split(",");
            String modeData[] = bufferedReader.readLine().split(",");

            for (int i = 1; i < mode.length; i++) {
                benchMarkData.put(mode[i], Double.parseDouble(modeData[i]));
            }
        } catch (Exception ex) {
            log.warn("Unable to load benchmark CSV via path '{}'", path);
        }
        return benchMarkData;
    }

    public class ModeHour {
        private String mode;
        private Integer hour;

        public ModeHour(String mode, Integer hour) {
            this.mode = mode;
            this.hour = hour;
        }

        public String getMode() {
            return mode;
        }

        public Integer getHour() {
            return hour;
        }

        @Override
        public String toString() {
            return "[Mode: " + mode + ", Hour: " + hour + "]";
        }

        @Override
        public boolean equals(Object o) {

            if (o == this) return true;
            if (!(o instanceof ModeHour)) {
                return false;
            }

            ModeHour modeHour = (ModeHour) o;

            return modeHour.mode.equals(mode) &&
                    modeHour.hour.equals(hour);
        }

        @Override
        public int hashCode() {
            int result = 17;
            result = 31 * result + mode.hashCode();
            result = 31 * result + hour.hashCode();
            return result;
        }
    }
}
<|MERGE_RESOLUTION|>--- conflicted
+++ resolved
@@ -3,11 +3,7 @@
 import beam.agentsim.events.ModeChoiceEvent;
 import beam.agentsim.events.ReplanningEvent;
 import beam.sim.config.BeamConfig;
-<<<<<<< HEAD
-import beam.sim.metrics.MetricsSupport;
 import com.google.common.collect.Lists;
-=======
->>>>>>> cd17e2cd
 import org.apache.commons.collections.map.HashedMap;
 import org.apache.commons.collections4.ListUtils;
 import org.jfree.chart.JFreeChart;
@@ -135,13 +131,10 @@
             createGraphInRootDirectory(referenceDataset, referenceGraphTitle, fileName, "Iteration", "# mode choosen(Percent)", cumulativeReferenceMode);
         }
 
-<<<<<<< HEAD
         Map<String, Integer> modeCount = calculateModeCount();
         writeToReplaningChainCSV(event, modeCount);
-        writeToRootCSV();
-=======
+        
         writeToRootCSV(GraphsStatsAgentSimEventsListener.CONTROLLER_IO.getOutputFilename("realizedModeChoice.csv"), realizedModeChoiceInIteration, cumulativeMode);
->>>>>>> cd17e2cd
         writeToCSV(event);
         writeToReferenceCSV();
 
