--- conflicted
+++ resolved
@@ -30,11 +30,7 @@
     private static final String graphTitle = "Energy Use by Mode";
     private static final String xAxisTitle = "Hour";
     private static final String yAxisTitle = "Energy Use [MJ]";
-<<<<<<< HEAD
-    private static final String fileBaseName = "energyUse.png";
-=======
     static final String fileBaseName = "energyUse.png";
->>>>>>> 90d87741
     private Set<String> modesFuel = new TreeSet<>();
     private Map<Integer, Map<String, Double>> hourModeFuelage = new HashMap<>();
     private Map<String, Double> fuelConsumedByFuelType = new HashMap<>();
@@ -45,25 +41,6 @@
     public FuelUsageAnalysis(StatsComputation<Tuple<Map<Integer, Map<String, Double>>, Set<String>>, double[][]> statsComputation, boolean writeGraph) {
         this.statsComputation = statsComputation;
         this.writeGraph = writeGraph;
-<<<<<<< HEAD
-    }
-
-    /**
-     * Get description of fields written to the output files.
-     *
-     * @return list of data description objects
-     */
-    @Override
-    public List<OutputDataDescription> getOutputDataDescriptions() {
-        String outputFilePath = GraphsStatsAgentSimEventsListener.CONTROLLER_IO.getIterationFilename(0,fileBaseName + ".csv");
-        String outputDirPath = GraphsStatsAgentSimEventsListener.CONTROLLER_IO.getOutputPath();
-        String relativePath = outputFilePath.replace(outputDirPath, "");
-        List<OutputDataDescription> list = new ArrayList<>();
-        list.add(new OutputDataDescription(this.getClass().getSimpleName(), relativePath, "Modes", "Mode of travel chosen by the passenger"));
-        list.add(new OutputDataDescription(this.getClass().getSimpleName(), relativePath, "Bin_*", "Energy consumed by the vehicle while travelling by the chosen mode within the given time bin"));
-        return list;
-=======
->>>>>>> 90d87741
     }
 
     public static class FuelUsageStatsComputation implements StatsComputation<Tuple<Map<Integer, Map<String, Double>>, Set<String>>, double[][]> {
