package beam.analysis.plots;

import beam.agentsim.events.ModeChoiceEvent;
import beam.agentsim.events.PathTraversalEvent;
import beam.analysis.PathTraversalSpatialTemporalTableGenerator;
import beam.sim.BeamServices;
import org.matsim.api.core.v01.Scenario;
import org.matsim.api.core.v01.events.Event;
import org.matsim.api.core.v01.events.PersonArrivalEvent;
import org.matsim.api.core.v01.events.PersonDepartureEvent;
import org.matsim.api.core.v01.events.PersonEntersVehicleEvent;
import org.matsim.core.api.experimental.events.EventsManager;
import org.matsim.core.controler.OutputDirectoryHierarchy;
import org.matsim.core.controler.events.IterationEndsEvent;
import org.matsim.core.events.handler.BasicEventHandler;
import java.io.IOException;
import java.util.*;


/**
 * @Authors asif and rwaraich.
 */
public class GraphsStatsAgentSimEventsListener implements BasicEventHandler {

    private static final int SECONDS_IN_HOUR = 3600;
    public static final String CAR = "car";
    public static final String RIDE = "ride";
    public static final String TNC = "tnc";
    public static final String WALK="walk";
    public static final String RIDE_HAILING = "ride_hailing";
    public static final String TNC_DEAD_HEADING_DISTANCE="tnc_deadheading_distance";

    public static OutputDirectoryHierarchy CONTROLLER_IO;
    public static final int GRAPH_HEIGHT=600;
    public static final int GRAPH_WIDTH =800;
    // Static Initializer

    private IGraphStats deadHeadingStats = new DeadHeadingStats();
    private IGraphStats fuelUsageStats = new FuelUsageStats();
    private IGraphStats modeChoseStats = new ModeChosenStats();
    private IGraphStats personTravelTimeStats = new PersonTravelTimeStats();
    private IGraphStats rideHailingWaitingStats = new RideHailingWaitingStats();
<<<<<<< HEAD
    private IGraphStats rideHailingWaitingSingleStats;

=======
    private IGraphStats generalStats = new RideHailStats();
>>>>>>> 8d40cd5c

    // No Arg Constructor
    public GraphsStatsAgentSimEventsListener() {
    }

    // Constructor
    public GraphsStatsAgentSimEventsListener(EventsManager eventsManager,
                                             OutputDirectoryHierarchy controlerIO,
                                             Scenario scenario, BeamServices beamServices) {
        eventsManager.addHandler(this);
        CONTROLLER_IO = controlerIO;
        PathTraversalSpatialTemporalTableGenerator.setVehicles(scenario.getTransitVehicles());

        rideHailingWaitingSingleStats = new RideHailingWaitingSingleStats(beamServices);

    }

    @Override
    public void reset(int iteration) {
        deadHeadingStats.resetStats();
        fuelUsageStats.resetStats();
        modeChoseStats.resetStats();
        personTravelTimeStats.resetStats();
        rideHailingWaitingStats.resetStats();
<<<<<<< HEAD
        rideHailingWaitingSingleStats.resetStats();
=======
        generalStats.resetStats();
>>>>>>> 8d40cd5c
    }

    @Override
    public void handleEvent(Event event) {
        if (event instanceof ModeChoiceEvent || event.getEventType().equalsIgnoreCase(ModeChoiceEvent.EVENT_TYPE)) {
            rideHailingWaitingStats.processStats(event);
            rideHailingWaitingSingleStats.processStats(event);
            modeChoseStats.processStats(event);
        } else if (event instanceof PathTraversalEvent || event.getEventType().equalsIgnoreCase(PathTraversalEvent.EVENT_TYPE)) {
            generalStats.processStats(event);
            fuelUsageStats.processStats(event);
            deadHeadingStats.processStats(event);
        } else if (event instanceof PersonDepartureEvent || event.getEventType().equalsIgnoreCase(PersonDepartureEvent.EVENT_TYPE)) {
            personTravelTimeStats.processStats(event);
        } else if (event instanceof PersonArrivalEvent || event.getEventType().equalsIgnoreCase(PersonArrivalEvent.EVENT_TYPE)) {
            personTravelTimeStats.processStats(event);
        } else if (event instanceof PersonEntersVehicleEvent || event.getEventType().equalsIgnoreCase(PersonEntersVehicleEvent.EVENT_TYPE)){
            rideHailingWaitingStats.processStats(event);
            rideHailingWaitingSingleStats.processStats(event);
        }
    }

    public void createGraphs(IterationEndsEvent event) throws IOException {
        modeChoseStats.createGraph(event);
        fuelUsageStats.createGraph(event);
        deadHeadingStats.createGraph(event,"TNC0");
        deadHeadingStats.createGraph(event,"");
        personTravelTimeStats.resetStats();
        rideHailingWaitingStats.createGraph(event);
<<<<<<< HEAD
        rideHailingWaitingSingleStats.createGraph(event);
=======
        generalStats.createGraph(event);
>>>>>>> 8d40cd5c
    }

     // helper methods
    public static int getEventHour(double time) {
        return (int) time / SECONDS_IN_HOUR;
    }
    public static List<Integer> getSortedIntegerList(Set<Integer> integerSet){
        List<Integer> list = new ArrayList<>(integerSet);
        Collections.sort(list);
        return list;
    }
    public static List<String> getSortedStringList(Set<String> stringSet){
        List<String> graphNamesList = new ArrayList<>(stringSet);
        Collections.sort(graphNamesList);
        return graphNamesList;
    }
}<|MERGE_RESOLUTION|>--- conflicted
+++ resolved
@@ -40,12 +40,9 @@
     private IGraphStats modeChoseStats = new ModeChosenStats();
     private IGraphStats personTravelTimeStats = new PersonTravelTimeStats();
     private IGraphStats rideHailingWaitingStats = new RideHailingWaitingStats();
-<<<<<<< HEAD
+    private IGraphStats generalStats = new RideHailStats();
     private IGraphStats rideHailingWaitingSingleStats;
 
-=======
-    private IGraphStats generalStats = new RideHailStats();
->>>>>>> 8d40cd5c
 
     // No Arg Constructor
     public GraphsStatsAgentSimEventsListener() {
@@ -70,11 +67,8 @@
         modeChoseStats.resetStats();
         personTravelTimeStats.resetStats();
         rideHailingWaitingStats.resetStats();
-<<<<<<< HEAD
+        generalStats.resetStats();
         rideHailingWaitingSingleStats.resetStats();
-=======
-        generalStats.resetStats();
->>>>>>> 8d40cd5c
     }
 
     @Override
@@ -104,11 +98,8 @@
         deadHeadingStats.createGraph(event,"");
         personTravelTimeStats.resetStats();
         rideHailingWaitingStats.createGraph(event);
-<<<<<<< HEAD
         rideHailingWaitingSingleStats.createGraph(event);
-=======
         generalStats.createGraph(event);
->>>>>>> 8d40cd5c
     }
 
      // helper methods
