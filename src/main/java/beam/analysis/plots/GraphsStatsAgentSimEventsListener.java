--- conflicted
+++ resolved
@@ -43,23 +43,17 @@
     private IGraphStats modeChoseStats = new ModeChosenStats(new ModeChosenStats.ModeChosenComputation());
     private IGraphStats personTravelTimeStats = new PersonTravelTimeStats(new PersonTravelTimeStats.PersonTravelTimeComputation());
     private IGraphStats personVehicleTransitionStats = new PersonVehicleTransitionStats();
-<<<<<<< HEAD
     private IGraphStats rideHailWaitingStats = new RideHailWaitingStats(new RideHailWaitingStats.WaitingStatsComputation());
-=======
     private IGraphStats rideHailWaitingStats;
->>>>>>> 71dbbc70
     //private IGraphStats generalStats = new RideHailStats();
     private IGraphStats rideHailingWaitingSingleStats;
     private IGraphStats realizedModeStats = new RealizedModeStats(new RealizedModeStats.RealizedModesStatsComputation());
 
     // No Arg Constructor
     public GraphsStatsAgentSimEventsListener(BeamConfig beamConfig) {
-<<<<<<< HEAD
-        rideHailingWaitingSingleStats = new RideHailingWaitingSingleStats(beamConfig, new RideHailingWaitingSingleStats.RideHailingWaitingSingleComputation());
-=======
         rideHailingWaitingSingleStats = new RideHailingWaitingSingleStats(beamConfig);
         rideHailWaitingStats = new RideHailWaitingStats(beamConfig);
->>>>>>> 71dbbc70
+        rideHailingWaitingSingleStats = new RideHailingWaitingSingleStats(beamConfig, new RideHailingWaitingSingleStats.RideHailingWaitingSingleComputation());
     }
 
     // Constructor
