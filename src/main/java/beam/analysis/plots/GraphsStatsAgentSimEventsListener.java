package beam.analysis.plots;

import beam.agentsim.events.LeavingParkingEvent;
import beam.agentsim.events.ModeChoiceEvent;
import beam.agentsim.events.ParkEvent;
import beam.agentsim.events.PathTraversalEvent;
import beam.analysis.PathTraversalSpatialTemporalTableGenerator;
import org.matsim.api.core.v01.Scenario;
import org.matsim.api.core.v01.events.Event;
import org.matsim.api.core.v01.events.PersonArrivalEvent;
import org.matsim.api.core.v01.events.PersonDepartureEvent;
import org.matsim.api.core.v01.events.PersonEntersVehicleEvent;
import org.matsim.core.controler.events.ShutdownEvent;
import org.matsim.core.api.experimental.events.EventsManager;
import org.matsim.core.controler.OutputDirectoryHierarchy;
import org.matsim.core.controler.events.IterationEndsEvent;
import org.matsim.core.events.handler.BasicEventHandler;
import java.io.IOException;
import java.util.*;


/**
 * @Authors asif and rwaraich.
 */
public class GraphsStatsAgentSimEventsListener implements BasicEventHandler {

    private static final int SECONDS_IN_HOUR = 3600;
    public static final String CAR = "car";
    public static final String RIDE = "ride";
    public static final String TNC = "tnc";
    public static final String WALK="walk";
    public static final String RIDE_HAILING = "ride_hailing";
    public static final String TNC_DEAD_HEADING_DISTANCE="tnc_deadheading_distance";

    public static OutputDirectoryHierarchy CONTROLLER_IO;
    public static final int GRAPH_HEIGHT=600;
    public static final int GRAPH_WIDTH =800;
    // Static Initializer

    private IGraphStats deadHeadingStats = new DeadHeadingStats();
    private IGraphStats fuelUsageStats = new FuelUsageStats();
    private IGraphStats modeChoseStats = new ModeChosenStats();
    private IGraphStats personTravelTimeStats = new PersonTravelTimeStats();
    private IGraphStats rideHailingWaitingStats = new RideHailingWaitingStats();
    private IGraphStats vehicleParkingStats = new VehicleParkingStats();
<<<<<<< HEAD
    private IGraphStats averageVehicleParkingStats = new AverageVehicleParkingStats();
=======
>>>>>>> 391d6cdf

    // No Arg Constructor
    public GraphsStatsAgentSimEventsListener() {
    }

    // Constructor
    public GraphsStatsAgentSimEventsListener(EventsManager eventsManager, OutputDirectoryHierarchy controlerIO, Scenario scenario) {
        eventsManager.addHandler(this);
        CONTROLLER_IO = controlerIO;
        PathTraversalSpatialTemporalTableGenerator.setVehicles(scenario.getTransitVehicles());
    }

    @Override
    public void reset(int iteration) {
        deadHeadingStats.resetStats();
        fuelUsageStats.resetStats();
        modeChoseStats.resetStats();
        personTravelTimeStats.resetStats();
        rideHailingWaitingStats.resetStats();
        vehicleParkingStats.resetStats();
<<<<<<< HEAD
        averageVehicleParkingStats.resetStats();
=======
>>>>>>> 391d6cdf
    }

    @Override
    public void handleEvent(Event event) {

        if (event instanceof ModeChoiceEvent || event.getEventType().equalsIgnoreCase(ModeChoiceEvent.EVENT_TYPE)) {
            rideHailingWaitingStats.processStats(event);
            modeChoseStats.processStats(event);
        } else if (event instanceof PathTraversalEvent || event.getEventType().equalsIgnoreCase(PathTraversalEvent.EVENT_TYPE)) {
            fuelUsageStats.processStats(event);
            deadHeadingStats.processStats(event);
        } else if (event instanceof PersonDepartureEvent || event.getEventType().equalsIgnoreCase(PersonDepartureEvent.EVENT_TYPE)) {
            personTravelTimeStats.processStats(event);
        } else if (event instanceof PersonArrivalEvent || event.getEventType().equalsIgnoreCase(PersonArrivalEvent.EVENT_TYPE)) {
            personTravelTimeStats.processStats(event);
        } else if (event instanceof PersonEntersVehicleEvent || event.getEventType().equalsIgnoreCase(PersonEntersVehicleEvent.EVENT_TYPE)){
            rideHailingWaitingStats.processStats(event);
        }  else if (event instanceof ParkEvent || event.getEventType().equalsIgnoreCase(ParkEvent.EVENT_TYPE)){
            vehicleParkingStats.processStats(event);
<<<<<<< HEAD
            averageVehicleParkingStats.processStats(event);
        } else if (event instanceof LeavingParkingEvent || event.getEventType().equalsIgnoreCase(LeavingParkingEvent.EVENT_TYPE)){
            vehicleParkingStats.processStats(event);
            averageVehicleParkingStats.processStats(event);
=======
        } else if (event instanceof LeavingParkingEvent || event.getEventType().equalsIgnoreCase(LeavingParkingEvent.EVENT_TYPE)){
            vehicleParkingStats.processStats(event);
>>>>>>> 391d6cdf
        }
    }

    public void createGraphs(IterationEndsEvent event) throws IOException {
        modeChoseStats.createGraph(event);
        fuelUsageStats.createGraph(event);
        deadHeadingStats.createGraph(event,"TNC0");
        deadHeadingStats.createGraph(event,"");
        personTravelTimeStats.resetStats();
        rideHailingWaitingStats.createGraph(event);
        vehicleParkingStats.createGraph(event);
<<<<<<< HEAD
        averageVehicleParkingStats.createGraph(event);
=======
>>>>>>> 391d6cdf
    }

     // helper methods
    public static int getEventHour(double time) {
        return (int) time / SECONDS_IN_HOUR;
    }
    public static List<Integer> getSortedIntegerList(Set<Integer> integerSet){
        List<Integer> list = new ArrayList<>(integerSet);
        Collections.sort(list);
        return list;
    }
    public static List<String> getSortedStringList(Set<String> stringSet){
        List<String> graphNamesList = new ArrayList<>(stringSet);
        Collections.sort(graphNamesList);
        return graphNamesList;
    }

    public void notifyShutdown(ShutdownEvent event) throws Exception{
        if(averageVehicleParkingStats instanceof  AverageVehicleParkingStats){
            AverageVehicleParkingStats vehicleParking = (AverageVehicleParkingStats) averageVehicleParkingStats;
            vehicleParking.notifyShutdown(event);
        }
    }
}<|MERGE_RESOLUTION|>--- conflicted
+++ resolved
@@ -43,10 +43,7 @@
     private IGraphStats personTravelTimeStats = new PersonTravelTimeStats();
     private IGraphStats rideHailingWaitingStats = new RideHailingWaitingStats();
     private IGraphStats vehicleParkingStats = new VehicleParkingStats();
-<<<<<<< HEAD
     private IGraphStats averageVehicleParkingStats = new AverageVehicleParkingStats();
-=======
->>>>>>> 391d6cdf
 
     // No Arg Constructor
     public GraphsStatsAgentSimEventsListener() {
@@ -67,10 +64,8 @@
         personTravelTimeStats.resetStats();
         rideHailingWaitingStats.resetStats();
         vehicleParkingStats.resetStats();
-<<<<<<< HEAD
         averageVehicleParkingStats.resetStats();
-=======
->>>>>>> 391d6cdf
+
     }
 
     @Override
@@ -90,16 +85,11 @@
             rideHailingWaitingStats.processStats(event);
         }  else if (event instanceof ParkEvent || event.getEventType().equalsIgnoreCase(ParkEvent.EVENT_TYPE)){
             vehicleParkingStats.processStats(event);
-<<<<<<< HEAD
             averageVehicleParkingStats.processStats(event);
         } else if (event instanceof LeavingParkingEvent || event.getEventType().equalsIgnoreCase(LeavingParkingEvent.EVENT_TYPE)){
             vehicleParkingStats.processStats(event);
             averageVehicleParkingStats.processStats(event);
-=======
-        } else if (event instanceof LeavingParkingEvent || event.getEventType().equalsIgnoreCase(LeavingParkingEvent.EVENT_TYPE)){
-            vehicleParkingStats.processStats(event);
->>>>>>> 391d6cdf
-        }
+        } 
     }
 
     public void createGraphs(IterationEndsEvent event) throws IOException {
@@ -110,10 +100,7 @@
         personTravelTimeStats.resetStats();
         rideHailingWaitingStats.createGraph(event);
         vehicleParkingStats.createGraph(event);
-<<<<<<< HEAD
         averageVehicleParkingStats.createGraph(event);
-=======
->>>>>>> 391d6cdf
     }
 
      // helper methods
