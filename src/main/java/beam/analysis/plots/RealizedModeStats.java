--- conflicted
+++ resolved
@@ -128,42 +128,11 @@
                     } else {
                         hourData = new HashMap<>();
                     }
-<<<<<<< HEAD
-
                     hourData.put("others", replanning);
                     Map<String, Integer> hourMode = hourModeFrequency.get(modeHour);
                     if (hourMode != null) {
                         Integer frequency = hourMode.get(mode);
                         if (frequency != null) {
-=======
-                    hourData.put(mode, frequency);
-                    modesChosen.add(mode);
-                }
-                hourModeFrequency.put(hour, hourData);
-            }
-            if(event.getEventType() == ReplanningEvent.EVENT_TYPE){
-                Map<String, String> attributes = event.getAttributes();
-                if(attributes != null){
-                    String person = attributes.get(ReplanningEvent.ATTRIBUTE_PERSON);
-                    personIdList.add(person);
-                    int hour = -1;
-                    String mode = null;
-                    for(ModePerson mP : hourPerson.keySet()){
-                        Integer h = hourPerson.get(mP);
-                        if(person.equals(mP.getPerson())){
-                            hour = h;
-                            mode = mP.getMode();
-                        }
-                    }
-                    if(mode != null && hour != -1) {
-                        hourPerson.remove(new ModePerson(mode,person));
-                        Map<String,Integer> hourMode = hourModeFrequency.get(hour);
-                        if(hourMode != null) {
-                            Integer frequency = hourMode.get(mode);
-                            if(frequency == null){
-                                return;
-                            }
->>>>>>> 92f0af42
                             frequency--;
                             hourMode.put(mode, frequency);
 
