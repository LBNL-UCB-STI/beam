package beam.analysis.plots;

import beam.agentsim.events.ModeChoiceEvent;
import beam.agentsim.events.ReplanningEvent;
import beam.sim.metrics.MetricsSupport;
import org.jfree.chart.JFreeChart;
import org.jfree.chart.plot.CategoryPlot;
import org.jfree.data.category.CategoryDataset;
import org.jfree.data.category.DefaultCategoryDataset;
import org.jfree.data.general.DatasetUtilities;
import org.matsim.api.core.v01.events.Event;
import org.matsim.core.controler.OutputDirectoryHierarchy;
import org.matsim.core.controler.events.IterationEndsEvent;
<<<<<<< HEAD
import org.matsim.core.utils.collections.Tuple;
=======
import org.matsim.core.controler.events.ShutdownEvent;
>>>>>>> 71dbbc70
import org.slf4j.Logger;
import org.slf4j.LoggerFactory;

import java.io.BufferedWriter;
import java.io.File;
import java.io.FileWriter;
import java.io.IOException;
import java.util.*;
import java.util.stream.Collectors;

import static beam.sim.metrics.Metrics.ShortLevel;

public class RealizedModeStats implements IGraphStats, MetricsSupport {


    private static final String graphTitle = "Realized Mode Histogram";
    private static final String xAxisTitle = "Hour";
    private static final String yAxisTitle = "# mode chosen";
    private static final String fileName = "realized_mode";
<<<<<<< HEAD
    private Map<Integer, Map<String, Integer>> hourModeFrequency = new HashMap<>();
    private List<String> personIdList = new ArrayList<>();
    private Map<ModePerson, Integer> hourPerson = new HashMap<>();
=======
    private static Map<Integer, Map<String, Integer>> hourModeFrequency = new HashMap<>();
    private static List<String> personIdList = new ArrayList<>();
    private static List<String> recentPersonIdRemoveList = new ArrayList<>();

    private static Map<Integer, Map<String, Integer>> realizedModeChoiceInIteration = new HashMap<>();
    private static Map<ModePerson, Integer> hourPerson = new HashMap<>();
    private static Set<String> iterationTypeSet = new HashSet();

>>>>>>> 71dbbc70
    private Logger log = LoggerFactory.getLogger(this.getClass());
    private final IStatComputation<Tuple<Map<Integer, Map<String, Integer>>, Set<String>>, double[][]> statComputation;

    public RealizedModeStats(IStatComputation<Tuple<Map<Integer, Map<String, Integer>>, Set<String>>, double[][]> statComputation) {
        this.statComputation = statComputation;
    }

    public static class RealizedModesStatsComputation implements IStatComputation<Tuple<Map<Integer, Map<String, Integer>>, Set<String>>, double[][]> {

        @Override
        public double[][] compute(Tuple<Map<Integer, Map<String, Integer>>, Set<String>> stat) {

            List<Integer> hoursList = GraphsStatsAgentSimEventsListener.getSortedIntegerList(stat.getFirst().keySet());
            List<String> modesChosenList = GraphsStatsAgentSimEventsListener.getSortedStringList(stat.getSecond());
            if (0 == hoursList.size())
                return null;
            int maxHour = hoursList.get(hoursList.size() - 1);
            double[][] dataset = new double[stat.getSecond().size()][maxHour + 1];
            for (int i = 0; i < modesChosenList.size(); i++) {
                String modeChosen = modesChosenList.get(i);
                dataset[i] = getHoursDataPerOccurrenceAgainstMode(modeChosen, maxHour, stat.getFirst());
            }
            return dataset;
        }

        private double[] getHoursDataPerOccurrenceAgainstMode(String modeChosen, int maxHour, Map<Integer, Map<String, Integer>> stat) {
            double[] modeOccurrencePerHour = new double[maxHour + 1];
            for (int hour = 0; hour <= maxHour; hour++) {
                Map<String, Integer> hourData = stat.get(hour);
                if (hourData != null) {
                    modeOccurrencePerHour[hour] = hourData.get(modeChosen) == null ? 0 : hourData.get(modeChosen);
                } else {
                    modeOccurrencePerHour[hour] = 0;
                }
            }
            return modeOccurrencePerHour;
        }
    }

    @Override
    public void processStats(Event event) {
        processRealizedMode(event);
    }

    @Override
    public void createGraph(IterationEndsEvent event) throws IOException {

        Map<String, String> tags = new HashMap<>();
        tags.put("stats-type", "aggregated-mode-choice");
        hourModeFrequency.values().stream().flatMap(x -> x.entrySet().stream())
                .collect(Collectors.toMap(Map.Entry::getKey, Map.Entry::getValue, (a, b) -> a + b))
                .forEach((mode, count) -> countOccurrenceJava(mode, count, ShortLevel(), tags));

        updateRealizedModeChoiceInIteration(event.getIteration());
        CategoryDataset modesFrequencyDataset = buildModesFrequencyDatasetForGraph();
        if (modesFrequencyDataset != null)
            createModesFrequencyGraph(modesFrequencyDataset, event.getIteration());

        writeToCSV(event);
    }

    @Override
    public void createGraph(IterationEndsEvent event, String graphType) {

    }

    @Override
    public void resetStats() {
        hourModeFrequency.clear();
        personIdList.clear();
        hourPerson.clear();
        recentPersonIdRemoveList.clear();
    }

    public Map<Integer, Map<String,Integer>> getHoursDataCountOccurrenceAgainstMode() {
        return hourModeFrequency;
    }

    public Map<ModePerson, Integer> getPersonMode() {
        return hourPerson;
    }

    // The modeChoice events for same person as of replanning event will be excluded in the form of CRC, CRCRC, CRCRCRC so on.
    private void processRealizedMode(Event event) {
        int hour = GraphsStatsAgentSimEventsListener.getEventHour(event.getTime());
        Map<String, Integer> hourData = hourModeFrequency.get(hour);
        Map<String, String> eventAttributes = event.getAttributes();
        if (ModeChoiceEvent.EVENT_TYPE.equalsIgnoreCase(event.getEventType())) {

            String mode = eventAttributes.get(ModeChoiceEvent.ATTRIBUTE_MODE);
            String personId = eventAttributes.get(ModeChoiceEvent.ATTRIBUTE_PERSON_ID);
            Map<String, String> tags = new HashMap<>();
            tags.put("stats-type", "mode-choice");
            tags.put("hour", "" + (hour + 1));

            countOccurrenceJava(mode, 1, ShortLevel(), tags);
            if (personIdList.contains(personId)) {
                personIdList.remove(personId);
                recentPersonIdRemoveList.add(personId);
                return;
            }

            recentPersonIdRemoveList.remove(personId);

            Integer frequency = 1;
            if (hourData != null) {
                frequency = hourData.getOrDefault(mode, 0);
                frequency++;
            } else {
                hourData = new HashMap<>();
            }
            hourData.put(mode, frequency);

            hourPerson.put(new ModePerson(mode, personId), hour);
<<<<<<< HEAD
=======
            hourModeFrequency.put(hour, hourData);

>>>>>>> 71dbbc70
        }
        if (ReplanningEvent.EVENT_TYPE.equalsIgnoreCase(event.getEventType())) {
            if (eventAttributes != null) {
                String person = eventAttributes.get(ReplanningEvent.ATTRIBUTE_PERSON);
                personIdList.add(person);

                int modeHour = -1;
                String mode = null;

                for (ModePerson mP : hourPerson.keySet()) {
                    if (person.equals(mP.getPerson()) && !recentPersonIdRemoveList.contains(person)) {
                        modeHour = hourPerson.get(mP);
                        mode = mP.getMode();
                    }
                }


                if (mode != null && modeHour != -1) {
                    hourPerson.remove(new ModePerson(mode, person));
                    Integer replanning = 1;
                    if (hourData != null) {
                        replanning = hourData.get("others");
                        if (replanning != null) {
                            replanning++;
                        } else {
                            replanning = 1;
                        }
                    } else {
                        hourData = new HashMap<>();
                    }

                    hourData.put("others", replanning);
                    Map<String, Integer> hourMode = hourModeFrequency.get(modeHour);
                    if (hourMode != null) {
                        Integer frequency = hourMode.get(mode);
                        if (frequency != null) {
                            frequency--;
                            hourMode.put(mode, frequency);
                        }
                    }
<<<<<<< HEAD
                    hourModeFrequency.put(modeHour, hourMode);
=======

                    hourModeFrequency.put(hour, hourData);
                }

            }
        }
    }

    //    accumulating data for each iteration
    public void updateRealizedModeChoiceInIteration(Integer iteration) {
        Set<Integer> hours = hourModeFrequency.keySet();
        Map<String, Integer> totalModeChoice = new HashMap<>();
        for (Integer hour : hours) {
            Map<String, Integer> iterationHourData = hourModeFrequency.get(hour);
            Set<String> iterationModes = iterationHourData.keySet();
            for (String iterationMode : iterationModes) {
                Integer freq = iterationHourData.get(iterationMode);
                Integer iterationFrequency = totalModeChoice.get(iterationMode);
                if (iterationFrequency == null) {
                    totalModeChoice.put(iterationMode, freq);
                } else {
                    totalModeChoice.put(iterationMode, freq + iterationFrequency);
>>>>>>> 71dbbc70
                }

            }
        }
<<<<<<< HEAD
        hourModeFrequency.put(hour, hourData);
=======
        iterationTypeSet.add("it." + iteration);
        realizedModeChoiceInIteration.put(iteration, totalModeChoice);

    }


    private double[] getHoursDataPerOccurrenceAgainstMode(String modeChosen, int maxHour) {
        double[] modeOccurrencePerHour = new double[maxHour + 1];
        int index = 0;
        for (int hour = 0; hour <= maxHour; hour++) {
            Map<String, Integer> hourData = hourModeFrequency.get(hour);
            if (hourData != null) {
                modeOccurrencePerHour[index] = hourData.get(modeChosen) == null ? 0 : hourData.get(modeChosen);
            } else {
                modeOccurrencePerHour[index] = 0;
            }
            index = index + 1;
        }
        return modeOccurrencePerHour;
    }

    private double[][] buildModesFrequencyDataset() {

        Set<String> modeChoosen = getModesChosen();

        List<Integer> hoursList = GraphsStatsAgentSimEventsListener.getSortedIntegerList(hourModeFrequency.keySet());
        List<String> modesChosenList = GraphsStatsAgentSimEventsListener.getSortedStringList(modeChoosen);
        if (0 == hoursList.size())
            return null;
        int maxHour = hoursList.get(hoursList.size() - 1);
        double[][] dataset = new double[modeChoosen.size()][maxHour + 1];
        for (int i = 0; i < modesChosenList.size(); i++) {
            String modeChosen = modesChosenList.get(i);
            dataset[i] = getHoursDataPerOccurrenceAgainstMode(modeChosen, maxHour);
        }
        return dataset;
    }

    private CategoryDataset buildModesFrequencyDatasetForGraph() {
        CategoryDataset categoryDataset = null;
        double[][] dataset = buildModesFrequencyDataset();
        if (dataset != null)
            categoryDataset = DatasetUtilities.createCategoryDataset("Mode ", "", dataset);

        return categoryDataset;
    }

    private void createModesFrequencyGraph(CategoryDataset dataset, int iterationNumber) throws IOException {
        final JFreeChart chart = GraphUtils.createStackedBarChartWithDefaultSettings(dataset, graphTitle, xAxisTitle, yAxisTitle, fileName, true);
        CategoryPlot plot = chart.getCategoryPlot();
        List<String> modesChosenList = new ArrayList<>(getModesChosen());
        Collections.sort(modesChosenList);
        GraphUtils.plotLegendItems(plot, modesChosenList, dataset.getRowCount());
        String graphImageFile = GraphsStatsAgentSimEventsListener.CONTROLLER_IO.getIterationFilename(iterationNumber, fileName + ".png");
        GraphUtils.saveJFreeChartAsPNG(chart, graphImageFile, GraphsStatsAgentSimEventsListener.GRAPH_WIDTH, GraphsStatsAgentSimEventsListener.GRAPH_HEIGHT);
>>>>>>> 71dbbc70
    }

    //This is used for removing columns if all entries is 0
    private Set<String> getModesChosen() {

        Set<String> modes = new TreeSet<>();
        Map<String, Integer> modeCountBucket = new HashMap<>();
        hourModeFrequency.keySet().forEach(hour -> hourModeFrequency.get(hour).keySet().
                forEach(mode -> {
                    Integer count = modeCountBucket.get(mode);
                    Map<String, Integer> modeFrequency = hourModeFrequency.get(hour);
                    if (modeFrequency != null) {
                        if (count != null) {
                            modeCountBucket.put(mode, count + modeFrequency.get(mode));
                        } else {
                            modeCountBucket.put(mode, modeFrequency.get(mode));
                        }
                    }
                }));

        modeCountBucket.keySet().forEach(mode -> {
            if (modeCountBucket.get(mode) != null && modeCountBucket.get(mode) != 0) {
                modes.add(mode);
            }
        });
        return modes;
    }

<<<<<<< HEAD
    private double[][] buildModesFrequencyDataset() {
        Set<String> modeChoosen = getModesChosen();
        return statComputation.compute(new Tuple<>(hourModeFrequency, modeChoosen));
    }

    private CategoryDataset buildModesFrequencyDatasetForGraph() {
        CategoryDataset categoryDataset = null;
        double[][] dataset = buildModesFrequencyDataset();
        if (dataset != null)
            categoryDataset = DatasetUtilities.createCategoryDataset("Mode ", "", dataset);

        return categoryDataset;
    }

    private void createModesFrequencyGraph(CategoryDataset dataset, int iterationNumber) throws IOException {
        final JFreeChart chart = GraphUtils.createStackedBarChartWithDefaultSettings(dataset, graphTitle, xAxisTitle, yAxisTitle, fileName, true);
        CategoryPlot plot = chart.getCategoryPlot();
        List<String> modesChosenList = new ArrayList<>(getModesChosen());
        Collections.sort(modesChosenList);
        GraphUtils.plotLegendItems(plot, modesChosenList, dataset.getRowCount());
        String graphImageFile = GraphsStatsAgentSimEventsListener.CONTROLLER_IO.getIterationFilename(iterationNumber, fileName + ".png");
        GraphUtils.saveJFreeChartAsPNG(chart, graphImageFile, GraphsStatsAgentSimEventsListener.GRAPH_WIDTH, GraphsStatsAgentSimEventsListener.GRAPH_HEIGHT);
    }

=======
    public void notifyShutdown(ShutdownEvent event) throws Exception {
        OutputDirectoryHierarchy outputDirectoryHierarchy = event.getServices().getControlerIO();
        String fileName = outputDirectoryHierarchy.getOutputFilename("realizedModeChoice.png");
        CategoryDataset dataset = buildRealizedModeChoiceDatasetForGraph();
        if (dataset != null)
            createRootRealizedModeChoosenGraph(dataset, fileName);
        writeToRootCSV();
    }


    // dataset for root graph
    private CategoryDataset buildRealizedModeChoiceDatasetForGraph() {
        CategoryDataset categoryDataset = null;
        double[][] dataset = buildTotalRealizedModeChoiceDataset();

        if (dataset != null) {
            categoryDataset = createCategoryDataset("it.", dataset);
        }
        return categoryDataset;
    }

    public CategoryDataset createCategoryDataset(String columnKeyPrefix, double[][] data) {

        DefaultCategoryDataset result = new DefaultCategoryDataset();
        for (int r = 0; r < data.length; r++) {
            String rowKey = String.valueOf(r + 1);
            for (int c = 0; c < data[r].length; c++) {
                String columnKey = columnKeyPrefix + c;
                result.addValue(data[r][c], rowKey, columnKey);
            }
        }
        return result;
    }

    private double[][] buildTotalRealizedModeChoiceDataset() {

        List<Integer> iterationList = GraphsStatsAgentSimEventsListener.getSortedIntegerList(realizedModeChoiceInIteration.keySet());
        List<String> modeChosenList = GraphsStatsAgentSimEventsListener.getSortedStringList(getModesChosen());
        if (iterationList.size() == 0)
            return null;
        Integer maxIteration = iterationList.get(iterationList.size() - 1);
        double[][] dataset = new double[getModesChosen().size()][];
        for (int i = 0; i < modeChosenList.size(); i++) {
            String mode = modeChosenList.get(i);
            dataset[i] = getDataPerOccurrenceAgainstRealizedModeChoice(mode, maxIteration);
        }
        return dataset;
    }


    private double[] getDataPerOccurrenceAgainstRealizedModeChoice(String mode, int maxIteration) {
        double[] occurrenceAgainstModeChoice = new double[maxIteration + 1];
        int index = 0;
        for (int iteration = 0; iteration <= maxIteration; iteration++) {
            Map<String, Integer> iterationData = realizedModeChoiceInIteration.get(iteration);
            if (iterationData != null) {
                occurrenceAgainstModeChoice[index] = iterationData.get(mode) == null ? 0 : iterationData.get(mode);
            } else {
                occurrenceAgainstModeChoice[index] = 0;
            }
            index = index + 1;
        }
        return occurrenceAgainstModeChoice;
    }

    // generating graph in root directory
    private void createRootRealizedModeChoosenGraph(CategoryDataset dataset, String fileName) throws IOException {
        boolean legend = true;
        final JFreeChart chart = GraphUtils.createStackedBarChartWithDefaultSettings(dataset, graphTitle, "Iteration", "# mode choosen", fileName, legend);
        CategoryPlot plot = chart.getCategoryPlot();
        List<String> modesChosenList = new ArrayList<>();
        modesChosenList.addAll(getModesChosen());
        Collections.sort(modesChosenList);
        GraphUtils.plotLegendItems(plot, modesChosenList, dataset.getRowCount());
        GraphUtils.saveJFreeChartAsPNG(chart, fileName, GraphsStatsAgentSimEventsListener.GRAPH_WIDTH, GraphsStatsAgentSimEventsListener.GRAPH_HEIGHT);
    }


>>>>>>> 71dbbc70
    private void writeToCSV(IterationEndsEvent event) {

        String csvFileName = GraphsStatsAgentSimEventsListener.CONTROLLER_IO.getIterationFilename(event.getIteration(), fileName + ".csv");

        try (final BufferedWriter out = new BufferedWriter(new FileWriter(new File(csvFileName)))) {

            Set<String> modes = getModesChosen();

            String heading = modes.stream().reduce((x, y) -> x + "," + y).orElse("");
            out.write("hours," + heading);
            out.newLine();

            int max = hourModeFrequency.keySet().stream().mapToInt(x -> x).max().orElse(0);

            for (int hour = 0; hour <= max; hour++) {
                Map<String, Integer> modeCount = hourModeFrequency.get(hour);
                StringBuilder builder = new StringBuilder(hour + 1 + "");
                if (modeCount != null) {
                    for (String mode : modes) {
                        if (modeCount.get(mode) != null) {
                            builder.append(",").append(modeCount.get(mode));
                        } else {
                            builder.append(",0");
                        }
                    }
                } else {
                    for (String ignored : modes) {
                        builder.append(",0");
                    }
                }
                out.write(builder.toString());
                out.newLine();
            }
            out.flush();
        } catch (IOException e) {
            log.error("CSV generation failed.", e);
        }
    }

    // csv for root graph
    public void writeToRootCSV() {
        String fileName = GraphsStatsAgentSimEventsListener.CONTROLLER_IO.getOutputFilename("realizedModeChoice.csv");
        try {
            BufferedWriter out = new BufferedWriter(new FileWriter(new File(fileName)));
            Set<String> modes = getModesChosen();
            String heading = modes.stream().reduce((x, y) -> x + "," + y).orElse("");
            out.write("iterations," + heading);
            out.newLine();

            int max = realizedModeChoiceInIteration.keySet().stream().mapToInt(x -> x).max().orElse(0);

            for (int iteration = 0; iteration <= max; iteration++) {
                Map<String, Integer> modeCountIteration = realizedModeChoiceInIteration.get(iteration);
                StringBuilder stringBuilder = new StringBuilder(iteration + "");
                if (modeCountIteration != null) {
                    for (String mode : modes) {
                        if (modeCountIteration.get(mode) != null) {
                            stringBuilder.append(",").append(modeCountIteration.get(mode));
                        } else {
                            stringBuilder.append(",0");
                        }
                    }
                } else {
                    for (String ignored : modes) {
                        stringBuilder.append(",0");
                    }
                }
                out.write(stringBuilder.toString());
                out.newLine();
            }
            out.flush();
        } catch (IOException e) {
            log.error("error in generating CSV", e);
        }
    }


    public class ModePerson {
        private String mode;
        private String person;

        ModePerson(String mode, String person) {
            this.mode = mode;
            this.person = person;
        }

        public String getMode() {
            return mode;
        }

        public String getPerson() {
            return person;
        }

        @Override
        public String toString() {
            return "[mode: " + mode + ", person: " + person + "]";
        }

        @Override
        public boolean equals(Object o) {

            if (o == this) return true;
            if (!(o instanceof ModePerson)) {
                return false;
            }

            ModePerson modePerson = (ModePerson) o;

            return modePerson.person.equals(person) &&
                    modePerson.mode.equals(mode);
        }

        @Override
        public int hashCode() {
            int result = 17;
            result = 31 * result + person.hashCode();
            result = 31 * result + mode.hashCode();
            return result;
        }
    }
}
<|MERGE_RESOLUTION|>--- conflicted
+++ resolved
@@ -11,11 +11,8 @@
 import org.matsim.api.core.v01.events.Event;
 import org.matsim.core.controler.OutputDirectoryHierarchy;
 import org.matsim.core.controler.events.IterationEndsEvent;
-<<<<<<< HEAD
+import org.matsim.core.controler.events.ShutdownEvent;
 import org.matsim.core.utils.collections.Tuple;
-=======
-import org.matsim.core.controler.events.ShutdownEvent;
->>>>>>> 71dbbc70
 import org.slf4j.Logger;
 import org.slf4j.LoggerFactory;
 
@@ -35,11 +32,9 @@
     private static final String xAxisTitle = "Hour";
     private static final String yAxisTitle = "# mode chosen";
     private static final String fileName = "realized_mode";
-<<<<<<< HEAD
     private Map<Integer, Map<String, Integer>> hourModeFrequency = new HashMap<>();
     private List<String> personIdList = new ArrayList<>();
     private Map<ModePerson, Integer> hourPerson = new HashMap<>();
-=======
     private static Map<Integer, Map<String, Integer>> hourModeFrequency = new HashMap<>();
     private static List<String> personIdList = new ArrayList<>();
     private static List<String> recentPersonIdRemoveList = new ArrayList<>();
@@ -48,7 +43,6 @@
     private static Map<ModePerson, Integer> hourPerson = new HashMap<>();
     private static Set<String> iterationTypeSet = new HashSet();
 
->>>>>>> 71dbbc70
     private Logger log = LoggerFactory.getLogger(this.getClass());
     private final IStatComputation<Tuple<Map<Integer, Map<String, Integer>>, Set<String>>, double[][]> statComputation;
 
@@ -163,11 +157,8 @@
             hourData.put(mode, frequency);
 
             hourPerson.put(new ModePerson(mode, personId), hour);
-<<<<<<< HEAD
-=======
             hourModeFrequency.put(hour, hourData);
 
->>>>>>> 71dbbc70
         }
         if (ReplanningEvent.EVENT_TYPE.equalsIgnoreCase(event.getEventType())) {
             if (eventAttributes != null) {
@@ -208,15 +199,11 @@
                             hourMode.put(mode, frequency);
                         }
                     }
-<<<<<<< HEAD
-                    hourModeFrequency.put(modeHour, hourMode);
-=======
-
-                    hourModeFrequency.put(hour, hourData);
                 }
 
             }
         }
+        hourModeFrequency.put(hour, hourData);
     }
 
     //    accumulating data for each iteration
@@ -233,14 +220,10 @@
                     totalModeChoice.put(iterationMode, freq);
                 } else {
                     totalModeChoice.put(iterationMode, freq + iterationFrequency);
->>>>>>> 71dbbc70
                 }
 
             }
         }
-<<<<<<< HEAD
-        hourModeFrequency.put(hour, hourData);
-=======
         iterationTypeSet.add("it." + iteration);
         realizedModeChoiceInIteration.put(iteration, totalModeChoice);
 
@@ -296,7 +279,6 @@
         GraphUtils.plotLegendItems(plot, modesChosenList, dataset.getRowCount());
         String graphImageFile = GraphsStatsAgentSimEventsListener.CONTROLLER_IO.getIterationFilename(iterationNumber, fileName + ".png");
         GraphUtils.saveJFreeChartAsPNG(chart, graphImageFile, GraphsStatsAgentSimEventsListener.GRAPH_WIDTH, GraphsStatsAgentSimEventsListener.GRAPH_HEIGHT);
->>>>>>> 71dbbc70
     }
 
     //This is used for removing columns if all entries is 0
@@ -325,32 +307,6 @@
         return modes;
     }
 
-<<<<<<< HEAD
-    private double[][] buildModesFrequencyDataset() {
-        Set<String> modeChoosen = getModesChosen();
-        return statComputation.compute(new Tuple<>(hourModeFrequency, modeChoosen));
-    }
-
-    private CategoryDataset buildModesFrequencyDatasetForGraph() {
-        CategoryDataset categoryDataset = null;
-        double[][] dataset = buildModesFrequencyDataset();
-        if (dataset != null)
-            categoryDataset = DatasetUtilities.createCategoryDataset("Mode ", "", dataset);
-
-        return categoryDataset;
-    }
-
-    private void createModesFrequencyGraph(CategoryDataset dataset, int iterationNumber) throws IOException {
-        final JFreeChart chart = GraphUtils.createStackedBarChartWithDefaultSettings(dataset, graphTitle, xAxisTitle, yAxisTitle, fileName, true);
-        CategoryPlot plot = chart.getCategoryPlot();
-        List<String> modesChosenList = new ArrayList<>(getModesChosen());
-        Collections.sort(modesChosenList);
-        GraphUtils.plotLegendItems(plot, modesChosenList, dataset.getRowCount());
-        String graphImageFile = GraphsStatsAgentSimEventsListener.CONTROLLER_IO.getIterationFilename(iterationNumber, fileName + ".png");
-        GraphUtils.saveJFreeChartAsPNG(chart, graphImageFile, GraphsStatsAgentSimEventsListener.GRAPH_WIDTH, GraphsStatsAgentSimEventsListener.GRAPH_HEIGHT);
-    }
-
-=======
     public void notifyShutdown(ShutdownEvent event) throws Exception {
         OutputDirectoryHierarchy outputDirectoryHierarchy = event.getServices().getControlerIO();
         String fileName = outputDirectoryHierarchy.getOutputFilename("realizedModeChoice.png");
@@ -429,7 +385,30 @@
     }
 
 
->>>>>>> 71dbbc70
+    private double[][] buildModesFrequencyDataset() {
+        Set<String> modeChoosen = getModesChosen();
+        return statComputation.compute(new Tuple<>(hourModeFrequency, modeChoosen));
+    }
+
+    private CategoryDataset buildModesFrequencyDatasetForGraph() {
+        CategoryDataset categoryDataset = null;
+        double[][] dataset = buildModesFrequencyDataset();
+        if (dataset != null)
+            categoryDataset = DatasetUtilities.createCategoryDataset("Mode ", "", dataset);
+
+        return categoryDataset;
+    }
+
+    private void createModesFrequencyGraph(CategoryDataset dataset, int iterationNumber) throws IOException {
+        final JFreeChart chart = GraphUtils.createStackedBarChartWithDefaultSettings(dataset, graphTitle, xAxisTitle, yAxisTitle, fileName, true);
+        CategoryPlot plot = chart.getCategoryPlot();
+        List<String> modesChosenList = new ArrayList<>(getModesChosen());
+        Collections.sort(modesChosenList);
+        GraphUtils.plotLegendItems(plot, modesChosenList, dataset.getRowCount());
+        String graphImageFile = GraphsStatsAgentSimEventsListener.CONTROLLER_IO.getIterationFilename(iterationNumber, fileName + ".png");
+        GraphUtils.saveJFreeChartAsPNG(chart, graphImageFile, GraphsStatsAgentSimEventsListener.GRAPH_WIDTH, GraphsStatsAgentSimEventsListener.GRAPH_HEIGHT);
+    }
+
     private void writeToCSV(IterationEndsEvent event) {
 
         String csvFileName = GraphsStatsAgentSimEventsListener.CONTROLLER_IO.getIterationFilename(event.getIteration(), fileName + ".csv");
