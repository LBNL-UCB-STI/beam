--- conflicted
+++ resolved
@@ -1,12 +1,7 @@
 package beam.analysis.plots;
 
 import beam.analysis.IterationSummaryAnalysis;
-<<<<<<< HEAD
-import beam.sim.OutputDataDescription;
-import beam.utils.OutputDataDescriptor;
-=======
 import com.google.common.base.CaseFormat;
->>>>>>> 90d87741
 import org.jfree.chart.JFreeChart;
 import org.jfree.chart.plot.CategoryPlot;
 import org.jfree.data.category.CategoryDataset;
@@ -42,11 +37,7 @@
     private static final String yAxisTitle = "Average Travel Time [min]";
     private static final String otherMode = "others";
     private static final  String carMode = "car";
-<<<<<<< HEAD
-    private final String fileBaseName = "averageTravelTimes";
-=======
     static String fileBaseName = "averageTravelTimes";
->>>>>>> 90d87741
     private final String fileNameForRootGraph = "averageCarTravelTimes";
     private Map<String, Map<Id<Person>, PersonDepartureEvent>> personLastDepartureEvents = new HashMap<>();
     private Map<String, Map<Integer, List<Double>>> hourlyPersonTravelTimes = new HashMap<>();
@@ -60,20 +51,6 @@
         this.writeGraph = writeGraph;
     }
 
-<<<<<<< HEAD
-    @Override
-    public List<OutputDataDescription> getOutputDataDescriptions() {
-        String outputFilePath = GraphsStatsAgentSimEventsListener.CONTROLLER_IO.getIterationFilename(0,fileBaseName + ".csv");
-        String outputDirPath = GraphsStatsAgentSimEventsListener.CONTROLLER_IO.getOutputPath();
-        String relativePath = outputFilePath.replace(outputDirPath, "");
-        List<OutputDataDescription> list = new ArrayList<>();
-        list.add(new OutputDataDescription(this.getClass().getSimpleName(), relativePath, "Mode", "Travel mode chosen"));
-        list.add(new OutputDataDescription(this.getClass().getSimpleName(), relativePath, "Hour,*", "Average time taken to travel by the chosen mode during the given hour of the day"));
-        return list;
-    }
-
-=======
->>>>>>> 90d87741
     public static class PersonTravelTimeComputation implements StatsComputation<Map<String, Map<Integer, List<Double>>>, Tuple<List<String>, Tuple<double[][], Double>>> {
 
         @Override
