package beam.analysis.plots;

import beam.analysis.IterationSummaryAnalysis;
import com.google.common.base.CaseFormat;
import org.jfree.chart.JFreeChart;
import org.jfree.chart.plot.CategoryPlot;
import org.jfree.data.category.CategoryDataset;
import org.jfree.data.category.DefaultCategoryDataset;
import org.jfree.data.general.DatasetUtilities;
import org.matsim.api.core.v01.Id;
import org.matsim.api.core.v01.events.Event;
import org.matsim.api.core.v01.events.PersonArrivalEvent;
import org.matsim.api.core.v01.events.PersonDepartureEvent;
import org.matsim.api.core.v01.population.Person;
import org.matsim.core.controler.OutputDirectoryHierarchy;
import org.matsim.core.controler.events.IterationEndsEvent;
import org.matsim.core.utils.collections.Tuple;

import java.io.BufferedWriter;
import java.io.File;
import java.io.FileWriter;
import java.io.IOException;
import java.util.ArrayList;
import java.util.Arrays;
import java.util.Collections;
import java.util.HashMap;
import java.util.List;
import java.util.Map;
import java.util.Set;
import java.util.stream.Collectors;

public class PersonTravelTimeAnalysis implements GraphAnalysis, IterationSummaryAnalysis {
    private static final int SECONDS_IN_MINUTE = 60;
    private static final String xAxisTitle = "Hour";
    private static final String xAxisRootTitle = "Iteration";
    private static final String yAxisTitle = "Average Travel Time [min]";
    private static final String otherMode = "others";
<<<<<<< HEAD
    static final String fileBaseName = "averageTravelTimes";
=======
    private static final  String carMode = "car";
    private final String fileBaseName = "averageTravelTimes";
    private final String fileNameForRootGraph = "averageCarTravelTimes";
>>>>>>> da046788
    private Map<String, Map<Id<Person>, PersonDepartureEvent>> personLastDepartureEvents = new HashMap<>();
    private Map<String, Map<Integer, List<Double>>> hourlyPersonTravelTimes = new HashMap<>();
    private List<Double> averageTime = new ArrayList<>();

    private final StatsComputation<Map<String, Map<Integer, List<Double>>>, Tuple<List<String>, Tuple<double[][], Double>>> statComputation;
    private final boolean writeGraph;

    public PersonTravelTimeAnalysis(StatsComputation<Map<String, Map<Integer, List<Double>>>, Tuple<List<String>, Tuple<double[][], Double>>> statComputation, boolean writeGraph) {
        this.statComputation = statComputation;
        this.writeGraph = writeGraph;
    }

<<<<<<< HEAD
    public static class PersonTravelTimeComputation implements StatsComputation<Map<String, Map<Integer, List<Double>>>, Tuple<List<String>, double[][]>> {
=======
    @Override
    public List<OutputDataDescription> getOutputDataDescriptions() {
        String outputFilePath = GraphsStatsAgentSimEventsListener.CONTROLLER_IO.getIterationFilename(0,fileBaseName + ".csv");
        String outputDirPath = GraphsStatsAgentSimEventsListener.CONTROLLER_IO.getOutputPath();
        String relativePath = outputFilePath.replace(outputDirPath, "");
        List<OutputDataDescription> list = new ArrayList<>();
        list.add(new OutputDataDescription(this.getClass().getSimpleName(), relativePath, "Mode", "Travel mode chosen"));
        list.add(new OutputDataDescription(this.getClass().getSimpleName(), relativePath, "Hour,*", "Average time taken to travel by the chosen mode during the given hour of the day"));
        return list;
    }

    public static class PersonTravelTimeComputation implements StatsComputation<Map<String, Map<Integer, List<Double>>>, Tuple<List<String>, Tuple<double[][], Double>>> {
>>>>>>> da046788

        @Override
        public Tuple<List<String>, Tuple<double[][], Double>> compute(Map<String, Map<Integer, List<Double>>> stat) {
            List<String> modeKeys = GraphsStatsAgentSimEventsListener.getSortedStringList(stat.keySet());
            List<Integer> hoursList = stat.values().stream().flatMap(m -> m.keySet().stream()).sorted().collect(Collectors.toList());
            int maxHour = hoursList.get(hoursList.size() - 1);
            double[][] data = new double[modeKeys.size()][maxHour + 1];
            for (int i = 0; i < modeKeys.size(); i++) {
                data[i] = buildAverageTimesDataset(stat.get(modeKeys.get(i)));
            }
            double dayAverageData = 0.0;
            if(stat.get(carMode)!=null) {
                dayAverageData = buildDayAverageDataset(stat.get(carMode));
            }
            return new Tuple<>(modeKeys, new Tuple<>(data, dayAverageData));
        }

        private double[] buildAverageTimesDataset(Map<Integer, List<Double>> times) {
            List<Integer> hoursList = new ArrayList<>(times.keySet());
            Collections.sort(hoursList);

            int maxHour = hoursList.get(hoursList.size() - 1);
            double[] travelTimes = new double[maxHour + 1];
            for (int i = 0; i <= maxHour; i++) {

                List<Double> hourData = times.get(i);
                Double average = 0d;
                if (hourData != null) {
                    average = hourData.stream().mapToDouble(val -> val).average().orElse(0.0);
                }
                travelTimes[i] = average;
            }
            return travelTimes;
        }

        private double buildDayAverageDataset(Map<Integer, List<Double>> times) {
            Set<Integer> hourSet = times.keySet();
            int count= 0;
            double time = 0d;
            for (Integer i: hourSet) {
                List<Double> hourData = times.get(i);
                if (hourData != null) {
                    time  += hourData.stream().mapToDouble(val -> val).sum();
                    count += hourData.size();
                }
            }

            return time / count;
        }
    }

    @Override
    public void processStats(Event event) {
        if (event instanceof PersonDepartureEvent || event.getEventType().equalsIgnoreCase(PersonDepartureEvent.EVENT_TYPE))
            processPersonDepartureEvent(event);
        else if (event instanceof PersonArrivalEvent || event.getEventType().equalsIgnoreCase(PersonArrivalEvent.EVENT_TYPE))
            processPersonArrivalEvent(event);
    }

    @Override
    public void createGraph(IterationEndsEvent event) throws IOException {
        Tuple<List<String>, Tuple<double[][], Double>> data = compute();
        List<String> modes = data.getFirst();
        double[][] dataSets = data.getSecond().getFirst();
        if(writeGraph){
            for (int i = 0; i < modes.size(); i++) {
                double[][] singleDataSet = new double[1][dataSets[i].length];
                singleDataSet[0] = dataSets[i];
                CategoryDataset averageDataset = buildAverageTimesDatasetGraph(modes.get(i), singleDataSet);
                createAverageTimesGraph(averageDataset, event.getIteration(), modes.get(i));
            }
            averageTime.add(data.getSecond().getSecond());
            createRootGraphForAverageCarTravelTime(event);
        }
        createCSV(data, event.getIteration());
    }

    public void createRootGraphForAverageCarTravelTime(IterationEndsEvent event) throws IOException{
        double[][] singleCarDataSet = new double[1][event.getIteration()+1];
        for (int i =0 ;i <= event.getIteration() ;i++){
            singleCarDataSet[0][i] = averageTime.get(i);
        }
        CategoryDataset averageCarDatasetForRootIteration = buildAverageTimeDatasetGraphForRoot(carMode,singleCarDataSet);
        OutputDirectoryHierarchy outputDirectoryHierarchy = event.getServices().getControlerIO();
        String fileName = outputDirectoryHierarchy.getOutputFilename( fileNameForRootGraph + ".png");
        createCarAverageTimesGraphForRootIteration(averageCarDatasetForRootIteration,carMode,fileName);
    }

    Tuple<List<String>, Tuple<double[][], Double>> compute() {
        return statComputation.compute(hourlyPersonTravelTimes);
    }

    private void createCSV(Tuple<List<String>, Tuple<double[][], Double>> data, int iteration) {
        List<String> modes = data.getFirst();
        double[][] dataSets = data.getSecond().getFirst();
        String csvFileName = GraphsStatsAgentSimEventsListener.CONTROLLER_IO.getIterationFilename(iteration, fileBaseName + ".csv");
        try (BufferedWriter out = new BufferedWriter(new FileWriter(new File(csvFileName)))) {
            StringBuilder heading = new StringBuilder("TravelTimeMode\\Hour");
            int hours = Arrays.stream(dataSets).mapToInt(value -> value.length).max().orElse(dataSets[0].length);
            for (int hour = 1; hour <= hours ; hour++) {
                heading.append(",").append(hour);
            }
            out.write(heading.toString());
            out.newLine();


            for (int category = 0; category < dataSets.length; category++) {
                out.write(modes.get(category));
                double[] categories = dataSets[category];
                for (double inner : categories) {
                    out.write("," + inner);
                }
                out.newLine();
            }
            out.flush();
        } catch (IOException e) {
            e.printStackTrace();
        }
    }

    @Override
    public void resetStats() {
        personLastDepartureEvents.clear();
        hourlyPersonTravelTimes.clear();
    }

    @Override
    public Map<String, Double> getSummaryStats() {

        return hourlyPersonTravelTimes.entrySet().stream().collect(Collectors.toMap(
                e -> "personTravelTime_" + e.getKey().toString(),
                e -> e.getValue().values().stream().flatMapToDouble(
                        times -> times.stream().mapToDouble(Double::doubleValue)
                ).sum()
        ));
    }

    private void processPersonArrivalEvent(Event event) {
        PersonArrivalEvent personArrivalEvent = (PersonArrivalEvent) event;
        Id<Person> personId = personArrivalEvent.getPersonId();
        String mode = personArrivalEvent.getLegMode();

        Map<Id<Person>, PersonDepartureEvent> departureEvents = personLastDepartureEvents.get(mode);
        if (departureEvents != null) {
            PersonDepartureEvent personDepartureEvent = departureEvents.get(personId);
            if (personDepartureEvent != null) {
                int basketHour = GraphsStatsAgentSimEventsListener.getEventHour(personDepartureEvent.getTime());
                Double travelTime = (personArrivalEvent.getTime() - personDepartureEvent.getTime()) / SECONDS_IN_MINUTE;
                Map<Integer, List<Double>> hourlyPersonTravelTimesPerMode = hourlyPersonTravelTimes.get(mode);
                if (hourlyPersonTravelTimesPerMode == null) {
                    hourlyPersonTravelTimesPerMode = new HashMap<>();
                    List<Double> travelTimes = new ArrayList<>();
                    travelTimes.add(travelTime);
                    hourlyPersonTravelTimesPerMode.put(basketHour, travelTimes);
                } else {
                    List<Double> travelTimes = hourlyPersonTravelTimesPerMode.get(basketHour);
                    if (travelTimes == null) {
                        travelTimes = new ArrayList<>();
                        travelTimes.add(travelTime);
                    } else {
                        travelTimes.add(travelTime);
                    }
                    hourlyPersonTravelTimesPerMode.put(basketHour, travelTimes);
                }
                hourlyPersonTravelTimes.put(mode, hourlyPersonTravelTimesPerMode);
                departureEvents.remove(personId);
                personLastDepartureEvents.put(mode, departureEvents);
            }
            else {
                Set<String> modeSet = personLastDepartureEvents.keySet();
                String selectedMode = null;
                //Modeset is very small list hence we can iterate them
                for (String mayBeMode : modeSet) {
                    Map<Id<Person>, PersonDepartureEvent> lastDepartureEvents = personLastDepartureEvents.get(mayBeMode);
                    if (lastDepartureEvents.get(personId) != null) {
                        personDepartureEvent = lastDepartureEvents.get(personId);
                        selectedMode = mayBeMode;
                        break;
                    }
                }
                if (personDepartureEvent != null) {
                    int basketHour = GraphsStatsAgentSimEventsListener.getEventHour(personDepartureEvent.getTime());
                    Double travelTime = (personArrivalEvent.getTime() - personDepartureEvent.getTime()) / SECONDS_IN_MINUTE;
                    Map<Integer, List<Double>> hourlyPersonTravelTimesPerMode = hourlyPersonTravelTimes.get(otherMode);
                    if (hourlyPersonTravelTimesPerMode == null) {
                        hourlyPersonTravelTimesPerMode = new HashMap<>();
                        List<Double> travelTimes = new ArrayList<>();
                        travelTimes.add(travelTime);
                        hourlyPersonTravelTimesPerMode.put(basketHour, travelTimes);
                    } else {
                        List<Double> travelTimes = hourlyPersonTravelTimesPerMode.get(basketHour);
                        if (travelTimes == null) {
                            travelTimes = new ArrayList<>();
                            travelTimes.add(travelTime);
                        } else {
                            travelTimes.add(travelTime);
                        }
                        hourlyPersonTravelTimesPerMode.put(basketHour, travelTimes);
                    }
                    hourlyPersonTravelTimes.put(otherMode, hourlyPersonTravelTimesPerMode);
                    Map<Id<Person>, PersonDepartureEvent> departureEventsList = personLastDepartureEvents.get(selectedMode);
                    departureEventsList.remove(personId);
                    personLastDepartureEvents.put(selectedMode, departureEventsList);
                }
            }
        }
    }

    private void processPersonDepartureEvent(Event event) {
        PersonDepartureEvent personDepartureEvent = (PersonDepartureEvent) event;

        String mode = personDepartureEvent.getLegMode();
        Map<Id<Person>, PersonDepartureEvent> departureEvents = personLastDepartureEvents.get(mode);
        if (departureEvents == null) {
            departureEvents = new HashMap<>();
        }
        departureEvents.put(personDepartureEvent.getPersonId(), personDepartureEvent);
        personLastDepartureEvents.put(mode, departureEvents);
    }

    private void createAverageTimesGraph(CategoryDataset dataset, int iterationNumber, String mode) throws IOException {
        String fileName = fileBaseName + CaseFormat.UPPER_UNDERSCORE.to(CaseFormat.UPPER_CAMEL, mode) + ".png";
        String graphTitle = "Average Travel Time [" + mode + "]";

        final JFreeChart chart = GraphUtils.createStackedBarChartWithDefaultSettings(dataset, graphTitle, xAxisTitle, yAxisTitle, fileName, false);
        CategoryPlot plot = chart.getCategoryPlot();
        GraphUtils.plotLegendItems(plot, dataset.getRowCount());
        String graphImageFile = GraphsStatsAgentSimEventsListener.CONTROLLER_IO.getIterationFilename(iterationNumber, fileName);
        GraphUtils.saveJFreeChartAsPNG(chart, graphImageFile, GraphsStatsAgentSimEventsListener.GRAPH_WIDTH, GraphsStatsAgentSimEventsListener.GRAPH_HEIGHT);
    }

    private void createCarAverageTimesGraphForRootIteration(CategoryDataset dataset, String mode, String fileName) throws IOException {

        String graphTitle = "Average Travel Time [" + mode + "]";
        final JFreeChart chart = GraphUtils.createStackedBarChartWithDefaultSettings(dataset, graphTitle, xAxisRootTitle, yAxisTitle, fileName, false);
        CategoryPlot plot = chart.getCategoryPlot();
        GraphUtils.plotLegendItems(plot, dataset.getRowCount());
        GraphUtils.saveJFreeChartAsPNG(chart, fileName, GraphsStatsAgentSimEventsListener.GRAPH_WIDTH, GraphsStatsAgentSimEventsListener.GRAPH_HEIGHT);
    }


    private CategoryDataset buildAverageTimesDatasetGraph(String mode, double[][] dataset) {
        return DatasetUtilities.createCategoryDataset(mode, "", dataset);

    }

    private CategoryDataset buildAverageTimeDatasetGraphForRoot(String mode , double[][] dataset){
        return createCategoryRootDataset(mode,"",dataset);
    }

    private static CategoryDataset createCategoryRootDataset(String rowKeyPrefix, String columnKeyPrefix, double[][] data) {

        DefaultCategoryDataset result = new DefaultCategoryDataset();
        for (int r = 0; r < data.length; r++) {
            String rowKey = rowKeyPrefix + (r + 1);
            for (int c = 0; c < data[r].length; c++) {
                String columnKey = columnKeyPrefix + (c);
                result.addValue(new Double(data[r][c]), rowKey, columnKey);
            }
        }
        return result;

    }
}<|MERGE_RESOLUTION|>--- conflicted
+++ resolved
@@ -35,13 +35,9 @@
     private static final String xAxisRootTitle = "Iteration";
     private static final String yAxisTitle = "Average Travel Time [min]";
     private static final String otherMode = "others";
-<<<<<<< HEAD
-    static final String fileBaseName = "averageTravelTimes";
-=======
     private static final  String carMode = "car";
     private final String fileBaseName = "averageTravelTimes";
     private final String fileNameForRootGraph = "averageCarTravelTimes";
->>>>>>> da046788
     private Map<String, Map<Id<Person>, PersonDepartureEvent>> personLastDepartureEvents = new HashMap<>();
     private Map<String, Map<Integer, List<Double>>> hourlyPersonTravelTimes = new HashMap<>();
     private List<Double> averageTime = new ArrayList<>();
@@ -54,22 +50,7 @@
         this.writeGraph = writeGraph;
     }
 
-<<<<<<< HEAD
-    public static class PersonTravelTimeComputation implements StatsComputation<Map<String, Map<Integer, List<Double>>>, Tuple<List<String>, double[][]>> {
-=======
-    @Override
-    public List<OutputDataDescription> getOutputDataDescriptions() {
-        String outputFilePath = GraphsStatsAgentSimEventsListener.CONTROLLER_IO.getIterationFilename(0,fileBaseName + ".csv");
-        String outputDirPath = GraphsStatsAgentSimEventsListener.CONTROLLER_IO.getOutputPath();
-        String relativePath = outputFilePath.replace(outputDirPath, "");
-        List<OutputDataDescription> list = new ArrayList<>();
-        list.add(new OutputDataDescription(this.getClass().getSimpleName(), relativePath, "Mode", "Travel mode chosen"));
-        list.add(new OutputDataDescription(this.getClass().getSimpleName(), relativePath, "Hour,*", "Average time taken to travel by the chosen mode during the given hour of the day"));
-        return list;
-    }
-
     public static class PersonTravelTimeComputation implements StatsComputation<Map<String, Map<Integer, List<Double>>>, Tuple<List<String>, Tuple<double[][], Double>>> {
->>>>>>> da046788
 
         @Override
         public Tuple<List<String>, Tuple<double[][], Double>> compute(Map<String, Map<Integer, List<Double>>> stat) {
