--- conflicted
+++ resolved
@@ -17,11 +17,8 @@
     public void onReceive(Object message) throws Throwable {
         if (message instanceof SchedulerActorMessageRequest) {
             log.debug("Before Copy size" + Dictionary.eventList.size());
-<<<<<<< HEAD
-=======
 
->>>>>>> 43f8d09d
-            List<Event> buffer = new ArrayList<>(Dictionary.eventList);
+          List<Event> buffer = new ArrayList<>(Dictionary.eventList);
             log.debug("Buffer size" + buffer.size());
 
             Dictionary.eventList.clear();
