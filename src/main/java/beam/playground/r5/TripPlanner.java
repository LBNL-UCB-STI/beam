--- conflicted
+++ resolved
@@ -197,16 +197,12 @@
         return profileResponse;
     }
 
-<<<<<<< HEAD
     /**
      * To log the response against a plan request
      *
      * @param profileResponse
      */
     public void logProfileResponse(ProfileResponse profileResponse) {
-=======
-    private void logProfileResponse(ProfileResponse profileResponse) {
->>>>>>> 97b2b474
         LOG.info("{} OPTIONS returned in the profileResponse", profileResponse.getOptions().size());
 
         ifPresentThenForEach(profileResponse.getOptions(), option -> {
@@ -245,7 +241,6 @@
 
             });
 
-<<<<<<< HEAD
             ifPresentThenForEach(option.access, segment -> {
                 LOG.info("\t*****SEGMENT START*****");
 
@@ -298,31 +293,28 @@
 
                     LOG.info("\t\t*****Edge END*****");
                 });
-=======
-            LOG.info("\t*****TRANSIT SEGMENTS START*****");
-            logTransitSegment(option.transit);
-            LOG.info("\t*****TRANSIT SEGMENTS END*****");
-            LOG.info("\t*****ACCESS START*****");
-            logStreetSegment(option.access);
-            LOG.info("\t*****ACCESS END*****");
-            LOG.info("\t*****EGRESS START*****");
-            logStreetSegment(option.egress);
-            LOG.info("\t*****EGRESS END*****");
->>>>>>> 97b2b474
-
-            LOG.info("*****OPTION END*****");
+                LOG.info("\t*****TRANSIT SEGMENTS START*****");
+                logTransitSegment(option.transit);
+                LOG.info("\t*****TRANSIT SEGMENTS END*****");
+                LOG.info("\t*****ACCESS START*****");
+                logStreetSegment(option.access);
+                LOG.info("\t*****ACCESS END*****");
+                LOG.info("\t*****EGRESS START*****");
+                logStreetSegment(option.egress);
+                LOG.info("\t*****EGRESS END*****");
+
+                LOG.info("*****OPTION END*****");
+            });
+            LOG.info("{} PATTERNS returned in the profileResponse", profileResponse.getPatterns().size());
         });
-        LOG.info("{} PATTERNS returned in the profileResponse", profileResponse.getPatterns().size());
-    }
-
-<<<<<<< HEAD
+    }
+
     /**
      * A helper function to convert integer to the man readable time notation.
      *
-     * @param timeInSeconds
-     * @return
-     */
-=======
+     * @param sSegments
+     * @return
+     */
     public void logStreetSegment(List<StreetSegment> sSegments) {
         ifPresentThenForEach(sSegments, segment -> {
             LOG.info("\t*****SEGMENT START*****");
@@ -364,6 +356,9 @@
         });
     }
 
+    /**
+     * @param tSegments
+     */
     public void logTransitSegment(List<TransitSegment> tSegments) {
         ifPresentThenForEach(tSegments, segment -> {
             LOG.info("\t*****SEGMENT START*****");
@@ -393,6 +388,9 @@
         });
     }
 
+    /**
+     * @param stop
+     */
     public void logStop(Stop stop) {
         LOG.info("\tStop ZoneId: {}", stop.zoneId);
         LOG.info("\tStop Id : {}", stop.stopId);
@@ -404,7 +402,12 @@
         LOG.info("\tWheelchair Boarding: {}", stop.wheelchairBoarding);
     }
 
->>>>>>> 97b2b474
+    /**
+     * A helper function for formatting the time in seconds to human readable time format
+     *
+     * @param timeInSeconds
+     * @return
+     */
     private static String convertIntToTimeFormat(final int timeInSeconds) {
 
         int hours = timeInSeconds / 3600;
