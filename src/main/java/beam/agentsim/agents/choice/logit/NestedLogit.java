--- conflicted
+++ resolved
@@ -89,7 +89,6 @@
     }
 
     @Override
-<<<<<<< HEAD
     public DiscreteProbabilityDistribution evaluateProbabilities(LinkedHashMap<String, LinkedHashMap<String, Double>> inputData) {
         LinkedHashMap<NestedLogit, Double> conditionalProbs = new LinkedHashMap<NestedLogit, Double>();
         double totalExpMaxUtil = getExpOfExpectedMaximumUtility(inputData, conditionalProbs);
@@ -97,174 +96,6 @@
         cdf = new DiscreteProbabilityDistribution();
         cdf.setPDF(marginalProbs);
         return cdf;
-    }
-
-    @Override
-    public String makeRandomChoice(LinkedHashMap<String, LinkedHashMap<String, Double>> inputData, Random rand) {
-        if (cdf == null) evaluateProbabilities(inputData);
-        return cdf.sample(rand);
-    }
-
-    @Override
-    public void clear() {
-        cdf = null;
-    }
-
-    private LinkedHashMap<String, Double> marginalizeAlternativeProbabilities(LinkedHashMap<NestedLogit, Double> conditionalProbs) {
-        LinkedHashMap<String, Double> marginalProbs = new LinkedHashMap<String, Double>();
-        for (NestedLogit node : conditionalProbs.keySet()) {
-            if (node.isAlternative()) {
-                double marginal = propagateNestProbs(node, conditionalProbs);
-                marginalProbs.put(node.data.getNestName(), marginal);
-            }
-        }
-        return marginalProbs;
-    }
-
-    private double propagateNestProbs(NestedLogit node, LinkedHashMap<NestedLogit, Double> conditionalProbs) {
-        if (node.parent == null) {
-            return 1.0; // Top level
-        } else {
-            return conditionalProbs.get(node) * propagateNestProbs(node.parent, conditionalProbs);
-        }
-    }
-
-    public double getExpOfExpectedMaximumUtility(LinkedHashMap<String, LinkedHashMap<String, Double>> inputData, LinkedHashMap<NestedLogit, Double> conditionalProbs) {
-        if (this.isAlternative()) {
-            double utilOfAlternative = this.data.getUtility().evaluateFunction(inputData.get(this.data.getNestName()));
-            this.data.setExpectedMaxUtility(utilOfAlternative);
-            return Math.exp(utilOfAlternative / this.data.getElasticity());
-        } else {
-            double sumOfExpOfExpMaxUtil = 0.0;
-            for (NestedLogit child : this.children) {
-                double expOfExpMaxUtil = child.getExpOfExpectedMaximumUtility(inputData, conditionalProbs);
-                conditionalProbs.put(child, expOfExpMaxUtil);
-                sumOfExpOfExpMaxUtil += expOfExpMaxUtil;
-            }
-            if (sumOfExpOfExpMaxUtil > 0.0) {
-                if (sumOfExpOfExpMaxUtil < Double.POSITIVE_INFINITY) {
-                    for (NestedLogit child : this.children) {
-                        conditionalProbs.put(child, conditionalProbs.get(child) / sumOfExpOfExpMaxUtil);
-                    }
-                } else {
-                    int numInf = 0;
-                    for (NestedLogit child : this.children) {
-                        if (conditionalProbs.get(child) == Double.POSITIVE_INFINITY) {
-                            numInf++;
-                        }
-                    }
-                    for (NestedLogit child : this.children) {
-                        if (conditionalProbs.get(child) == Double.POSITIVE_INFINITY) {
-                            conditionalProbs.put(child, 1.0 / numInf);
-                        } else {
-                            conditionalProbs.put(child, 0.0);
-                        }
-                    }
-
-                }
-            }
-            this.data.setExpectedMaxUtility(Math.log(sumOfExpOfExpMaxUtil) * this.data.getElasticity());
-            return Math.pow(sumOfExpOfExpMaxUtil, this.data.getElasticity());
-        }
-    }
-
-    public Double getMarginalProbability(String nestName) {
-        if (this.cdf == null) {
-            return null;
-        } else {
-            return sumMarginalProbsOfNest(this, nestName, this.cdf.getProbabilityDensityMap());
-        }
-    }
-
-    @Override
-    public Double getExpectedMaximumUtility() {
-        return this.data.getExpectedMaxUtility();
-    }
-
-    public Double getExpectedMaximumUtility(String nestName) {
-        if (this.data.nestName.equals(nestName)) {
-            return this.data.getExpectedMaxUtility();
-        } else if (!this.isAlternative()) {
-            for (NestedLogit child : this.children) {
-                Double expMax = child.getExpectedMaximumUtility(nestName);
-                if (expMax != null) return expMax;
-            }
-        }
-        return null;
-    }
-
-    private Double sumMarginalProbsOfNest(NestedLogit node, String nestName, LinkedHashMap<String, Double> pdf) {
-        return sumMarginalProbsOfNest(this, nestName, pdf, false);
-    }
-
-    private Double sumMarginalProbsOfNest(NestedLogit node, String nestName, LinkedHashMap<String, Double> pdf, Boolean startSumming) {
-        if (!startSumming && node.data.nestName.equals(nestName)) {
-            return sumMarginalProbsOfNest(node, nestName, pdf, true);
-        }
-        if (node.isAlternative()) {
-            return startSumming ? pdf.get(node.data.getNestName()) : 0.0;
-        }
-        Double sumChildren = 0.0;
-        for (NestedLogit child : node.children) {
-            sumChildren += sumMarginalProbsOfNest(child, nestName, pdf, startSumming);
-        }
-        return sumChildren;
-    }
-
-    private boolean isAlternative() {
-        return this.children == null;
-    }
-
-    public String toString() {
-        return this.data.getNestName();
-    }
-
-    public String toStringRecursive(int depth) {
-        String result = "";
-        String tabs = "", tabsPlusOne = "  ";
-        for (int i = 0; i < depth; i++) {
-            tabs += "  ";
-            tabsPlusOne += "  ";
-        }
-        result += tabs + this.data.getNestName() + "\n";
-        if ((this.children == null || this.children.isEmpty()) && this.data.getUtility() != null) {
-            result += tabsPlusOne + this.data.getUtility().toString() + "\n";
-        } else {
-            for (NestedLogit subnest : this.children) {
-                result += subnest.toStringRecursive(depth + 1);
-            }
-        }
-        return result;
-    }
-
-    public void setName(String name) {
-        this.data.setNestName(name);
-    }
-
-    public void addChild(NestedLogit child) {
-        this.children.add(child);
-    }
-
-    public void removeChild(NestedLogit child) {
-        this.children.remove(child);
-    }
-
-    public void removeChildren() {
-        this.children.clear();
-    }
-=======
-	public DiscreteProbabilityDistribution evaluateProbabilities(LinkedHashMap<String,LinkedHashMap<String,Double>> inputData){
-		LinkedHashMap<NestedLogit,Double> conditionalProbs = new LinkedHashMap<NestedLogit,Double>();
-		double totalExpMaxUtil = getExpOfExpectedMaximumUtility(inputData,conditionalProbs);
-		LinkedHashMap<String,Double> marginalProbs = marginalizeAlternativeProbabilities(conditionalProbs);
-		cdf = new DiscreteProbabilityDistribution();
-		cdf.setPDF(marginalProbs);
-		return cdf;
-	}
-	@Override
-	public String makeRandomChoice(LinkedHashMap<String,LinkedHashMap<String,Double>> inputData, Random rand){
-		if(cdf==null)evaluateProbabilities(inputData);
-		return cdf.sample(rand);
     }
 	@Override
 	public void clear() {
@@ -399,5 +230,4 @@
 	public void removeChildren() {
 		this.children.clear();
 	}
->>>>>>> 43f65810
 }