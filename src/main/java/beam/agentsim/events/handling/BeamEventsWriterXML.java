--- conflicted
+++ resolved
@@ -51,19 +51,6 @@
 
     @Override
     protected void writeEvent(final Event event) {
-<<<<<<< HEAD
-        if (!(beamEventLogger.getLoggingLevel(event) == LoggerLevels.OFF)) {
-            Map<String, String> eventAttributes = event.getAttributes();
-            try {
-                this.out.append("\t<event ");
-                    Set<String> attrKeys = beamEventLogger.getKeysToWrite(event, eventAttributes);
-                for (String attrKey : attrKeys) {
-                    this.out.append(attrKey);
-                    this.out.append("=\"");
-                    this.out.append(encodeAttributeValue(eventAttributes.get(attrKey)));
-                    this.out.append("\" ");
-                }
-=======
         Map<String, String> eventAttributes = event.getAttributes();
         try {
             this.out.append("\t<event ");
@@ -74,7 +61,6 @@
                 this.out.append(encodeAttributeValue(eventAttributes.get(attrKey)));
                 this.out.append("\" ");
             }
->>>>>>> 39f64753
 
             this.out.append(" />\n");
 //			this.out.flush();
