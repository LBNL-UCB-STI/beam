package beam.agentsim.events.handling;

import beam.agentsim.events.*;
import beam.sim.BeamServices;
import beam.utils.DebugLib;
import org.matsim.api.core.v01.events.*;
import org.matsim.core.api.experimental.events.EventsManager;
import org.matsim.core.controler.MatsimServices;

import java.util.*;

/**
 * Logger class for BEAM events
 */
class BeamEventsLogger {

    private final EventsManager eventsManager;
    private final MatsimServices matsimServices;
    private final BeamServices beamServices;
    private final List<BeamEventsWriterBase> writers = new ArrayList<>();
    private final Set<Class<?>> eventsToLog = new HashSet<>();
    private final List<BeamEventsFileFormats> eventsFileFormatsArray = new ArrayList<>();

    BeamEventsLogger(BeamServices beamServices, MatsimServices matsimServices, EventsManager eventsManager) {
        this.beamServices = beamServices;
        this.matsimServices = matsimServices;
        this.eventsManager = eventsManager;
        setEventsFileFormats();
        overrideDefaultLoggerSetup();
        createEventsWriters();
    }

    void iterationEnds() {
        for (BeamEventsWriterBase writer : writers) {
            writer.closeFile();
            eventsManager.removeHandler(writer);
        }
        writers.clear();
    }

    private void createEventsWriters() {
        int iterationNumber = matsimServices.getIterationNumber();
        final int writeEventsInterval = beamServices.beamConfig().beam().outputs().writeEventsInterval();
        final boolean writeThisIteration = (writeEventsInterval > 0) && (iterationNumber % writeEventsInterval == 0);
        if (writeThisIteration) {
            matsimServices.getControlerIO().createIterationDirectory(iterationNumber);
            String eventsFileBasePath = matsimServices.getControlerIO().getIterationFilename(iterationNumber, "events");
            for (BeamEventsFileFormats fmt : eventsFileFormatsArray) {
                BeamEventsWriterBase newWriter;
                if (beamServices.beamConfig().beam().outputs().events().explodeIntoFiles()) {
                    for (Class<?> eventTypeToLog : getAllEventsToLog()) {
                        newWriter = createEventWriterForClassAndFormat(eventsFileBasePath, eventTypeToLog, fmt);
                        writers.add(newWriter);
                        eventsManager.addHandler(newWriter);
                    }
                } else {
                    newWriter = createEventWriterForClassAndFormat(eventsFileBasePath, null, fmt);
                    writers.add(newWriter);
                    eventsManager.addHandler(newWriter);
                }
            }
        }
    }

    private BeamEventsWriterBase createEventWriterForClassAndFormat(String eventsFilePathBase,
                                                                    Class<?> theClass, BeamEventsFileFormats fmt) {
        final String path = eventsFilePathBase + "." + fmt.getSuffix();
        if (fmt == BeamEventsFileFormats.XML || fmt == BeamEventsFileFormats.XML_GZ) {
            return new BeamEventsWriterXML(path, this, beamServices, theClass);
        } else if (fmt == BeamEventsFileFormats.CSV || fmt == BeamEventsFileFormats.CSV_GZ) {
            return new BeamEventsWriterCSV(path, this, beamServices, theClass);
        }
        return null;
    }

    boolean shouldLogThisEventType(Class<? extends Event> aClass) {
        //TODO in future this is where fine tuning logging based on level number could occur (e.g. info versus debug)
        return eventsToLog.contains(aClass);
    }

    Set<Class<?>> getAllEventsToLog() {
        return eventsToLog;
    }

    /**
     * Sets the event file formats
     */
    private void setEventsFileFormats() {
        eventsFileFormatsArray.clear();
        String eventsFileFormats = beamServices.beamConfig().beam().outputs().events().fileOutputFormats();
        for (String format : eventsFileFormats.split(",")) {
            BeamEventsFileFormats.from(format)
                    .ifPresent(eventsFileFormatsArray::add);
        }
    }

    Set<String> getKeysToWrite(Event event, Map<String, String> eventAttributes) {
        return new HashSet<>(eventAttributes.keySet());
    }

    /**
     * Overrides the default logger setup
     */
    private void overrideDefaultLoggerSetup() {
        Class<?> eventClass = null;
        // Generate the required event class reference based on the class name
<<<<<<< HEAD
        for (String className : beamServices.beamConfig().beam().outputs().events().eventsToWrite()
                .split(",")) {
            switch (className) {
                case "ActivityStartEvent":
                    eventClass = ActivityStartEvent.class ;
                    break;
                case "ActivityEndEvent":
                    eventClass = ActivityEndEvent.class ;
                    break;
                case "LeavingParkingEvent":
                    eventClass = LeavingParkingEvent.class ;
                    break;
                case "LinkEnterEvent":
                    eventClass = LinkEnterEvent.class ;
                    break;
                case "LinkLeaveEvent":
                    eventClass = LinkLeaveEvent.class ;
                    break;
                case "ModeChoiceEvent":
                    eventClass = ModeChoiceEvent.class ;
                    break;
                case "ParkEvent":
                    eventClass = ParkEvent.class ;
                    break;
                case "PathTraversalEvent":
                    eventClass = PathTraversalEvent.class ;
                    break;
                case "PersonArrivalEvent":
                    eventClass = PersonArrivalEvent.class ;
                    break;
                case "PersonDepartureEvent":
                    eventClass = PersonDepartureEvent.class ;
                    break;
                case "PersonEntersVehicleEvent":
                    eventClass = PersonEntersVehicleEvent.class ;
                    break;
                case "PersonLeavesVehicleEvent":
                    eventClass = PersonLeavesVehicleEvent.class ;
                    break;
                case "RefuelEvent":
                    eventClass = RefuelEvent.class ;
                    break;
                case "ReplanningEvent":
                    eventClass = ReplanningEvent.class ;
                    break;
                case "ReserveRideHailEvent":
                    eventClass = ReserveRideHailEvent.class ;
                    break;
                case "VehicleEntersTrafficEvent":
                    eventClass = VehicleEntersTrafficEvent.class ;
                    break;
                case "VehicleLeavesTrafficEvent":
                    eventClass = VehicleLeavesTrafficEvent.class ;
                    break;
                default:
                    DebugLib.stopSystemAndReportInconsistency("Logging class name: Unidentified event type class " + className);
=======
        String eventsToWrite = beamServices.beamConfig().beam().outputs().events().eventsToWrite();
        if(!eventsToWrite.isEmpty()) {
            for (String className : beamServices.beamConfig().beam().outputs().events().eventsToWrite()
                    .split(",")) {
                switch (className) {
                    case "ActivityStartEvent":
                        eventClass = ActivityStartEvent.class;
                        break;
                    case "ActivityEndEvent":
                        eventClass = ActivityEndEvent.class;
                        break;
                    case "LeavingParkingEvent":
                        eventClass = LeavingParkingEvent.class;
                        break;
                    case "LinkEnterEvent":
                        eventClass = LinkEnterEvent.class;
                        break;
                    case "LinkLeaveEvent":
                        eventClass = LinkLeaveEvent.class;
                        break;
                    case "ModeChoiceEvent":
                        eventClass = ModeChoiceEvent.class;
                        break;
                    case "ParkEvent":
                        eventClass = ParkEvent.class;
                        break;
                    case "PathTraversalEvent":
                        eventClass = PathTraversalEvent.class;
                        break;
                    case "PersonArrivalEvent":
                        eventClass = PersonArrivalEvent.class;
                        break;
                    case "PersonDepartureEvent":
                        eventClass = PersonDepartureEvent.class;
                        break;
                    case "PersonEntersVehicleEvent":
                        eventClass = PersonEntersVehicleEvent.class;
                        break;
                    case "PersonLeavesVehicleEvent":
                        eventClass = PersonLeavesVehicleEvent.class;
                        break;
                    case "RefuelEvent":
                        eventClass = RefuelEvent.class;
                        break;
                    case "ReplanningEvent":
                        eventClass = ReplanningEvent.class;
                        break;
                    case "ReserveRideHailEvent":
                        eventClass = ReserveRideHailEvent.class;
                        break;
                    case "VehicleEntersTrafficEvent":
                        eventClass = VehicleEntersTrafficEvent.class;
                        break;
                    case "VehicleLeavesTrafficEvent":
                        eventClass = VehicleLeavesTrafficEvent.class;
                        break;
                    default:
                        DebugLib.stopSystemAndReportInconsistency("Logging class name: Unidentified event type class " + className);
                }
                //add the matched event class to the list of events to log
                if (eventClass != null)
                    eventsToLog.add(eventClass);
>>>>>>> ded53c4e
            }
            //add the matched event class to the list of events to log
            if(eventClass != null)
                eventsToLog.add(eventClass);
        }
    }
}<|MERGE_RESOLUTION|>--- conflicted
+++ resolved
@@ -104,64 +104,6 @@
     private void overrideDefaultLoggerSetup() {
         Class<?> eventClass = null;
         // Generate the required event class reference based on the class name
-<<<<<<< HEAD
-        for (String className : beamServices.beamConfig().beam().outputs().events().eventsToWrite()
-                .split(",")) {
-            switch (className) {
-                case "ActivityStartEvent":
-                    eventClass = ActivityStartEvent.class ;
-                    break;
-                case "ActivityEndEvent":
-                    eventClass = ActivityEndEvent.class ;
-                    break;
-                case "LeavingParkingEvent":
-                    eventClass = LeavingParkingEvent.class ;
-                    break;
-                case "LinkEnterEvent":
-                    eventClass = LinkEnterEvent.class ;
-                    break;
-                case "LinkLeaveEvent":
-                    eventClass = LinkLeaveEvent.class ;
-                    break;
-                case "ModeChoiceEvent":
-                    eventClass = ModeChoiceEvent.class ;
-                    break;
-                case "ParkEvent":
-                    eventClass = ParkEvent.class ;
-                    break;
-                case "PathTraversalEvent":
-                    eventClass = PathTraversalEvent.class ;
-                    break;
-                case "PersonArrivalEvent":
-                    eventClass = PersonArrivalEvent.class ;
-                    break;
-                case "PersonDepartureEvent":
-                    eventClass = PersonDepartureEvent.class ;
-                    break;
-                case "PersonEntersVehicleEvent":
-                    eventClass = PersonEntersVehicleEvent.class ;
-                    break;
-                case "PersonLeavesVehicleEvent":
-                    eventClass = PersonLeavesVehicleEvent.class ;
-                    break;
-                case "RefuelEvent":
-                    eventClass = RefuelEvent.class ;
-                    break;
-                case "ReplanningEvent":
-                    eventClass = ReplanningEvent.class ;
-                    break;
-                case "ReserveRideHailEvent":
-                    eventClass = ReserveRideHailEvent.class ;
-                    break;
-                case "VehicleEntersTrafficEvent":
-                    eventClass = VehicleEntersTrafficEvent.class ;
-                    break;
-                case "VehicleLeavesTrafficEvent":
-                    eventClass = VehicleLeavesTrafficEvent.class ;
-                    break;
-                default:
-                    DebugLib.stopSystemAndReportInconsistency("Logging class name: Unidentified event type class " + className);
-=======
         String eventsToWrite = beamServices.beamConfig().beam().outputs().events().eventsToWrite();
         if(!eventsToWrite.isEmpty()) {
             for (String className : beamServices.beamConfig().beam().outputs().events().eventsToWrite()
@@ -224,11 +166,7 @@
                 //add the matched event class to the list of events to log
                 if (eventClass != null)
                     eventsToLog.add(eventClass);
->>>>>>> ded53c4e
             }
-            //add the matched event class to the list of events to log
-            if(eventClass != null)
-                eventsToLog.add(eventClass);
         }
     }
 }