--- conflicted
+++ resolved
@@ -74,13 +74,8 @@
         String[] row = new String[attributeToColumnIndexMapping.keySet().size()];
 
         Map<String, String> eventAttributes = event.getAttributes();
-<<<<<<< HEAD
-        Map<String, String> attributes = this.beamEventLogger.getAttributes(event);
-        for (String attribute : attributes.keySet()) {
-=======
         HashSet<String> attributeKeys = this.beamEventLogger.getKeysToWrite(event, eventAttributes);
         for (String attribute : attributeKeys) {
->>>>>>> 55043cc8
             if (!attributeToColumnIndexMapping.containsKey(attribute)){
                 if(this.eventTypeToLog == null || !attribute.equals(Event.ATTRIBUTE_TYPE)){
                     DebugLib.stopSystemAndReportInconsistency("unkown attribute:" + attribute + ";class:" + event.getClass());
