package beam.agentsim.events;

import beam.agentsim.agents.vehicles.BeamVehicleType;
import beam.router.model.BeamLeg;
import org.matsim.api.core.v01.Id;
import org.matsim.api.core.v01.events.Event;
import org.matsim.vehicles.Vehicle;

import java.util.Collections;
import java.util.Map;
import java.util.concurrent.atomic.AtomicReference;

/**
 * BEAM
 */
public class PathTraversalEvent extends Event {
    public final static String EVENT_TYPE = "PathTraversal";

    public static final String ATTRIBUTE_LENGTH = "length";
    public static final String ATTRIBUTE_FUEL_TYPE = "fuelType";
    public static final String ATTRIBUTE_FUEL = "fuel";
    public static final String ATTRIBUTE_NUM_PASS = "numPassengers";

    public final static String ATTRIBUTE_LINK_IDS = "links";
    public final static String ATTRIBUTE_MODE = "mode";
    public final static String ATTRIBUTE_DEPARTURE_TIME = "departureTime";
    public final static String ATTRIBUTE_ARRIVAL_TIME = "arrivalTime";
    public final static String ATTRIBUTE_VEHICLE_ID = "vehicle";
    public final static String ATTRIBUTE_DRIVER_ID = "driver";
    public final static String ATTRIBUTE_VEHICLE_TYPE = "vehicleType";
    public final static String ATTRIBUTE_VEHICLE_CAPACITY = "capacity";
    public final static String ATTRIBUTE_START_COORDINATE_X = "startX";
    public final static String ATTRIBUTE_START_COORDINATE_Y = "startY";
    public final static String ATTRIBUTE_END_COORDINATE_X = "endX";
    public final static String ATTRIBUTE_END_COORDINATE_Y = "endY";
    public final static String ATTRIBUTE_END_LEG_FUEL_LEVEL = "endLegFuelLevel";
    public final static String ATTRIBUTE_TOLL_PAID = "tollPaid";
    public final static String ATTRIBUTE_SEATING_CAPACITY = "seatingCapacity";

    private final AtomicReference<Map<String, String>> attributes;

    private final String vehicleType;
    private final String vehicleId;
    private final String driverId;
    private final String mode;
    private final String fuelType;
    private final Double fuel;
    private final Integer numPass;
    private final Integer capacity;
    private final double endLegFuelLevel;
    private final double legLength;
    private final String linkIds;
    private final long departureTime;
    private final long arrivalTime;
    private final double startX;
    private final double startY;
    private final double endX;
    private final double endY;
    private final Integer seatingCapacity;
    private final double amountPaid;

<<<<<<< HEAD
    public PathTraversalEvent(double time, Id<Vehicle> vehicleId, BeamVehicleType vehicleType, Integer numPass, BeamLeg beamLeg, double fuelConsumed, double endLegFuelLevel, double amountPaid) {
        this(time, vehicleId, vehicleType.id().toString(), beamLeg.mode().value(), numPass, endLegFuelLevel,
=======
    private String linkTravelTimes;

    public PathTraversalEvent(double time, Id<Vehicle> vehicleId, String driverId, BeamVehicleType vehicleType, Integer numPass, BeamLeg beamLeg, double fuelConsumed, double endLegFuelLevel, double amountPaid) {
        this(time, vehicleId, driverId,  vehicleType.vehicleTypeId(), beamLeg.mode().value(), numPass, endLegFuelLevel,
>>>>>>> cc44d0f1
                (int)(vehicleType.seatingCapacity()  + vehicleType.standingRoomCapacity()),
                (vehicleType.primaryFuelType() == null) ? "" : vehicleType.primaryFuelType().fuelTypeId().toString(), fuelConsumed,
                beamLeg.travelPath().distanceInM(), beamLeg.travelPath().linkIds().mkString(","), beamLeg.travelPath().linkTravelTime().mkString(","), beamLeg.startTime(), beamLeg.endTime(),
                beamLeg.travelPath().startPoint().loc().getX(), beamLeg.travelPath().startPoint().loc().getY(), beamLeg.travelPath().endPoint().loc().getX(),
                beamLeg.travelPath().endPoint().loc().getY(),(int)vehicleType.seatingCapacity(),
                amountPaid);
    }

    public PathTraversalEvent(double time, Id<Vehicle> vehicleId,String driverId, String vehicleType, String mode, Integer numPass, double endLegFuelLevel, int capacity, String fuelType, double fuel,
                              double legLength, String linkIds, String linkTravelTimes, long departureTime, long arrivalTime, double startX, double startY, double endX,
                              double endY, int seatingCapacity, double amountPaid) {
        super(time);
        this.vehicleType = vehicleType;
        this.vehicleId = vehicleId.toString();
        this.driverId = driverId;
        this.mode = mode;
        this.numPass = numPass;
        this.endLegFuelLevel = endLegFuelLevel;
        this.capacity = capacity;
        this.fuelType = fuelType;
        this.fuel = fuel;
        this.legLength = legLength;
        this.linkIds = linkIds;
        this.linkTravelTimes = linkTravelTimes;
        this.departureTime = departureTime;
        this.arrivalTime = arrivalTime;
        this.startX = startX;
        this.startY = startY;
        this.endX = endX;
        this.endY = endY;
        this.attributes = new AtomicReference<>(Collections.emptyMap());
        this.seatingCapacity = seatingCapacity;
        this.amountPaid = amountPaid;
    }

    @Override
    public Map<String, String> getAttributes() {
        Map<String, String> attr = attributes.get();
        if (attr != Collections.EMPTY_MAP) return attr;

        attr = super.getAttributes();

        attr.put(ATTRIBUTE_VEHICLE_ID, vehicleId);
        attr.put(ATTRIBUTE_DRIVER_ID, driverId);
        attr.put(ATTRIBUTE_VEHICLE_TYPE, vehicleType);
        attr.put(ATTRIBUTE_LENGTH, Double.toString(legLength));
        attr.put(ATTRIBUTE_NUM_PASS, numPass.toString());

        attr.put(ATTRIBUTE_DEPARTURE_TIME, Long.toString(departureTime));
        attr.put(ATTRIBUTE_ARRIVAL_TIME, Long.toString(arrivalTime));
        attr.put(ATTRIBUTE_MODE, mode);
        attr.put(ATTRIBUTE_LINK_IDS, linkIds);
        attr.put(ATTRIBUTE_FUEL_TYPE, fuelType);
        attr.put(ATTRIBUTE_FUEL, fuel.toString());
        attr.put(ATTRIBUTE_VEHICLE_CAPACITY, capacity.toString());

        attr.put(ATTRIBUTE_START_COORDINATE_X, Double.toString(startX));
        attr.put(ATTRIBUTE_START_COORDINATE_Y, Double.toString(startY));
        attr.put(ATTRIBUTE_END_COORDINATE_X, Double.toString(endX));
        attr.put(ATTRIBUTE_END_COORDINATE_Y, Double.toString(endY));
        attr.put(ATTRIBUTE_END_LEG_FUEL_LEVEL, Double.toString(endLegFuelLevel));
        attr.put(ATTRIBUTE_SEATING_CAPACITY, Integer.toString(seatingCapacity));
        attr.put(ATTRIBUTE_TOLL_PAID, Double.toString(amountPaid));

        attributes.set(attr);

        return attr;
    }

    public String getVehicleId() {
        return this.vehicleId;
    }

    public String getLinkTravelTimes() {
        return this.linkTravelTimes;
    }

    @Override
    public String getEventType() {
        return EVENT_TYPE;
    }
}<|MERGE_RESOLUTION|>--- conflicted
+++ resolved
@@ -59,15 +59,10 @@
     private final Integer seatingCapacity;
     private final double amountPaid;
 
-<<<<<<< HEAD
-    public PathTraversalEvent(double time, Id<Vehicle> vehicleId, BeamVehicleType vehicleType, Integer numPass, BeamLeg beamLeg, double fuelConsumed, double endLegFuelLevel, double amountPaid) {
-        this(time, vehicleId, vehicleType.id().toString(), beamLeg.mode().value(), numPass, endLegFuelLevel,
-=======
     private String linkTravelTimes;
 
     public PathTraversalEvent(double time, Id<Vehicle> vehicleId, String driverId, BeamVehicleType vehicleType, Integer numPass, BeamLeg beamLeg, double fuelConsumed, double endLegFuelLevel, double amountPaid) {
-        this(time, vehicleId, driverId,  vehicleType.vehicleTypeId(), beamLeg.mode().value(), numPass, endLegFuelLevel,
->>>>>>> cc44d0f1
+        this(time, vehicleId, driverId,  vehicleType.id().toString(), beamLeg.mode().value(), numPass, endLegFuelLevel,
                 (int)(vehicleType.seatingCapacity()  + vehicleType.standingRoomCapacity()),
                 (vehicleType.primaryFuelType() == null) ? "" : vehicleType.primaryFuelType().fuelTypeId().toString(), fuelConsumed,
                 beamLeg.travelPath().distanceInM(), beamLeg.travelPath().linkIds().mkString(","), beamLeg.travelPath().linkTravelTime().mkString(","), beamLeg.startTime(), beamLeg.endTime(),
