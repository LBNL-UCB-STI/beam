package beam.agentsim.events;

import beam.agentsim.agents.vehicles.BeamVehicleType;
import beam.router.model.BeamLeg;
import org.matsim.api.core.v01.Id;
import org.matsim.api.core.v01.events.Event;
import org.matsim.vehicles.Vehicle;

import java.util.Collections;
import java.util.Map;
import java.util.concurrent.atomic.AtomicReference;

/**
 * BEAM
 */
public class PathTraversalEvent extends Event {
    public final static String EVENT_TYPE = "PathTraversal";

    public static final String ATTRIBUTE_LENGTH = "length";
    public static final String ATTRIBUTE_FUEL_TYPE = "fuelType";
    public static final String ATTRIBUTE_FUEL = "fuel";
    public static final String ATTRIBUTE_NUM_PASS = "numPassengers";

    public final static String ATTRIBUTE_LINK_IDS = "links";
    public final static String ATTRIBUTE_MODE = "mode";
    public final static String ATTRIBUTE_DEPARTURE_TIME = "departureTime";
    public final static String ATTRIBUTE_ARRIVAL_TIME = "arrivalTime";
    public final static String ATTRIBUTE_VEHICLE_ID = "vehicle";
<<<<<<< HEAD
=======
    public final static String ATTRIBUTE_DRIVER_ID = "driver";
>>>>>>> 90d87741
    public final static String ATTRIBUTE_VEHICLE_TYPE = "vehicleType";
    public final static String ATTRIBUTE_VEHICLE_CAPACITY = "capacity";
    public final static String ATTRIBUTE_START_COORDINATE_X = "startX";
    public final static String ATTRIBUTE_START_COORDINATE_Y = "startY";
    public final static String ATTRIBUTE_END_COORDINATE_X = "endX";
    public final static String ATTRIBUTE_END_COORDINATE_Y = "endY";
    public final static String ATTRIBUTE_END_LEG_FUEL_LEVEL = "endLegFuelLevel";
<<<<<<< HEAD
    public final static String ATTRIBUTE_AMOUNT_PAID = "amountPaid";
=======
    public final static String ATTRIBUTE_TOLL_PAID = "tollPaid";
>>>>>>> 90d87741
    public final static String ATTRIBUTE_SEATING_CAPACITY = "seatingCapacity";

    private final AtomicReference<Map<String, String>> attributes;

    private final String vehicleType;
    private final String vehicleId;
    private final String driverId;
    private final String mode;
    private final String fuelType;
    private final Double fuel;
    private final Integer numPass;
    private final Integer capacity;
    private final double endLegFuelLevel;
    private final double legLength;
    private final String linkIds;
    private final long departureTime;
    private final long arrivalTime;
    private final double startX;
    private final double startY;
    private final double endX;
    private final double endY;
    private final Integer seatingCapacity;
    private final double amountPaid;

<<<<<<< HEAD
    public PathTraversalEvent(double time, Id<Vehicle> vehicleId, BeamVehicleType vehicleType, Integer numPass, BeamLeg beamLeg, double fuelConsumed, double endLegFuelLevel, double amountPaid) {
        this(time, vehicleId, vehicleType.vehicleTypeId(), beamLeg.mode().value(), numPass, endLegFuelLevel,
=======
    private String linkTravelTimes;

    public PathTraversalEvent(double time, Id<Vehicle> vehicleId, String driverId, BeamVehicleType vehicleType, Integer numPass, BeamLeg beamLeg, double fuelConsumed, double endLegFuelLevel, double amountPaid) {
        this(time, vehicleId, driverId,  vehicleType.vehicleTypeId(), beamLeg.mode().value(), numPass, endLegFuelLevel,
>>>>>>> 90d87741
                (int)(vehicleType.seatingCapacity()  + vehicleType.standingRoomCapacity()),
                (vehicleType.primaryFuelType() == null) ? "" : vehicleType.primaryFuelType().fuelTypeId().toString(), fuelConsumed,
                beamLeg.travelPath().distanceInM(), beamLeg.travelPath().linkIds().mkString(","), beamLeg.travelPath().linkTravelTime().mkString(","), beamLeg.startTime(), beamLeg.endTime(),
                beamLeg.travelPath().startPoint().loc().getX(), beamLeg.travelPath().startPoint().loc().getY(), beamLeg.travelPath().endPoint().loc().getX(),
                beamLeg.travelPath().endPoint().loc().getY(),(int)vehicleType.seatingCapacity(),
                amountPaid);
    }

<<<<<<< HEAD
    public PathTraversalEvent(double time, Id<Vehicle> vehicleId, String vehicleType, String mode, Integer numPass, double endLegFuelLevel, int capacity, String fuelType, double fuel,
                              double legLength, String linkIds, long departureTime, long arrivalTime, double startX, double startY, double endX,
=======
    public PathTraversalEvent(double time, Id<Vehicle> vehicleId,String driverId, String vehicleType, String mode, Integer numPass, double endLegFuelLevel, int capacity, String fuelType, double fuel,
                              double legLength, String linkIds, String linkTravelTimes, long departureTime, long arrivalTime, double startX, double startY, double endX,
>>>>>>> 90d87741
                              double endY, int seatingCapacity, double amountPaid) {
        super(time);
        this.vehicleType = vehicleType;
        this.vehicleId = vehicleId.toString();
        this.driverId = driverId;
        this.mode = mode;
        this.numPass = numPass;
        this.endLegFuelLevel = endLegFuelLevel;
        this.capacity = capacity;
        this.fuelType = fuelType;
        this.fuel = fuel;
        this.legLength = legLength;
        this.linkIds = linkIds;
        this.linkTravelTimes = linkTravelTimes;
        this.departureTime = departureTime;
        this.arrivalTime = arrivalTime;
        this.startX = startX;
        this.startY = startY;
        this.endX = endX;
        this.endY = endY;
        this.attributes = new AtomicReference<>(Collections.emptyMap());
        this.seatingCapacity = seatingCapacity;
        this.amountPaid = amountPaid;
<<<<<<< HEAD
    }

    public static PathTraversalEvent apply(Event event) {
        if (!(event instanceof PathTraversalEvent) && EVENT_TYPE.equalsIgnoreCase(event.getEventType())) {
            Map<String, String> attr = event.getAttributes();
            return new PathTraversalEvent(event.getTime(),
                    Id.createVehicleId(attr.get(ATTRIBUTE_VEHICLE_ID)),
                    attr.get(ATTRIBUTE_VEHICLE_TYPE),
                    attr.get(ATTRIBUTE_MODE),
                    Integer.parseInt(attr.get(ATTRIBUTE_NUM_PASS)),
                    Double.parseDouble(attr.getOrDefault(ATTRIBUTE_END_LEG_FUEL_LEVEL, "0")),
                    Integer.parseInt(attr.get(ATTRIBUTE_VEHICLE_CAPACITY)),
                    attr.get(ATTRIBUTE_FUEL_TYPE),
                    Double.parseDouble(attr.get(ATTRIBUTE_FUEL)),
                    Double.parseDouble(attr.get(ATTRIBUTE_LENGTH)),
                    attr.get(ATTRIBUTE_LINK_IDS),
                    Long.parseLong(attr.get(ATTRIBUTE_DEPARTURE_TIME)),
                    Long.parseLong(attr.get(ATTRIBUTE_ARRIVAL_TIME)),
                    Double.parseDouble(attr.get(ATTRIBUTE_START_COORDINATE_X)),
                    Double.parseDouble(attr.get(ATTRIBUTE_START_COORDINATE_Y)),
                    Double.parseDouble(attr.get(ATTRIBUTE_END_COORDINATE_X)),
                    Double.parseDouble(attr.get(ATTRIBUTE_START_COORDINATE_Y)),
                    Integer.parseInt(attr.get(ATTRIBUTE_SEATING_CAPACITY)),
                    Double.parseDouble(attr.get(ATTRIBUTE_AMOUNT_PAID))
            );
        }
        return (PathTraversalEvent) event;
=======
>>>>>>> 90d87741
    }

    @Override
    public Map<String, String> getAttributes() {
        Map<String, String> attr = attributes.get();
        if (attr != Collections.EMPTY_MAP) return attr;

        attr = super.getAttributes();

        attr.put(ATTRIBUTE_VEHICLE_ID, vehicleId);
        attr.put(ATTRIBUTE_DRIVER_ID, driverId);
        attr.put(ATTRIBUTE_VEHICLE_TYPE, vehicleType);
        attr.put(ATTRIBUTE_LENGTH, Double.toString(legLength));
        attr.put(ATTRIBUTE_NUM_PASS, numPass.toString());

        attr.put(ATTRIBUTE_DEPARTURE_TIME, Long.toString(departureTime));
        attr.put(ATTRIBUTE_ARRIVAL_TIME, Long.toString(arrivalTime));
        attr.put(ATTRIBUTE_MODE, mode);
        attr.put(ATTRIBUTE_LINK_IDS, linkIds);
        attr.put(ATTRIBUTE_FUEL_TYPE, fuelType);
        attr.put(ATTRIBUTE_FUEL, fuel.toString());
        attr.put(ATTRIBUTE_VEHICLE_CAPACITY, capacity.toString());

        attr.put(ATTRIBUTE_START_COORDINATE_X, Double.toString(startX));
        attr.put(ATTRIBUTE_START_COORDINATE_Y, Double.toString(startY));
        attr.put(ATTRIBUTE_END_COORDINATE_X, Double.toString(endX));
        attr.put(ATTRIBUTE_END_COORDINATE_Y, Double.toString(endY));
        attr.put(ATTRIBUTE_END_LEG_FUEL_LEVEL, Double.toString(endLegFuelLevel));
        attr.put(ATTRIBUTE_SEATING_CAPACITY, Integer.toString(seatingCapacity));
<<<<<<< HEAD
        attr.put(ATTRIBUTE_AMOUNT_PAID, Double.toString(amountPaid));
=======
        attr.put(ATTRIBUTE_TOLL_PAID, Double.toString(amountPaid));
>>>>>>> 90d87741

        attributes.set(attr);

        return attr;
    }

    public String getVehicleId() {
        return this.vehicleId;
    }

    public String getLinkTravelTimes() {
        return this.linkTravelTimes;
    }

    @Override
    public String getEventType() {
        return EVENT_TYPE;
    }
}<|MERGE_RESOLUTION|>--- conflicted
+++ resolved
@@ -26,10 +26,7 @@
     public final static String ATTRIBUTE_DEPARTURE_TIME = "departureTime";
     public final static String ATTRIBUTE_ARRIVAL_TIME = "arrivalTime";
     public final static String ATTRIBUTE_VEHICLE_ID = "vehicle";
-<<<<<<< HEAD
-=======
     public final static String ATTRIBUTE_DRIVER_ID = "driver";
->>>>>>> 90d87741
     public final static String ATTRIBUTE_VEHICLE_TYPE = "vehicleType";
     public final static String ATTRIBUTE_VEHICLE_CAPACITY = "capacity";
     public final static String ATTRIBUTE_START_COORDINATE_X = "startX";
@@ -37,11 +34,7 @@
     public final static String ATTRIBUTE_END_COORDINATE_X = "endX";
     public final static String ATTRIBUTE_END_COORDINATE_Y = "endY";
     public final static String ATTRIBUTE_END_LEG_FUEL_LEVEL = "endLegFuelLevel";
-<<<<<<< HEAD
-    public final static String ATTRIBUTE_AMOUNT_PAID = "amountPaid";
-=======
     public final static String ATTRIBUTE_TOLL_PAID = "tollPaid";
->>>>>>> 90d87741
     public final static String ATTRIBUTE_SEATING_CAPACITY = "seatingCapacity";
 
     private final AtomicReference<Map<String, String>> attributes;
@@ -66,15 +59,10 @@
     private final Integer seatingCapacity;
     private final double amountPaid;
 
-<<<<<<< HEAD
-    public PathTraversalEvent(double time, Id<Vehicle> vehicleId, BeamVehicleType vehicleType, Integer numPass, BeamLeg beamLeg, double fuelConsumed, double endLegFuelLevel, double amountPaid) {
-        this(time, vehicleId, vehicleType.vehicleTypeId(), beamLeg.mode().value(), numPass, endLegFuelLevel,
-=======
     private String linkTravelTimes;
 
     public PathTraversalEvent(double time, Id<Vehicle> vehicleId, String driverId, BeamVehicleType vehicleType, Integer numPass, BeamLeg beamLeg, double fuelConsumed, double endLegFuelLevel, double amountPaid) {
         this(time, vehicleId, driverId,  vehicleType.vehicleTypeId(), beamLeg.mode().value(), numPass, endLegFuelLevel,
->>>>>>> 90d87741
                 (int)(vehicleType.seatingCapacity()  + vehicleType.standingRoomCapacity()),
                 (vehicleType.primaryFuelType() == null) ? "" : vehicleType.primaryFuelType().fuelTypeId().toString(), fuelConsumed,
                 beamLeg.travelPath().distanceInM(), beamLeg.travelPath().linkIds().mkString(","), beamLeg.travelPath().linkTravelTime().mkString(","), beamLeg.startTime(), beamLeg.endTime(),
@@ -83,13 +71,8 @@
                 amountPaid);
     }
 
-<<<<<<< HEAD
-    public PathTraversalEvent(double time, Id<Vehicle> vehicleId, String vehicleType, String mode, Integer numPass, double endLegFuelLevel, int capacity, String fuelType, double fuel,
-                              double legLength, String linkIds, long departureTime, long arrivalTime, double startX, double startY, double endX,
-=======
     public PathTraversalEvent(double time, Id<Vehicle> vehicleId,String driverId, String vehicleType, String mode, Integer numPass, double endLegFuelLevel, int capacity, String fuelType, double fuel,
                               double legLength, String linkIds, String linkTravelTimes, long departureTime, long arrivalTime, double startX, double startY, double endX,
->>>>>>> 90d87741
                               double endY, int seatingCapacity, double amountPaid) {
         super(time);
         this.vehicleType = vehicleType;
@@ -113,36 +96,6 @@
         this.attributes = new AtomicReference<>(Collections.emptyMap());
         this.seatingCapacity = seatingCapacity;
         this.amountPaid = amountPaid;
-<<<<<<< HEAD
-    }
-
-    public static PathTraversalEvent apply(Event event) {
-        if (!(event instanceof PathTraversalEvent) && EVENT_TYPE.equalsIgnoreCase(event.getEventType())) {
-            Map<String, String> attr = event.getAttributes();
-            return new PathTraversalEvent(event.getTime(),
-                    Id.createVehicleId(attr.get(ATTRIBUTE_VEHICLE_ID)),
-                    attr.get(ATTRIBUTE_VEHICLE_TYPE),
-                    attr.get(ATTRIBUTE_MODE),
-                    Integer.parseInt(attr.get(ATTRIBUTE_NUM_PASS)),
-                    Double.parseDouble(attr.getOrDefault(ATTRIBUTE_END_LEG_FUEL_LEVEL, "0")),
-                    Integer.parseInt(attr.get(ATTRIBUTE_VEHICLE_CAPACITY)),
-                    attr.get(ATTRIBUTE_FUEL_TYPE),
-                    Double.parseDouble(attr.get(ATTRIBUTE_FUEL)),
-                    Double.parseDouble(attr.get(ATTRIBUTE_LENGTH)),
-                    attr.get(ATTRIBUTE_LINK_IDS),
-                    Long.parseLong(attr.get(ATTRIBUTE_DEPARTURE_TIME)),
-                    Long.parseLong(attr.get(ATTRIBUTE_ARRIVAL_TIME)),
-                    Double.parseDouble(attr.get(ATTRIBUTE_START_COORDINATE_X)),
-                    Double.parseDouble(attr.get(ATTRIBUTE_START_COORDINATE_Y)),
-                    Double.parseDouble(attr.get(ATTRIBUTE_END_COORDINATE_X)),
-                    Double.parseDouble(attr.get(ATTRIBUTE_START_COORDINATE_Y)),
-                    Integer.parseInt(attr.get(ATTRIBUTE_SEATING_CAPACITY)),
-                    Double.parseDouble(attr.get(ATTRIBUTE_AMOUNT_PAID))
-            );
-        }
-        return (PathTraversalEvent) event;
-=======
->>>>>>> 90d87741
     }
 
     @Override
@@ -172,11 +125,7 @@
         attr.put(ATTRIBUTE_END_COORDINATE_Y, Double.toString(endY));
         attr.put(ATTRIBUTE_END_LEG_FUEL_LEVEL, Double.toString(endLegFuelLevel));
         attr.put(ATTRIBUTE_SEATING_CAPACITY, Integer.toString(seatingCapacity));
-<<<<<<< HEAD
-        attr.put(ATTRIBUTE_AMOUNT_PAID, Double.toString(amountPaid));
-=======
         attr.put(ATTRIBUTE_TOLL_PAID, Double.toString(amountPaid));
->>>>>>> 90d87741
 
         attributes.set(attr);
 
