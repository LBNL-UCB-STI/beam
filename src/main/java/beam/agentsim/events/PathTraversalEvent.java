--- conflicted
+++ resolved
@@ -64,13 +64,8 @@
     public PathTraversalEvent(double time, Id<Vehicle> vehicleId, String driverId, BeamVehicleType vehicleType, Integer numPass, BeamLeg beamLeg, double fuelConsumed, double endLegFuelLevel, double amountPaid) {
         this(time, vehicleId, driverId,  vehicleType.vehicleTypeId(), beamLeg.mode().value(), numPass, endLegFuelLevel,
                 (int)(vehicleType.seatingCapacity()  + vehicleType.standingRoomCapacity()),
-<<<<<<< HEAD
-                (vehicleType.primaryFuelType() == null) ? "" : vehicleType.primaryFuelType().toString(), fuelConsumed,
-                beamLeg.travelPath().distanceInM(), beamLeg.travelPath().linkIds().mkString(","), beamLeg.startTime(), beamLeg.endTime(),
-=======
                 (vehicleType.primaryFuelType() == null) ? "" : vehicleType.primaryFuelType().fuelTypeId().toString(), fuelConsumed,
                 beamLeg.travelPath().distanceInM(), beamLeg.travelPath().linkIds().mkString(","), beamLeg.travelPath().linkTravelTime().mkString(","), beamLeg.startTime(), beamLeg.endTime(),
->>>>>>> 06452d7c
                 beamLeg.travelPath().startPoint().loc().getX(), beamLeg.travelPath().startPoint().loc().getY(), beamLeg.travelPath().endPoint().loc().getX(),
                 beamLeg.travelPath().endPoint().loc().getY(),(int)vehicleType.seatingCapacity(),
                 amountPaid);
