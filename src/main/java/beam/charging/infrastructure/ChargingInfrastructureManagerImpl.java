package beam.charging.infrastructure;

import java.io.IOException;
import java.util.Collection;
import java.util.LinkedHashMap;
import java.util.HashSet;
import java.util.LinkedHashSet;
import java.util.LinkedList;

import org.apache.log4j.Logger;
import org.jdom.JDOMException;
import org.matsim.api.core.v01.Coord;
import org.matsim.api.core.v01.Id;
import org.matsim.api.core.v01.network.Link;
import org.matsim.core.utils.collections.QuadTree;
import org.matsim.core.utils.io.tabularFileParser.TabularFileHandler;
import org.matsim.core.utils.io.tabularFileParser.TabularFileParser;
import org.matsim.core.utils.io.tabularFileParser.TabularFileParserConfig;

import com.google.common.collect.HashMultimap;
import com.google.common.collect.SetMultimap;

import beam.EVGlobalData;
import beam.charging.management.ChargingNetworkOperatorDumbCharging;
import beam.charging.management.ChargingNetworkOperatorSmartCharging;
import beam.charging.management.ChargingNetworkOperatorV2G;
import beam.charging.policies.ChargingSitePolicyChargePoint;
import beam.charging.policies.ChargingSitePolicyEVGo;
import beam.charging.policies.ChargingSitePolicyHome;
import beam.charging.policies.ChargingSitePolicyOther;
import beam.charging.policies.ChargingSitePolicyTesla;
import beam.charging.policies.ChargingSitePolicyBlink;
import beam.charging.vehicle.AgentChargingState;
import beam.charging.vehicle.PlugInVehicleAgent;
import beam.events.BeginChargingSessionEvent;
import beam.events.EndChargingSessionEvent;
import beam.events.PreChargeEvent;
import beam.parking.lib.DebugLib;
import beam.parking.lib.obj.network.EnclosingRectangle;
import beam.parking.lib.obj.network.QuadTreeInitializer;
import beam.sim.traveltime.RouteInformationElement;
import beam.transEnergySim.chargingInfrastructure.management.ChargingNetworkOperator;
import beam.transEnergySim.chargingInfrastructure.management.ChargingSitePolicy;
import beam.transEnergySim.chargingInfrastructure.stationary.ChargingLevel;
import beam.transEnergySim.chargingInfrastructure.stationary.ChargingPlug;
import beam.transEnergySim.chargingInfrastructure.stationary.ChargingPlugType;
import beam.transEnergySim.chargingInfrastructure.stationary.ChargingPoint;
import beam.transEnergySim.chargingInfrastructure.stationary.ChargingSite;
import beam.transEnergySim.vehicles.api.Vehicle;

// TODO: move interface up (split interface, impl)
public class ChargingInfrastructureManagerImpl {
	private static final Logger log = Logger.getLogger(ChargingInfrastructureManagerImpl.class);

	LinkedHashMap<ChargingPlugType, QuadTree<ChargingSite>> accessibleChargingSiteTreeByPlugType;
	LinkedHashMap<ChargingPlugType, SetMultimap<Id<Link>, ChargingSite>> accessibleChargingSitesByLinkIDByPlugType;
	LinkedHashMap<String, ChargingSitePolicy> chargingSitePolicyMap = new LinkedHashMap<String, ChargingSitePolicy>();
	LinkedHashMap<String, ChargingNetworkOperator> chargingNetworkOperatorMap = new LinkedHashMap<String, ChargingNetworkOperator>();
	LinkedHashMap<String, ChargingPlugType> chargingPlugTypeByIdMap = new LinkedHashMap<String, ChargingPlugType>();
	LinkedHashMap<String, ChargingPlugType> chargingPlugTypeByNameMap = new LinkedHashMap<String, ChargingPlugType>();
	private LinkedHashMap<String, ChargingSite> chargingSiteMap = new LinkedHashMap<String, ChargingSite>();
	LinkedHashMap<String, ChargingLevel> chargingLevelMap = new LinkedHashMap<String, ChargingLevel>();
	HashSet<String> comparesWithObservedCountsChargePointIds = new HashSet<>();

	public ChargingInfrastructureManagerImpl() {
		TabularFileParser fileParser = new TabularFileParser();
		TabularFileParserConfig fileParserConfig = new TabularFileParserConfig();

		/*
		 * /* PARSE CHARGING SITE POLICIES
		 */
		fileParserConfig.setFileName(EVGlobalData.data.CHARGING_SITE_POLICIES_FILEPATH);
		fileParserConfig.setDelimiterRegex(",");
		TabularFileHandler handler = new TabularFileHandler() {
			public LinkedHashMap<String, Integer> headerMap;

			@Override
			public void startRow(String[] row) {
				if (headerMap == null) {
					headerMap = new LinkedHashMap<String, Integer>();
					for (int i = 0; i < row.length; i++) {
						String colName = row[i].toLowerCase();
						if (colName.startsWith("\"")) {
							colName = colName.substring(1, colName.length() - 1);
						}
						headerMap.put(colName, i);
					}
				} else {
					String newId = row[headerMap.get("id")];
					ChargingSitePolicy newPolicy = null;
					try {
						if (row[headerMap.get("classname")].trim().equals("ChargingSitePolicyChargePoint")) {
							newPolicy = new ChargingSitePolicyChargePoint(row[headerMap.get("extradataasxml")]);
						} else if (row[headerMap.get("classname")].trim().equals("ChargingSitePolicyBlink")) {
							newPolicy = new ChargingSitePolicyBlink(row[headerMap.get("extradataasxml")]);
						} else if (row[headerMap.get("classname")].trim().equals("ChargingSitePolicyEVGo")) {
							newPolicy = new ChargingSitePolicyEVGo(row[headerMap.get("extradataasxml")]);
						} else if (row[headerMap.get("classname")].trim().equals("ChargingSitePolicyHome")) {
							newPolicy = new ChargingSitePolicyHome(row[headerMap.get("extradataasxml")]);
						} else if (row[headerMap.get("classname")].trim().equals("ChargingSitePolicyTesla")) {
							newPolicy = new ChargingSitePolicyTesla(row[headerMap.get("extradataasxml")]);
						} else if (row[headerMap.get("classname")].trim().equals("ChargingSitePolicyOther")) {
							newPolicy = new ChargingSitePolicyOther(row[headerMap.get("extradataasxml")]);
						} else {
							throw new RuntimeException("Cannot find class that inherits ChargingSitePolicy named " + row[headerMap.get("className")]);
						}
					} catch (JDOMException e) {
						e.printStackTrace();
					} catch (IOException e) {
						e.printStackTrace();
					}
					chargingSitePolicyMap.put(newId, newPolicy);
				}
			}
		};
		fileParser.parse(fileParserConfig, handler);

		/*
		 * PARSE CHARGING NETWORK OPERATORS
		 */
		fileParserConfig.setFileName(EVGlobalData.data.CHARGING_NETWORK_OPERATORS_FILEPATH);
		fileParserConfig.setDelimiterRegex(",");
		handler = new TabularFileHandler() {
			public LinkedHashMap<String, Integer> headerMap;

			@Override
			public void startRow(String[] row) {
				if (headerMap == null) {
					headerMap = new LinkedHashMap<String, Integer>();
					for (int i = 0; i < row.length; i++) {
						headerMap.put(row[i].toLowerCase(), i);
					}
				} else {
					String newId = row[headerMap.get("id")];
					ChargingNetworkOperator newOperator = null;
					if (row[headerMap.get("classname")].trim().equals("ChargingNetworkOperatorDumbCharging")) {
						newOperator = new ChargingNetworkOperatorDumbCharging(row[headerMap.get("extradataasxml")]);
					} else if (row[headerMap.get("classname")].trim().equals("ChargingNetworkOperatorSmartCharging")) {
						newOperator = new ChargingNetworkOperatorSmartCharging(row[headerMap.get("extradataasxml")]);
					} else if (row[headerMap.get("classname")].trim().equals("ChargingNetworkOperatorV2G")) {
						newOperator = new ChargingNetworkOperatorV2G(row[headerMap.get("extradataasxml")]);
					} else {
						throw new RuntimeException(
								"Cannot find class that inherits ChargingNetworkOperator named " + row[headerMap.get("className")]);
					}
					chargingNetworkOperatorMap.put(newId, newOperator);
				}
			}
		};
		fileParser.parse(fileParserConfig, handler);

		/*
		 * /* PARSE CHARGING PLUG TYPES
		 */
		fileParserConfig.setFileName(EVGlobalData.data.CHARGING_PLUG_TYPES_FILEPATH);
		fileParserConfig.setDelimiterRegex(",");
		handler = new TabularFileHandler() {
			public LinkedHashMap<String, Integer> headerMap;

			@Override
			public void startRow(String[] row) {
				if (headerMap == null) {
					headerMap = new LinkedHashMap<String, Integer>();
					for (int i = 0; i < row.length; i++) {
						String colName = row[i].toLowerCase();
						if (colName.startsWith("\"")) {
							colName = colName.substring(1, colName.length() - 1);
						}
						headerMap.put(colName, i);
					}
				} else {
					chargingPlugTypeByIdMap.put(row[headerMap.get("id")].trim(),
							new ChargingPlugTypeImpl(Id.create(row[headerMap.get("id")].trim(), ChargingPlugType.class),
									row[headerMap.get("plugtypename")].trim().toLowerCase(),
									Double.parseDouble(row[headerMap.get("chargingpowerinkw")].trim()),
									Double.parseDouble(row[headerMap.get("dischargingpowerinkw")].trim()),
									Boolean.parseBoolean(row[headerMap.get("v1gcapable")].trim()),
									Boolean.parseBoolean(row[headerMap.get("v2gcapable")].trim())));
					chargingPlugTypeByNameMap.put(row[headerMap.get("plugtypename")].trim().toLowerCase(),
							chargingPlugTypeByIdMap.get(row[headerMap.get("id")].trim()));
				}
			}
		};

		/*
		 * /* LOAD CHARGING SITES
		 */
		fileParser.parse(fileParserConfig, handler);
		fileParserConfig.setFileName(EVGlobalData.data.CHARGING_SITES_FILEPATH);
		fileParserConfig.setDelimiterRegex(",");
		handler = new TabularFileHandler() {
			public LinkedHashMap<String, Integer> headerMap;

			@Override
			public void startRow(String[] row) {
				if (headerMap == null) {
					headerMap = new LinkedHashMap<String, Integer>();
					for (int i = 0; i < row.length; i++) {
						String colName = row[i].toLowerCase();
						if (colName.startsWith("\"")) {
							colName = colName.substring(1, colName.length() - 1);
						}
						headerMap.put(colName, i);
					}
				} else {
					Coord theCoord = new Coord(Double.parseDouble(row[headerMap.get("longitude")].trim()),
							Double.parseDouble(row[headerMap.get("latitude")].trim()));
					ChargingSite newSite = new ChargingSiteImpl(Id.create(row[headerMap.get("id")].trim(), ChargingSite.class),
							EVGlobalData.data.transformFromWGS84.transform(theCoord),
							chargingSitePolicyMap.get(row[headerMap.get("policyid")].trim()),
							chargingNetworkOperatorMap.get(row[headerMap.get("networkoperatorid")].trim()));
					chargingSiteMap.put(row[headerMap.get("id")].trim(), newSite);
				}
			}
		};
		fileParser.parse(fileParserConfig, handler);

		/*
		 * /* LOAD CHARGING POINTS / PLUGS
		 */
		fileParserConfig.setFileName(EVGlobalData.data.CHARGING_POINTS_FILEPATH);
		fileParserConfig.setDelimiterRegex(",");
		handler = new TabularFileHandler() {
			public LinkedHashMap<String, Integer> headerMap;
			int plugCount = 0;

			@Override
			public void startRow(String[] row) {
				if (headerMap == null) {
					headerMap = new LinkedHashMap<String, Integer>();
					for (int i = 0; i < row.length; i++) {
						String colName = row[i].toLowerCase();
						if (colName.startsWith("\"")) {
							colName = colName.substring(1, colName.length() - 1);
						}
						headerMap.put(colName, i);
					}
				} else {
					ChargingSite theSite = chargingSiteMap.get(row[headerMap.get("siteid")].trim());
					if (theSite == null)
						throw new RuntimeException("No Charging Site found with ID = " + row[headerMap.get("siteid")].trim());
					String chargePointIdString = row[headerMap.get("id")].trim();
					Id<ChargingPoint> pointId = Id.create(chargePointIdString, ChargingPoint.class);
					ChargingPointImpl newPoint = new ChargingPointImpl(pointId, theSite,
							Integer.parseInt(row[headerMap.get("numparkingspacesperpoint")]));
					for (int i = 0; i < Integer.parseInt(row[headerMap.get("numplugs")].trim()); i++) {
						ChargingPlugImpl newPlug = new ChargingPlugImpl(Id.create(plugCount++, ChargingPlug.class), newPoint,
								chargingPlugTypeByIdMap.get(row[headerMap.get("plugtypeid")].trim()));
					}

					if (headerMap.containsKey("comparewithobservedcounts")){
						int compareWithObservedCounts = Integer.parseInt(row[headerMap.get("comparewithobservedcounts")]);

						if (compareWithObservedCounts == 1) {
							comparesWithObservedCountsChargePointIds.add(chargePointIdString);
						}
					}

				}
			}
		};
		fileParser.parse(fileParserConfig, handler);

		/*
		 * CREATE CHARGING QUEUES AT SITE FOR FAST CHARGERS AND AT POINT FOR
		 * SLOW CHARGERS
		 */
		for (ChargingSite site : chargingSiteMap.values()) {
			int numFast = 0;
			for (ChargingPlugType plugType : chargingPlugTypeByIdMap.values()) {
				if (plugType.getNominalLevel() >= 3) {
					numFast += site.getAccessibleChargingPlugsOfChargingPlugType(plugType).size();
				}
			}
			// Set the number of fast charger as the maximum charging queue at the charging site
			site.createFastChargingQueue(numFast);
			for (ChargingPoint point : site.getAllChargingPoints()) {
				point.createSlowChargingQueue(point.getNumberOfAvailableParkingSpots());
			}
		}

		/*
		 * CREATE SPATIAL INDICES FOR ACCESSING INFRASTRUCTURE
		 * getAllAccessibleAndCompatibleChargingSitesInAreagetAllAccessibleAndCompatibleChargingSitesInArea
		 */
		EnclosingRectangle rect = new EnclosingRectangle();

		for (ChargingSite chargingSite : chargingSiteMap.values()) {
			rect.registerCoord(chargingSite.getCoord());
			chargingSite.setNearestLink(EVGlobalData.data.linkQuadTree.getNearest(chargingSite.getCoord().getX(), chargingSite.getCoord().getY()));
		}

		accessibleChargingSiteTreeByPlugType = new LinkedHashMap<>();
		accessibleChargingSitesByLinkIDByPlugType = new LinkedHashMap<>();
		for (ChargingPlugType plugType : chargingPlugTypeByIdMap.values()) {
			QuadTree<ChargingSite> newTree = (new QuadTreeInitializer<ChargingSite>()).getQuadTree(rect);
			for (ChargingSite chargingSite : chargingSiteMap.values()) {
				if (chargingSite.getAllChargingPlugTypes().contains(plugType)) {
					newTree.put(chargingSite.getCoord().getX(), chargingSite.getCoord().getY(), chargingSite);
				}
			}
			accessibleChargingSiteTreeByPlugType.put(plugType, newTree);

			SetMultimap<Id<Link>, ChargingSite> newMap = HashMultimap.create();
			for (Link link : EVGlobalData.data.controler.getScenario().getNetwork().getLinks().values()) {
				Collection<ChargingSite> sitesNearLink = newTree.getElliptical(link.getFromNode().getCoord().getX(),
						link.getFromNode().getCoord().getY(), link.getToNode().getCoord().getX(), link.getToNode().getCoord().getY(),
						link.getLength() + EVGlobalData.data.EN_ROUTE_SEARCH_DISTANCE);
				newMap.putAll(link.getId(), sitesNearLink);
				for (ChargingSite site : sitesNearLink) {
					site.addNearbyLink(link);
				}
			}
			accessibleChargingSitesByLinkIDByPlugType.put(plugType, newMap);
		}
	}

	LinkedHashMap<Id, Vehicle> vehicleOwnerAssignment;

	public Collection<ChargingSite> getAllAccessibleChargingSitesInArea(Coord coord, double distance) {
		return getAllAccessibleAndCompatibleChargingSitesInArea(coord, distance, null);
	}

	public Collection<ChargingSite> getAllAccessibleAndCompatibleChargingSitesInArea(Coord coord, double distance, PlugInVehicleAgent agent) {
		Collection<ChargingSite> sites = new LinkedHashSet<ChargingSite>();
		if (agent == null) {
			for (ChargingPlugType plugType : chargingPlugTypeByIdMap.values()) {
				sites.addAll(accessibleChargingSiteTreeByPlugType.get(plugType).getDisk(coord.getX(), coord.getY(), distance));
			}
		} else {
			for (ChargingPlugType plugType : agent.getVehicleWithBattery().getCompatiblePlugTypes()) {
				sites.addAll(accessibleChargingSiteTreeByPlugType.get(plugType).getDisk(coord.getX(), coord.getY(), distance));
			}
			if (agent.getHomeSite() != null && getDistanceBetweenPoints(agent.getHomeSite().getCoord(), coord) <= distance) {
				sites.add(agent.getHomeSite());
			}
		}
		return sites;
	}

	public static boolean avoidPlug(PlugInVehicleAgent agent, ChargingPlugType plugType) {
		// TODO: all code calling this method should be updated in phase 2 (the
		// purpose of this check is to avoid using fast charging if soc > 0.8)
		return isSocAbove80Pct(agent) && isFastCharger(plugType);
	}

	public static boolean isSocAbove80Pct(PlugInVehicleAgent agent) {
		return agent.getSoC() > 0.8 * agent.getBatteryCapacity();
	}

	public static boolean isFastCharger(ChargingPlugType plugType) {
		return plugType.getNominalLevel() == 3;
	}

	public Collection<ChargingSite> getAllAccessibleChargingSitesAlongRoute(LinkedList<RouteInformationElement> route, double currentSearchRadius) {
		return getAllAccessibleAndCompatibleChargingSitesAlongRoute(route, currentSearchRadius, null);
	}

	public Collection<ChargingSite> getAllAccessibleAndCompatibleChargingSitesAlongRoute(LinkedList<RouteInformationElement> route,
			double currentSearchRadius, PlugInVehicleAgent agent) {
		Collection<ChargingSite> sites = new LinkedHashSet<ChargingSite>();
		if (agent == null) {
			for (RouteInformationElement elem : route) {
				for (ChargingPlugType plugType : chargingPlugTypeByIdMap.values()) {
					sites.addAll(this.accessibleChargingSitesByLinkIDByPlugType.get(plugType).get(elem.getLinkId()));
				}
			}
		} else {
			for (RouteInformationElement elem : route) {
				for (ChargingPlugType plugType : agent.getVehicleWithBattery().getCompatiblePlugTypes()) {
					sites.addAll(this.accessibleChargingSitesByLinkIDByPlugType.get(plugType).get(elem.getLinkId()));
				}
				if (agent.getHomeSite() != null && getDistanceBetweenPoints(agent.getHomeSite().getCoord(),
						EVGlobalData.data.controler.getScenario().getNetwork().getLinks().get(elem.getLinkId()).getCoord()) <= currentSearchRadius) {
					sites.add(agent.getHomeSite());
				}
			}
		}
		return sites;
	}

	private double getDistanceBetweenPoints(Coord coordA, Coord coordB) {
		return Math.pow(Math.pow(coordA.getX() - coordB.getX(), 2.0) + Math.pow(coordA.getY() - coordB.getY(), 2.0), 0.5);
	}

	// TODO: move this method down to simulator itself or up, so that events can
	// use it as well -> find suitable place for this!
	public Vehicle getVehicle(Id personId) {
		return vehicleOwnerAssignment.get(personId);
	}

	public Collection<ChargingPlugType> getChargingPlugTypes() {
		return chargingPlugTypeByIdMap.values();
	}

	/*
	 * Returns true if a charging session has been initiated and false otherwise
	 */
	public void handleBeginChargeEvent(ChargingPlug plug, PlugInVehicleAgent agent) {
		agent.setChargingState(AgentChargingState.PRE_CHARGE);
		EVGlobalData.data.eventLogger.processEvent(new PreChargeEvent(EVGlobalData.data.now, agent, plug));
		plug.getChargingSite().handleBeginChargeEvent(plug, agent);
	}

	public void handleBeginChargingSession(ChargingPlug plug, PlugInVehicleAgent agent) {
		agent.setChargingState(AgentChargingState.CHARGING);
		EVGlobalData.data.eventLogger.processEvent(new BeginChargingSessionEvent(EVGlobalData.data.now, agent, plug));
		plug.getChargingSite().handleBeginChargingSession(plug, agent);
	}

	public void handleEndChargingSession(ChargingPlug plug, PlugInVehicleAgent agent) {
<<<<<<< HEAD
		if(agent.getId().toString().equals("1171641") && EVGlobalData.data.controler.getIterationNumber() == 3){
			DebugLib.emptyFunctionForSettingBreakPoint();
		}
		// Set charging state
=======
>>>>>>> 73565c6f
		agent.setChargingState(AgentChargingState.POST_CHARGE_PLUGGED);

		// Process event... what the heck is this?
		EVGlobalData.data.eventLogger.processEvent(new EndChargingSessionEvent(EVGlobalData.data.now, agent, plug));

		// Determine if the vehicle should leave or stay at the end of the charging session
		plug.getChargingSite().handleEndChargingSession(plug, agent);
			// this function checks if it is a slow/fast charger and if there is a queue.
			// If there is, a vehicle is unplugged and a next vehicle is plugged-in
			// This function, however, does not unplug EV at a fast charger if there is no queue.

		// We need to plug out the EV after a fast charging no matter what.
		if(plug.getChargingPlugType().getNominalLevel() >= 3){ // if it's a fast charger
			plug.unplugVehicle(agent.getVehicleWithBattery());
		}else if(agent.isInLastActivity()){ // if it's a slow charger && it's a last activity,
			double unplugTime = agent.getCurrentActivity().getEndTime() < 0 ?
					EVGlobalData.data.now : agent.getCurrentActivity().getEndTime();
			EVGlobalData.data.scheduler.addCallBackMethod(unplugTime, plug, "unplugVehicle", 0.0,agent);
		}else if(agent.shouldDepartAfterChargingSession()) // if it's a slow charger && if the vehicle should leave after charging
			agent.handleDeparture();

//		if (agent.isInLastActivity()) {
//			double unplugTime = agent.getCurrentActivity().getEndTime() < 0 ? EVGlobalData.data.now : agent.getCurrentActivity().getEndTime();
//			EVGlobalData.data.scheduler.addCallBackMethod(unplugTime, plug, "unplugVehicle", 0.0,agent);
//		}else{
//			plug.unplugVehicle(agent.getVehicleWithBattery());
//			if (agent.shouldDepartAfterChargingSession()) agent.handleDeparture();
//		}
	}

	public void registerVehicleDeparture(ChargingPlug plug, PlugInVehicleAgent agent) {
		if (plug == null) {
			log.warn("registerVehicleDeparture called but plug is null for agent " + agent.getPersonId());
			return;
		}
		if (plug.getChargingPlugType().getNominalLevel() < 3) {
			plug.getChargingPoint().registerVehicleDeparture(agent);
		} else{
			plug.getChargingSite().registerVehicleDeparture(agent);
		}
	}

	public void interruptChargingEvent(ChargingPlug plug, PlugInVehicleAgent agent) {
		if (plug == null) {
			// TODO this was to avoid a rare nullPointer, but the logical flaw
			// causing it should be debugged instead
			log.warn("interruptChargingEvent called but plug is null for agent " + agent.getPersonId());
			return;
		}
		if (agent.getChargingState() == AgentChargingState.PRE_CHARGE) {
			if (plug.getChargingPlugType().getNominalLevel() < 3) {
				plug.getChargingPoint().removeVehicleFromQueue(plug, agent);
			} else {
				plug.getChargingSite().removeVehicleFromQueue(plug, agent);
			}
		} else if (agent.getChargingState() == AgentChargingState.CHARGING) {
			plug.handleChargingSessionInterruption();
			handleEndChargingSession(plug, agent);
		}
	}

	public void registerSiteInaccessible(ChargingSite site) {
		for (ChargingPlugType plugType : site.getAllChargingPlugTypes()) {
			this.accessibleChargingSiteTreeByPlugType.get(plugType).remove(site.getCoord().getX(), site.getCoord().getY(), site);
			for (Link link : site.getNearbyLinks()) {
				this.accessibleChargingSitesByLinkIDByPlugType.get(plugType).remove(link, site);
			}
		}
	}

	public void registerSiteAccessible(ChargingSite site) {
		if (!site.isResidentialCharger()) {
			for (ChargingPlugType plugType : site.getAllChargingPlugTypes()) {
				this.accessibleChargingSiteTreeByPlugType.get(plugType).put(site.getCoord().getX(), site.getCoord().getY(), site);
				for (Link link : site.getNearbyLinks()) {
					this.accessibleChargingSitesByLinkIDByPlugType.get(plugType).put(link.getId(), site);
				}
			}
		}
	}

	public Collection<ChargingSite> getAllChargingSites() {
		return this.chargingSiteMap.values();
	}

	public ChargingPlugType getChargingPlugTypeByName(String plugTypeName) {
		return this.chargingPlugTypeByNameMap.get(plugTypeName);
	}

	public ChargingPlugType getChargingPlugTypeById(String plugTypeId) {
		return this.chargingPlugTypeByIdMap.get(plugTypeId);
	}

	public ChargingSitePolicy getChargingSitePolicyById(String policyId) {
		return this.chargingSitePolicyMap.get(policyId);
	}

	public ChargingNetworkOperator getChargingNetworkOperatorById(String operatorId) {
		return this.chargingNetworkOperatorMap.get(operatorId);
	}

	public ChargingSite getChargingSite(String chargingSiteId) {
		return chargingSiteMap.get(chargingSiteId);
	}

	public void addChargingSite(String chargingSiteId, ChargingSite site) {
		this.chargingSiteMap.put(chargingSiteId, site);
	}

	public void resetAll() {
		for(ChargingSite site : chargingSiteMap.values()){
			site.resetAll();
		}
		
	}

}
<|MERGE_RESOLUTION|>--- conflicted
+++ resolved
@@ -1,535 +1,528 @@
-package beam.charging.infrastructure;
-
-import java.io.IOException;
-import java.util.Collection;
-import java.util.LinkedHashMap;
-import java.util.HashSet;
-import java.util.LinkedHashSet;
-import java.util.LinkedList;
-
-import org.apache.log4j.Logger;
-import org.jdom.JDOMException;
-import org.matsim.api.core.v01.Coord;
-import org.matsim.api.core.v01.Id;
-import org.matsim.api.core.v01.network.Link;
-import org.matsim.core.utils.collections.QuadTree;
-import org.matsim.core.utils.io.tabularFileParser.TabularFileHandler;
-import org.matsim.core.utils.io.tabularFileParser.TabularFileParser;
-import org.matsim.core.utils.io.tabularFileParser.TabularFileParserConfig;
-
-import com.google.common.collect.HashMultimap;
-import com.google.common.collect.SetMultimap;
-
-import beam.EVGlobalData;
-import beam.charging.management.ChargingNetworkOperatorDumbCharging;
-import beam.charging.management.ChargingNetworkOperatorSmartCharging;
-import beam.charging.management.ChargingNetworkOperatorV2G;
-import beam.charging.policies.ChargingSitePolicyChargePoint;
-import beam.charging.policies.ChargingSitePolicyEVGo;
-import beam.charging.policies.ChargingSitePolicyHome;
-import beam.charging.policies.ChargingSitePolicyOther;
-import beam.charging.policies.ChargingSitePolicyTesla;
-import beam.charging.policies.ChargingSitePolicyBlink;
-import beam.charging.vehicle.AgentChargingState;
-import beam.charging.vehicle.PlugInVehicleAgent;
-import beam.events.BeginChargingSessionEvent;
-import beam.events.EndChargingSessionEvent;
-import beam.events.PreChargeEvent;
-import beam.parking.lib.DebugLib;
-import beam.parking.lib.obj.network.EnclosingRectangle;
-import beam.parking.lib.obj.network.QuadTreeInitializer;
-import beam.sim.traveltime.RouteInformationElement;
-import beam.transEnergySim.chargingInfrastructure.management.ChargingNetworkOperator;
-import beam.transEnergySim.chargingInfrastructure.management.ChargingSitePolicy;
-import beam.transEnergySim.chargingInfrastructure.stationary.ChargingLevel;
-import beam.transEnergySim.chargingInfrastructure.stationary.ChargingPlug;
-import beam.transEnergySim.chargingInfrastructure.stationary.ChargingPlugType;
-import beam.transEnergySim.chargingInfrastructure.stationary.ChargingPoint;
-import beam.transEnergySim.chargingInfrastructure.stationary.ChargingSite;
-import beam.transEnergySim.vehicles.api.Vehicle;
-
-// TODO: move interface up (split interface, impl)
-public class ChargingInfrastructureManagerImpl {
-	private static final Logger log = Logger.getLogger(ChargingInfrastructureManagerImpl.class);
-
-	LinkedHashMap<ChargingPlugType, QuadTree<ChargingSite>> accessibleChargingSiteTreeByPlugType;
-	LinkedHashMap<ChargingPlugType, SetMultimap<Id<Link>, ChargingSite>> accessibleChargingSitesByLinkIDByPlugType;
-	LinkedHashMap<String, ChargingSitePolicy> chargingSitePolicyMap = new LinkedHashMap<String, ChargingSitePolicy>();
-	LinkedHashMap<String, ChargingNetworkOperator> chargingNetworkOperatorMap = new LinkedHashMap<String, ChargingNetworkOperator>();
-	LinkedHashMap<String, ChargingPlugType> chargingPlugTypeByIdMap = new LinkedHashMap<String, ChargingPlugType>();
-	LinkedHashMap<String, ChargingPlugType> chargingPlugTypeByNameMap = new LinkedHashMap<String, ChargingPlugType>();
-	private LinkedHashMap<String, ChargingSite> chargingSiteMap = new LinkedHashMap<String, ChargingSite>();
-	LinkedHashMap<String, ChargingLevel> chargingLevelMap = new LinkedHashMap<String, ChargingLevel>();
-	HashSet<String> comparesWithObservedCountsChargePointIds = new HashSet<>();
-
-	public ChargingInfrastructureManagerImpl() {
-		TabularFileParser fileParser = new TabularFileParser();
-		TabularFileParserConfig fileParserConfig = new TabularFileParserConfig();
-
-		/*
-		 * /* PARSE CHARGING SITE POLICIES
-		 */
-		fileParserConfig.setFileName(EVGlobalData.data.CHARGING_SITE_POLICIES_FILEPATH);
-		fileParserConfig.setDelimiterRegex(",");
-		TabularFileHandler handler = new TabularFileHandler() {
-			public LinkedHashMap<String, Integer> headerMap;
-
-			@Override
-			public void startRow(String[] row) {
-				if (headerMap == null) {
-					headerMap = new LinkedHashMap<String, Integer>();
-					for (int i = 0; i < row.length; i++) {
-						String colName = row[i].toLowerCase();
-						if (colName.startsWith("\"")) {
-							colName = colName.substring(1, colName.length() - 1);
-						}
-						headerMap.put(colName, i);
-					}
-				} else {
-					String newId = row[headerMap.get("id")];
-					ChargingSitePolicy newPolicy = null;
-					try {
-						if (row[headerMap.get("classname")].trim().equals("ChargingSitePolicyChargePoint")) {
-							newPolicy = new ChargingSitePolicyChargePoint(row[headerMap.get("extradataasxml")]);
-						} else if (row[headerMap.get("classname")].trim().equals("ChargingSitePolicyBlink")) {
-							newPolicy = new ChargingSitePolicyBlink(row[headerMap.get("extradataasxml")]);
-						} else if (row[headerMap.get("classname")].trim().equals("ChargingSitePolicyEVGo")) {
-							newPolicy = new ChargingSitePolicyEVGo(row[headerMap.get("extradataasxml")]);
-						} else if (row[headerMap.get("classname")].trim().equals("ChargingSitePolicyHome")) {
-							newPolicy = new ChargingSitePolicyHome(row[headerMap.get("extradataasxml")]);
-						} else if (row[headerMap.get("classname")].trim().equals("ChargingSitePolicyTesla")) {
-							newPolicy = new ChargingSitePolicyTesla(row[headerMap.get("extradataasxml")]);
-						} else if (row[headerMap.get("classname")].trim().equals("ChargingSitePolicyOther")) {
-							newPolicy = new ChargingSitePolicyOther(row[headerMap.get("extradataasxml")]);
-						} else {
-							throw new RuntimeException("Cannot find class that inherits ChargingSitePolicy named " + row[headerMap.get("className")]);
-						}
-					} catch (JDOMException e) {
-						e.printStackTrace();
-					} catch (IOException e) {
-						e.printStackTrace();
-					}
-					chargingSitePolicyMap.put(newId, newPolicy);
-				}
-			}
-		};
-		fileParser.parse(fileParserConfig, handler);
-
-		/*
-		 * PARSE CHARGING NETWORK OPERATORS
-		 */
-		fileParserConfig.setFileName(EVGlobalData.data.CHARGING_NETWORK_OPERATORS_FILEPATH);
-		fileParserConfig.setDelimiterRegex(",");
-		handler = new TabularFileHandler() {
-			public LinkedHashMap<String, Integer> headerMap;
-
-			@Override
-			public void startRow(String[] row) {
-				if (headerMap == null) {
-					headerMap = new LinkedHashMap<String, Integer>();
-					for (int i = 0; i < row.length; i++) {
-						headerMap.put(row[i].toLowerCase(), i);
-					}
-				} else {
-					String newId = row[headerMap.get("id")];
-					ChargingNetworkOperator newOperator = null;
-					if (row[headerMap.get("classname")].trim().equals("ChargingNetworkOperatorDumbCharging")) {
-						newOperator = new ChargingNetworkOperatorDumbCharging(row[headerMap.get("extradataasxml")]);
-					} else if (row[headerMap.get("classname")].trim().equals("ChargingNetworkOperatorSmartCharging")) {
-						newOperator = new ChargingNetworkOperatorSmartCharging(row[headerMap.get("extradataasxml")]);
-					} else if (row[headerMap.get("classname")].trim().equals("ChargingNetworkOperatorV2G")) {
-						newOperator = new ChargingNetworkOperatorV2G(row[headerMap.get("extradataasxml")]);
-					} else {
-						throw new RuntimeException(
-								"Cannot find class that inherits ChargingNetworkOperator named " + row[headerMap.get("className")]);
-					}
-					chargingNetworkOperatorMap.put(newId, newOperator);
-				}
-			}
-		};
-		fileParser.parse(fileParserConfig, handler);
-
-		/*
-		 * /* PARSE CHARGING PLUG TYPES
-		 */
-		fileParserConfig.setFileName(EVGlobalData.data.CHARGING_PLUG_TYPES_FILEPATH);
-		fileParserConfig.setDelimiterRegex(",");
-		handler = new TabularFileHandler() {
-			public LinkedHashMap<String, Integer> headerMap;
-
-			@Override
-			public void startRow(String[] row) {
-				if (headerMap == null) {
-					headerMap = new LinkedHashMap<String, Integer>();
-					for (int i = 0; i < row.length; i++) {
-						String colName = row[i].toLowerCase();
-						if (colName.startsWith("\"")) {
-							colName = colName.substring(1, colName.length() - 1);
-						}
-						headerMap.put(colName, i);
-					}
-				} else {
-					chargingPlugTypeByIdMap.put(row[headerMap.get("id")].trim(),
-							new ChargingPlugTypeImpl(Id.create(row[headerMap.get("id")].trim(), ChargingPlugType.class),
-									row[headerMap.get("plugtypename")].trim().toLowerCase(),
-									Double.parseDouble(row[headerMap.get("chargingpowerinkw")].trim()),
-									Double.parseDouble(row[headerMap.get("dischargingpowerinkw")].trim()),
-									Boolean.parseBoolean(row[headerMap.get("v1gcapable")].trim()),
-									Boolean.parseBoolean(row[headerMap.get("v2gcapable")].trim())));
-					chargingPlugTypeByNameMap.put(row[headerMap.get("plugtypename")].trim().toLowerCase(),
-							chargingPlugTypeByIdMap.get(row[headerMap.get("id")].trim()));
-				}
-			}
-		};
-
-		/*
-		 * /* LOAD CHARGING SITES
-		 */
-		fileParser.parse(fileParserConfig, handler);
-		fileParserConfig.setFileName(EVGlobalData.data.CHARGING_SITES_FILEPATH);
-		fileParserConfig.setDelimiterRegex(",");
-		handler = new TabularFileHandler() {
-			public LinkedHashMap<String, Integer> headerMap;
-
-			@Override
-			public void startRow(String[] row) {
-				if (headerMap == null) {
-					headerMap = new LinkedHashMap<String, Integer>();
-					for (int i = 0; i < row.length; i++) {
-						String colName = row[i].toLowerCase();
-						if (colName.startsWith("\"")) {
-							colName = colName.substring(1, colName.length() - 1);
-						}
-						headerMap.put(colName, i);
-					}
-				} else {
-					Coord theCoord = new Coord(Double.parseDouble(row[headerMap.get("longitude")].trim()),
-							Double.parseDouble(row[headerMap.get("latitude")].trim()));
-					ChargingSite newSite = new ChargingSiteImpl(Id.create(row[headerMap.get("id")].trim(), ChargingSite.class),
-							EVGlobalData.data.transformFromWGS84.transform(theCoord),
-							chargingSitePolicyMap.get(row[headerMap.get("policyid")].trim()),
-							chargingNetworkOperatorMap.get(row[headerMap.get("networkoperatorid")].trim()));
-					chargingSiteMap.put(row[headerMap.get("id")].trim(), newSite);
-				}
-			}
-		};
-		fileParser.parse(fileParserConfig, handler);
-
-		/*
-		 * /* LOAD CHARGING POINTS / PLUGS
-		 */
-		fileParserConfig.setFileName(EVGlobalData.data.CHARGING_POINTS_FILEPATH);
-		fileParserConfig.setDelimiterRegex(",");
-		handler = new TabularFileHandler() {
-			public LinkedHashMap<String, Integer> headerMap;
-			int plugCount = 0;
-
-			@Override
-			public void startRow(String[] row) {
-				if (headerMap == null) {
-					headerMap = new LinkedHashMap<String, Integer>();
-					for (int i = 0; i < row.length; i++) {
-						String colName = row[i].toLowerCase();
-						if (colName.startsWith("\"")) {
-							colName = colName.substring(1, colName.length() - 1);
-						}
-						headerMap.put(colName, i);
-					}
-				} else {
-					ChargingSite theSite = chargingSiteMap.get(row[headerMap.get("siteid")].trim());
-					if (theSite == null)
-						throw new RuntimeException("No Charging Site found with ID = " + row[headerMap.get("siteid")].trim());
-					String chargePointIdString = row[headerMap.get("id")].trim();
-					Id<ChargingPoint> pointId = Id.create(chargePointIdString, ChargingPoint.class);
-					ChargingPointImpl newPoint = new ChargingPointImpl(pointId, theSite,
-							Integer.parseInt(row[headerMap.get("numparkingspacesperpoint")]));
-					for (int i = 0; i < Integer.parseInt(row[headerMap.get("numplugs")].trim()); i++) {
-						ChargingPlugImpl newPlug = new ChargingPlugImpl(Id.create(plugCount++, ChargingPlug.class), newPoint,
-								chargingPlugTypeByIdMap.get(row[headerMap.get("plugtypeid")].trim()));
-					}
-
-					if (headerMap.containsKey("comparewithobservedcounts")){
-						int compareWithObservedCounts = Integer.parseInt(row[headerMap.get("comparewithobservedcounts")]);
-
-						if (compareWithObservedCounts == 1) {
-							comparesWithObservedCountsChargePointIds.add(chargePointIdString);
-						}
-					}
-
-				}
-			}
-		};
-		fileParser.parse(fileParserConfig, handler);
-
-		/*
-		 * CREATE CHARGING QUEUES AT SITE FOR FAST CHARGERS AND AT POINT FOR
-		 * SLOW CHARGERS
-		 */
-		for (ChargingSite site : chargingSiteMap.values()) {
-			int numFast = 0;
-			for (ChargingPlugType plugType : chargingPlugTypeByIdMap.values()) {
-				if (plugType.getNominalLevel() >= 3) {
-					numFast += site.getAccessibleChargingPlugsOfChargingPlugType(plugType).size();
-				}
-			}
-			// Set the number of fast charger as the maximum charging queue at the charging site
-			site.createFastChargingQueue(numFast);
-			for (ChargingPoint point : site.getAllChargingPoints()) {
-				point.createSlowChargingQueue(point.getNumberOfAvailableParkingSpots());
-			}
-		}
-
-		/*
-		 * CREATE SPATIAL INDICES FOR ACCESSING INFRASTRUCTURE
-		 * getAllAccessibleAndCompatibleChargingSitesInAreagetAllAccessibleAndCompatibleChargingSitesInArea
-		 */
-		EnclosingRectangle rect = new EnclosingRectangle();
-
-		for (ChargingSite chargingSite : chargingSiteMap.values()) {
-			rect.registerCoord(chargingSite.getCoord());
-			chargingSite.setNearestLink(EVGlobalData.data.linkQuadTree.getNearest(chargingSite.getCoord().getX(), chargingSite.getCoord().getY()));
-		}
-
-		accessibleChargingSiteTreeByPlugType = new LinkedHashMap<>();
-		accessibleChargingSitesByLinkIDByPlugType = new LinkedHashMap<>();
-		for (ChargingPlugType plugType : chargingPlugTypeByIdMap.values()) {
-			QuadTree<ChargingSite> newTree = (new QuadTreeInitializer<ChargingSite>()).getQuadTree(rect);
-			for (ChargingSite chargingSite : chargingSiteMap.values()) {
-				if (chargingSite.getAllChargingPlugTypes().contains(plugType)) {
-					newTree.put(chargingSite.getCoord().getX(), chargingSite.getCoord().getY(), chargingSite);
-				}
-			}
-			accessibleChargingSiteTreeByPlugType.put(plugType, newTree);
-
-			SetMultimap<Id<Link>, ChargingSite> newMap = HashMultimap.create();
-			for (Link link : EVGlobalData.data.controler.getScenario().getNetwork().getLinks().values()) {
-				Collection<ChargingSite> sitesNearLink = newTree.getElliptical(link.getFromNode().getCoord().getX(),
-						link.getFromNode().getCoord().getY(), link.getToNode().getCoord().getX(), link.getToNode().getCoord().getY(),
-						link.getLength() + EVGlobalData.data.EN_ROUTE_SEARCH_DISTANCE);
-				newMap.putAll(link.getId(), sitesNearLink);
-				for (ChargingSite site : sitesNearLink) {
-					site.addNearbyLink(link);
-				}
-			}
-			accessibleChargingSitesByLinkIDByPlugType.put(plugType, newMap);
-		}
-	}
-
-	LinkedHashMap<Id, Vehicle> vehicleOwnerAssignment;
-
-	public Collection<ChargingSite> getAllAccessibleChargingSitesInArea(Coord coord, double distance) {
-		return getAllAccessibleAndCompatibleChargingSitesInArea(coord, distance, null);
-	}
-
-	public Collection<ChargingSite> getAllAccessibleAndCompatibleChargingSitesInArea(Coord coord, double distance, PlugInVehicleAgent agent) {
-		Collection<ChargingSite> sites = new LinkedHashSet<ChargingSite>();
-		if (agent == null) {
-			for (ChargingPlugType plugType : chargingPlugTypeByIdMap.values()) {
-				sites.addAll(accessibleChargingSiteTreeByPlugType.get(plugType).getDisk(coord.getX(), coord.getY(), distance));
-			}
-		} else {
-			for (ChargingPlugType plugType : agent.getVehicleWithBattery().getCompatiblePlugTypes()) {
-				sites.addAll(accessibleChargingSiteTreeByPlugType.get(plugType).getDisk(coord.getX(), coord.getY(), distance));
-			}
-			if (agent.getHomeSite() != null && getDistanceBetweenPoints(agent.getHomeSite().getCoord(), coord) <= distance) {
-				sites.add(agent.getHomeSite());
-			}
-		}
-		return sites;
-	}
-
-	public static boolean avoidPlug(PlugInVehicleAgent agent, ChargingPlugType plugType) {
-		// TODO: all code calling this method should be updated in phase 2 (the
-		// purpose of this check is to avoid using fast charging if soc > 0.8)
-		return isSocAbove80Pct(agent) && isFastCharger(plugType);
-	}
-
-	public static boolean isSocAbove80Pct(PlugInVehicleAgent agent) {
-		return agent.getSoC() > 0.8 * agent.getBatteryCapacity();
-	}
-
-	public static boolean isFastCharger(ChargingPlugType plugType) {
-		return plugType.getNominalLevel() == 3;
-	}
-
-	public Collection<ChargingSite> getAllAccessibleChargingSitesAlongRoute(LinkedList<RouteInformationElement> route, double currentSearchRadius) {
-		return getAllAccessibleAndCompatibleChargingSitesAlongRoute(route, currentSearchRadius, null);
-	}
-
-	public Collection<ChargingSite> getAllAccessibleAndCompatibleChargingSitesAlongRoute(LinkedList<RouteInformationElement> route,
-			double currentSearchRadius, PlugInVehicleAgent agent) {
-		Collection<ChargingSite> sites = new LinkedHashSet<ChargingSite>();
-		if (agent == null) {
-			for (RouteInformationElement elem : route) {
-				for (ChargingPlugType plugType : chargingPlugTypeByIdMap.values()) {
-					sites.addAll(this.accessibleChargingSitesByLinkIDByPlugType.get(plugType).get(elem.getLinkId()));
-				}
-			}
-		} else {
-			for (RouteInformationElement elem : route) {
-				for (ChargingPlugType plugType : agent.getVehicleWithBattery().getCompatiblePlugTypes()) {
-					sites.addAll(this.accessibleChargingSitesByLinkIDByPlugType.get(plugType).get(elem.getLinkId()));
-				}
-				if (agent.getHomeSite() != null && getDistanceBetweenPoints(agent.getHomeSite().getCoord(),
-						EVGlobalData.data.controler.getScenario().getNetwork().getLinks().get(elem.getLinkId()).getCoord()) <= currentSearchRadius) {
-					sites.add(agent.getHomeSite());
-				}
-			}
-		}
-		return sites;
-	}
-
-	private double getDistanceBetweenPoints(Coord coordA, Coord coordB) {
-		return Math.pow(Math.pow(coordA.getX() - coordB.getX(), 2.0) + Math.pow(coordA.getY() - coordB.getY(), 2.0), 0.5);
-	}
-
-	// TODO: move this method down to simulator itself or up, so that events can
-	// use it as well -> find suitable place for this!
-	public Vehicle getVehicle(Id personId) {
-		return vehicleOwnerAssignment.get(personId);
-	}
-
-	public Collection<ChargingPlugType> getChargingPlugTypes() {
-		return chargingPlugTypeByIdMap.values();
-	}
-
-	/*
-	 * Returns true if a charging session has been initiated and false otherwise
-	 */
-	public void handleBeginChargeEvent(ChargingPlug plug, PlugInVehicleAgent agent) {
-		agent.setChargingState(AgentChargingState.PRE_CHARGE);
-		EVGlobalData.data.eventLogger.processEvent(new PreChargeEvent(EVGlobalData.data.now, agent, plug));
-		plug.getChargingSite().handleBeginChargeEvent(plug, agent);
-	}
-
-	public void handleBeginChargingSession(ChargingPlug plug, PlugInVehicleAgent agent) {
-		agent.setChargingState(AgentChargingState.CHARGING);
-		EVGlobalData.data.eventLogger.processEvent(new BeginChargingSessionEvent(EVGlobalData.data.now, agent, plug));
-		plug.getChargingSite().handleBeginChargingSession(plug, agent);
-	}
-
-	public void handleEndChargingSession(ChargingPlug plug, PlugInVehicleAgent agent) {
-<<<<<<< HEAD
-		if(agent.getId().toString().equals("1171641") && EVGlobalData.data.controler.getIterationNumber() == 3){
-			DebugLib.emptyFunctionForSettingBreakPoint();
-		}
-		// Set charging state
-=======
->>>>>>> 73565c6f
-		agent.setChargingState(AgentChargingState.POST_CHARGE_PLUGGED);
-
-		// Process event... what the heck is this?
-		EVGlobalData.data.eventLogger.processEvent(new EndChargingSessionEvent(EVGlobalData.data.now, agent, plug));
-
-		// Determine if the vehicle should leave or stay at the end of the charging session
-		plug.getChargingSite().handleEndChargingSession(plug, agent);
-			// this function checks if it is a slow/fast charger and if there is a queue.
-			// If there is, a vehicle is unplugged and a next vehicle is plugged-in
-			// This function, however, does not unplug EV at a fast charger if there is no queue.
-
-		// We need to plug out the EV after a fast charging no matter what.
-		if(plug.getChargingPlugType().getNominalLevel() >= 3){ // if it's a fast charger
-			plug.unplugVehicle(agent.getVehicleWithBattery());
-		}else if(agent.isInLastActivity()){ // if it's a slow charger && it's a last activity,
-			double unplugTime = agent.getCurrentActivity().getEndTime() < 0 ?
-					EVGlobalData.data.now : agent.getCurrentActivity().getEndTime();
-			EVGlobalData.data.scheduler.addCallBackMethod(unplugTime, plug, "unplugVehicle", 0.0,agent);
-		}else if(agent.shouldDepartAfterChargingSession()) // if it's a slow charger && if the vehicle should leave after charging
-			agent.handleDeparture();
-
-//		if (agent.isInLastActivity()) {
-//			double unplugTime = agent.getCurrentActivity().getEndTime() < 0 ? EVGlobalData.data.now : agent.getCurrentActivity().getEndTime();
-//			EVGlobalData.data.scheduler.addCallBackMethod(unplugTime, plug, "unplugVehicle", 0.0,agent);
-//		}else{
-//			plug.unplugVehicle(agent.getVehicleWithBattery());
-//			if (agent.shouldDepartAfterChargingSession()) agent.handleDeparture();
-//		}
-	}
-
-	public void registerVehicleDeparture(ChargingPlug plug, PlugInVehicleAgent agent) {
-		if (plug == null) {
-			log.warn("registerVehicleDeparture called but plug is null for agent " + agent.getPersonId());
-			return;
-		}
-		if (plug.getChargingPlugType().getNominalLevel() < 3) {
-			plug.getChargingPoint().registerVehicleDeparture(agent);
-		} else{
-			plug.getChargingSite().registerVehicleDeparture(agent);
-		}
-	}
-
-	public void interruptChargingEvent(ChargingPlug plug, PlugInVehicleAgent agent) {
-		if (plug == null) {
-			// TODO this was to avoid a rare nullPointer, but the logical flaw
-			// causing it should be debugged instead
-			log.warn("interruptChargingEvent called but plug is null for agent " + agent.getPersonId());
-			return;
-		}
-		if (agent.getChargingState() == AgentChargingState.PRE_CHARGE) {
-			if (plug.getChargingPlugType().getNominalLevel() < 3) {
-				plug.getChargingPoint().removeVehicleFromQueue(plug, agent);
-			} else {
-				plug.getChargingSite().removeVehicleFromQueue(plug, agent);
-			}
-		} else if (agent.getChargingState() == AgentChargingState.CHARGING) {
-			plug.handleChargingSessionInterruption();
-			handleEndChargingSession(plug, agent);
-		}
-	}
-
-	public void registerSiteInaccessible(ChargingSite site) {
-		for (ChargingPlugType plugType : site.getAllChargingPlugTypes()) {
-			this.accessibleChargingSiteTreeByPlugType.get(plugType).remove(site.getCoord().getX(), site.getCoord().getY(), site);
-			for (Link link : site.getNearbyLinks()) {
-				this.accessibleChargingSitesByLinkIDByPlugType.get(plugType).remove(link, site);
-			}
-		}
-	}
-
-	public void registerSiteAccessible(ChargingSite site) {
-		if (!site.isResidentialCharger()) {
-			for (ChargingPlugType plugType : site.getAllChargingPlugTypes()) {
-				this.accessibleChargingSiteTreeByPlugType.get(plugType).put(site.getCoord().getX(), site.getCoord().getY(), site);
-				for (Link link : site.getNearbyLinks()) {
-					this.accessibleChargingSitesByLinkIDByPlugType.get(plugType).put(link.getId(), site);
-				}
-			}
-		}
-	}
-
-	public Collection<ChargingSite> getAllChargingSites() {
-		return this.chargingSiteMap.values();
-	}
-
-	public ChargingPlugType getChargingPlugTypeByName(String plugTypeName) {
-		return this.chargingPlugTypeByNameMap.get(plugTypeName);
-	}
-
-	public ChargingPlugType getChargingPlugTypeById(String plugTypeId) {
-		return this.chargingPlugTypeByIdMap.get(plugTypeId);
-	}
-
-	public ChargingSitePolicy getChargingSitePolicyById(String policyId) {
-		return this.chargingSitePolicyMap.get(policyId);
-	}
-
-	public ChargingNetworkOperator getChargingNetworkOperatorById(String operatorId) {
-		return this.chargingNetworkOperatorMap.get(operatorId);
-	}
-
-	public ChargingSite getChargingSite(String chargingSiteId) {
-		return chargingSiteMap.get(chargingSiteId);
-	}
-
-	public void addChargingSite(String chargingSiteId, ChargingSite site) {
-		this.chargingSiteMap.put(chargingSiteId, site);
-	}
-
-	public void resetAll() {
-		for(ChargingSite site : chargingSiteMap.values()){
-			site.resetAll();
-		}
-		
-	}
-
-}
+package beam.charging.infrastructure;
+
+import java.io.IOException;
+import java.util.Collection;
+import java.util.LinkedHashMap;
+import java.util.HashSet;
+import java.util.LinkedHashSet;
+import java.util.LinkedList;
+
+import org.apache.log4j.Logger;
+import org.jdom.JDOMException;
+import org.matsim.api.core.v01.Coord;
+import org.matsim.api.core.v01.Id;
+import org.matsim.api.core.v01.network.Link;
+import org.matsim.core.utils.collections.QuadTree;
+import org.matsim.core.utils.io.tabularFileParser.TabularFileHandler;
+import org.matsim.core.utils.io.tabularFileParser.TabularFileParser;
+import org.matsim.core.utils.io.tabularFileParser.TabularFileParserConfig;
+
+import com.google.common.collect.HashMultimap;
+import com.google.common.collect.SetMultimap;
+
+import beam.EVGlobalData;
+import beam.charging.management.ChargingNetworkOperatorDumbCharging;
+import beam.charging.management.ChargingNetworkOperatorSmartCharging;
+import beam.charging.management.ChargingNetworkOperatorV2G;
+import beam.charging.policies.ChargingSitePolicyChargePoint;
+import beam.charging.policies.ChargingSitePolicyEVGo;
+import beam.charging.policies.ChargingSitePolicyHome;
+import beam.charging.policies.ChargingSitePolicyOther;
+import beam.charging.policies.ChargingSitePolicyTesla;
+import beam.charging.policies.ChargingSitePolicyBlink;
+import beam.charging.vehicle.AgentChargingState;
+import beam.charging.vehicle.PlugInVehicleAgent;
+import beam.events.BeginChargingSessionEvent;
+import beam.events.EndChargingSessionEvent;
+import beam.events.PreChargeEvent;
+import beam.parking.lib.DebugLib;
+import beam.parking.lib.obj.network.EnclosingRectangle;
+import beam.parking.lib.obj.network.QuadTreeInitializer;
+import beam.sim.traveltime.RouteInformationElement;
+import beam.transEnergySim.chargingInfrastructure.management.ChargingNetworkOperator;
+import beam.transEnergySim.chargingInfrastructure.management.ChargingSitePolicy;
+import beam.transEnergySim.chargingInfrastructure.stationary.ChargingLevel;
+import beam.transEnergySim.chargingInfrastructure.stationary.ChargingPlug;
+import beam.transEnergySim.chargingInfrastructure.stationary.ChargingPlugType;
+import beam.transEnergySim.chargingInfrastructure.stationary.ChargingPoint;
+import beam.transEnergySim.chargingInfrastructure.stationary.ChargingSite;
+import beam.transEnergySim.vehicles.api.Vehicle;
+
+// TODO: move interface up (split interface, impl)
+public class ChargingInfrastructureManagerImpl {
+	private static final Logger log = Logger.getLogger(ChargingInfrastructureManagerImpl.class);
+
+	LinkedHashMap<ChargingPlugType, QuadTree<ChargingSite>> accessibleChargingSiteTreeByPlugType;
+	LinkedHashMap<ChargingPlugType, SetMultimap<Id<Link>, ChargingSite>> accessibleChargingSitesByLinkIDByPlugType;
+	LinkedHashMap<String, ChargingSitePolicy> chargingSitePolicyMap = new LinkedHashMap<String, ChargingSitePolicy>();
+	LinkedHashMap<String, ChargingNetworkOperator> chargingNetworkOperatorMap = new LinkedHashMap<String, ChargingNetworkOperator>();
+	LinkedHashMap<String, ChargingPlugType> chargingPlugTypeByIdMap = new LinkedHashMap<String, ChargingPlugType>();
+	LinkedHashMap<String, ChargingPlugType> chargingPlugTypeByNameMap = new LinkedHashMap<String, ChargingPlugType>();
+	private LinkedHashMap<String, ChargingSite> chargingSiteMap = new LinkedHashMap<String, ChargingSite>();
+	LinkedHashMap<String, ChargingLevel> chargingLevelMap = new LinkedHashMap<String, ChargingLevel>();
+	HashSet<String> comparesWithObservedCountsChargePointIds = new HashSet<>();
+
+	public ChargingInfrastructureManagerImpl() {
+		TabularFileParser fileParser = new TabularFileParser();
+		TabularFileParserConfig fileParserConfig = new TabularFileParserConfig();
+
+		/*
+		 * /* PARSE CHARGING SITE POLICIES
+		 */
+		fileParserConfig.setFileName(EVGlobalData.data.CHARGING_SITE_POLICIES_FILEPATH);
+		fileParserConfig.setDelimiterRegex(",");
+		TabularFileHandler handler = new TabularFileHandler() {
+			public LinkedHashMap<String, Integer> headerMap;
+
+			@Override
+			public void startRow(String[] row) {
+				if (headerMap == null) {
+					headerMap = new LinkedHashMap<String, Integer>();
+					for (int i = 0; i < row.length; i++) {
+						String colName = row[i].toLowerCase();
+						if (colName.startsWith("\"")) {
+							colName = colName.substring(1, colName.length() - 1);
+						}
+						headerMap.put(colName, i);
+					}
+				} else {
+					String newId = row[headerMap.get("id")];
+					ChargingSitePolicy newPolicy = null;
+					try {
+						if (row[headerMap.get("classname")].trim().equals("ChargingSitePolicyChargePoint")) {
+							newPolicy = new ChargingSitePolicyChargePoint(row[headerMap.get("extradataasxml")]);
+						} else if (row[headerMap.get("classname")].trim().equals("ChargingSitePolicyBlink")) {
+							newPolicy = new ChargingSitePolicyBlink(row[headerMap.get("extradataasxml")]);
+						} else if (row[headerMap.get("classname")].trim().equals("ChargingSitePolicyEVGo")) {
+							newPolicy = new ChargingSitePolicyEVGo(row[headerMap.get("extradataasxml")]);
+						} else if (row[headerMap.get("classname")].trim().equals("ChargingSitePolicyHome")) {
+							newPolicy = new ChargingSitePolicyHome(row[headerMap.get("extradataasxml")]);
+						} else if (row[headerMap.get("classname")].trim().equals("ChargingSitePolicyTesla")) {
+							newPolicy = new ChargingSitePolicyTesla(row[headerMap.get("extradataasxml")]);
+						} else if (row[headerMap.get("classname")].trim().equals("ChargingSitePolicyOther")) {
+							newPolicy = new ChargingSitePolicyOther(row[headerMap.get("extradataasxml")]);
+						} else {
+							throw new RuntimeException("Cannot find class that inherits ChargingSitePolicy named " + row[headerMap.get("className")]);
+						}
+					} catch (JDOMException e) {
+						e.printStackTrace();
+					} catch (IOException e) {
+						e.printStackTrace();
+					}
+					chargingSitePolicyMap.put(newId, newPolicy);
+				}
+			}
+		};
+		fileParser.parse(fileParserConfig, handler);
+
+		/*
+		 * PARSE CHARGING NETWORK OPERATORS
+		 */
+		fileParserConfig.setFileName(EVGlobalData.data.CHARGING_NETWORK_OPERATORS_FILEPATH);
+		fileParserConfig.setDelimiterRegex(",");
+		handler = new TabularFileHandler() {
+			public LinkedHashMap<String, Integer> headerMap;
+
+			@Override
+			public void startRow(String[] row) {
+				if (headerMap == null) {
+					headerMap = new LinkedHashMap<String, Integer>();
+					for (int i = 0; i < row.length; i++) {
+						headerMap.put(row[i].toLowerCase(), i);
+					}
+				} else {
+					String newId = row[headerMap.get("id")];
+					ChargingNetworkOperator newOperator = null;
+					if (row[headerMap.get("classname")].trim().equals("ChargingNetworkOperatorDumbCharging")) {
+						newOperator = new ChargingNetworkOperatorDumbCharging(row[headerMap.get("extradataasxml")]);
+					} else if (row[headerMap.get("classname")].trim().equals("ChargingNetworkOperatorSmartCharging")) {
+						newOperator = new ChargingNetworkOperatorSmartCharging(row[headerMap.get("extradataasxml")]);
+					} else if (row[headerMap.get("classname")].trim().equals("ChargingNetworkOperatorV2G")) {
+						newOperator = new ChargingNetworkOperatorV2G(row[headerMap.get("extradataasxml")]);
+					} else {
+						throw new RuntimeException(
+								"Cannot find class that inherits ChargingNetworkOperator named " + row[headerMap.get("className")]);
+					}
+					chargingNetworkOperatorMap.put(newId, newOperator);
+				}
+			}
+		};
+		fileParser.parse(fileParserConfig, handler);
+
+		/*
+		 * /* PARSE CHARGING PLUG TYPES
+		 */
+		fileParserConfig.setFileName(EVGlobalData.data.CHARGING_PLUG_TYPES_FILEPATH);
+		fileParserConfig.setDelimiterRegex(",");
+		handler = new TabularFileHandler() {
+			public LinkedHashMap<String, Integer> headerMap;
+
+			@Override
+			public void startRow(String[] row) {
+				if (headerMap == null) {
+					headerMap = new LinkedHashMap<String, Integer>();
+					for (int i = 0; i < row.length; i++) {
+						String colName = row[i].toLowerCase();
+						if (colName.startsWith("\"")) {
+							colName = colName.substring(1, colName.length() - 1);
+						}
+						headerMap.put(colName, i);
+					}
+				} else {
+					chargingPlugTypeByIdMap.put(row[headerMap.get("id")].trim(),
+							new ChargingPlugTypeImpl(Id.create(row[headerMap.get("id")].trim(), ChargingPlugType.class),
+									row[headerMap.get("plugtypename")].trim().toLowerCase(),
+									Double.parseDouble(row[headerMap.get("chargingpowerinkw")].trim()),
+									Double.parseDouble(row[headerMap.get("dischargingpowerinkw")].trim()),
+									Boolean.parseBoolean(row[headerMap.get("v1gcapable")].trim()),
+									Boolean.parseBoolean(row[headerMap.get("v2gcapable")].trim())));
+					chargingPlugTypeByNameMap.put(row[headerMap.get("plugtypename")].trim().toLowerCase(),
+							chargingPlugTypeByIdMap.get(row[headerMap.get("id")].trim()));
+				}
+			}
+		};
+
+		/*
+		 * /* LOAD CHARGING SITES
+		 */
+		fileParser.parse(fileParserConfig, handler);
+		fileParserConfig.setFileName(EVGlobalData.data.CHARGING_SITES_FILEPATH);
+		fileParserConfig.setDelimiterRegex(",");
+		handler = new TabularFileHandler() {
+			public LinkedHashMap<String, Integer> headerMap;
+
+			@Override
+			public void startRow(String[] row) {
+				if (headerMap == null) {
+					headerMap = new LinkedHashMap<String, Integer>();
+					for (int i = 0; i < row.length; i++) {
+						String colName = row[i].toLowerCase();
+						if (colName.startsWith("\"")) {
+							colName = colName.substring(1, colName.length() - 1);
+						}
+						headerMap.put(colName, i);
+					}
+				} else {
+					Coord theCoord = new Coord(Double.parseDouble(row[headerMap.get("longitude")].trim()),
+							Double.parseDouble(row[headerMap.get("latitude")].trim()));
+					ChargingSite newSite = new ChargingSiteImpl(Id.create(row[headerMap.get("id")].trim(), ChargingSite.class),
+							EVGlobalData.data.transformFromWGS84.transform(theCoord),
+							chargingSitePolicyMap.get(row[headerMap.get("policyid")].trim()),
+							chargingNetworkOperatorMap.get(row[headerMap.get("networkoperatorid")].trim()));
+					chargingSiteMap.put(row[headerMap.get("id")].trim(), newSite);
+				}
+			}
+		};
+		fileParser.parse(fileParserConfig, handler);
+
+		/*
+		 * /* LOAD CHARGING POINTS / PLUGS
+		 */
+		fileParserConfig.setFileName(EVGlobalData.data.CHARGING_POINTS_FILEPATH);
+		fileParserConfig.setDelimiterRegex(",");
+		handler = new TabularFileHandler() {
+			public LinkedHashMap<String, Integer> headerMap;
+			int plugCount = 0;
+
+			@Override
+			public void startRow(String[] row) {
+				if (headerMap == null) {
+					headerMap = new LinkedHashMap<String, Integer>();
+					for (int i = 0; i < row.length; i++) {
+						String colName = row[i].toLowerCase();
+						if (colName.startsWith("\"")) {
+							colName = colName.substring(1, colName.length() - 1);
+						}
+						headerMap.put(colName, i);
+					}
+				} else {
+					ChargingSite theSite = chargingSiteMap.get(row[headerMap.get("siteid")].trim());
+					if (theSite == null)
+						throw new RuntimeException("No Charging Site found with ID = " + row[headerMap.get("siteid")].trim());
+					String chargePointIdString = row[headerMap.get("id")].trim();
+					Id<ChargingPoint> pointId = Id.create(chargePointIdString, ChargingPoint.class);
+					ChargingPointImpl newPoint = new ChargingPointImpl(pointId, theSite,
+							Integer.parseInt(row[headerMap.get("numparkingspacesperpoint")]));
+					for (int i = 0; i < Integer.parseInt(row[headerMap.get("numplugs")].trim()); i++) {
+						ChargingPlugImpl newPlug = new ChargingPlugImpl(Id.create(plugCount++, ChargingPlug.class), newPoint,
+								chargingPlugTypeByIdMap.get(row[headerMap.get("plugtypeid")].trim()));
+					}
+
+					if (headerMap.containsKey("comparewithobservedcounts")){
+						int compareWithObservedCounts = Integer.parseInt(row[headerMap.get("comparewithobservedcounts")]);
+
+						if (compareWithObservedCounts == 1) {
+							comparesWithObservedCountsChargePointIds.add(chargePointIdString);
+						}
+					}
+
+				}
+			}
+		};
+		fileParser.parse(fileParserConfig, handler);
+
+		/*
+		 * CREATE CHARGING QUEUES AT SITE FOR FAST CHARGERS AND AT POINT FOR
+		 * SLOW CHARGERS
+		 */
+		for (ChargingSite site : chargingSiteMap.values()) {
+			int numFast = 0;
+			for (ChargingPlugType plugType : chargingPlugTypeByIdMap.values()) {
+				if (plugType.getNominalLevel() >= 3) {
+					numFast += site.getAccessibleChargingPlugsOfChargingPlugType(plugType).size();
+				}
+			}
+			// Set the number of fast charger as the maximum charging queue at the charging site
+			site.createFastChargingQueue(numFast);
+			for (ChargingPoint point : site.getAllChargingPoints()) {
+				point.createSlowChargingQueue(point.getNumberOfAvailableParkingSpots());
+			}
+		}
+
+		/*
+		 * CREATE SPATIAL INDICES FOR ACCESSING INFRASTRUCTURE
+		 * getAllAccessibleAndCompatibleChargingSitesInAreagetAllAccessibleAndCompatibleChargingSitesInArea
+		 */
+		EnclosingRectangle rect = new EnclosingRectangle();
+
+		for (ChargingSite chargingSite : chargingSiteMap.values()) {
+			rect.registerCoord(chargingSite.getCoord());
+			chargingSite.setNearestLink(EVGlobalData.data.linkQuadTree.getNearest(chargingSite.getCoord().getX(), chargingSite.getCoord().getY()));
+		}
+
+		accessibleChargingSiteTreeByPlugType = new LinkedHashMap<>();
+		accessibleChargingSitesByLinkIDByPlugType = new LinkedHashMap<>();
+		for (ChargingPlugType plugType : chargingPlugTypeByIdMap.values()) {
+			QuadTree<ChargingSite> newTree = (new QuadTreeInitializer<ChargingSite>()).getQuadTree(rect);
+			for (ChargingSite chargingSite : chargingSiteMap.values()) {
+				if (chargingSite.getAllChargingPlugTypes().contains(plugType)) {
+					newTree.put(chargingSite.getCoord().getX(), chargingSite.getCoord().getY(), chargingSite);
+				}
+			}
+			accessibleChargingSiteTreeByPlugType.put(plugType, newTree);
+
+			SetMultimap<Id<Link>, ChargingSite> newMap = HashMultimap.create();
+			for (Link link : EVGlobalData.data.controler.getScenario().getNetwork().getLinks().values()) {
+				Collection<ChargingSite> sitesNearLink = newTree.getElliptical(link.getFromNode().getCoord().getX(),
+						link.getFromNode().getCoord().getY(), link.getToNode().getCoord().getX(), link.getToNode().getCoord().getY(),
+						link.getLength() + EVGlobalData.data.EN_ROUTE_SEARCH_DISTANCE);
+				newMap.putAll(link.getId(), sitesNearLink);
+				for (ChargingSite site : sitesNearLink) {
+					site.addNearbyLink(link);
+				}
+			}
+			accessibleChargingSitesByLinkIDByPlugType.put(plugType, newMap);
+		}
+	}
+
+	LinkedHashMap<Id, Vehicle> vehicleOwnerAssignment;
+
+	public Collection<ChargingSite> getAllAccessibleChargingSitesInArea(Coord coord, double distance) {
+		return getAllAccessibleAndCompatibleChargingSitesInArea(coord, distance, null);
+	}
+
+	public Collection<ChargingSite> getAllAccessibleAndCompatibleChargingSitesInArea(Coord coord, double distance, PlugInVehicleAgent agent) {
+		Collection<ChargingSite> sites = new LinkedHashSet<ChargingSite>();
+		if (agent == null) {
+			for (ChargingPlugType plugType : chargingPlugTypeByIdMap.values()) {
+				sites.addAll(accessibleChargingSiteTreeByPlugType.get(plugType).getDisk(coord.getX(), coord.getY(), distance));
+			}
+		} else {
+			for (ChargingPlugType plugType : agent.getVehicleWithBattery().getCompatiblePlugTypes()) {
+				sites.addAll(accessibleChargingSiteTreeByPlugType.get(plugType).getDisk(coord.getX(), coord.getY(), distance));
+			}
+			if (agent.getHomeSite() != null && getDistanceBetweenPoints(agent.getHomeSite().getCoord(), coord) <= distance) {
+				sites.add(agent.getHomeSite());
+			}
+		}
+		return sites;
+	}
+
+	public static boolean avoidPlug(PlugInVehicleAgent agent, ChargingPlugType plugType) {
+		// TODO: all code calling this method should be updated in phase 2 (the
+		// purpose of this check is to avoid using fast charging if soc > 0.8)
+		return isSocAbove80Pct(agent) && isFastCharger(plugType);
+	}
+
+	public static boolean isSocAbove80Pct(PlugInVehicleAgent agent) {
+		return agent.getSoC() > 0.8 * agent.getBatteryCapacity();
+	}
+
+	public static boolean isFastCharger(ChargingPlugType plugType) {
+		return plugType.getNominalLevel() == 3;
+	}
+
+	public Collection<ChargingSite> getAllAccessibleChargingSitesAlongRoute(LinkedList<RouteInformationElement> route, double currentSearchRadius) {
+		return getAllAccessibleAndCompatibleChargingSitesAlongRoute(route, currentSearchRadius, null);
+	}
+
+	public Collection<ChargingSite> getAllAccessibleAndCompatibleChargingSitesAlongRoute(LinkedList<RouteInformationElement> route,
+			double currentSearchRadius, PlugInVehicleAgent agent) {
+		Collection<ChargingSite> sites = new LinkedHashSet<ChargingSite>();
+		if (agent == null) {
+			for (RouteInformationElement elem : route) {
+				for (ChargingPlugType plugType : chargingPlugTypeByIdMap.values()) {
+					sites.addAll(this.accessibleChargingSitesByLinkIDByPlugType.get(plugType).get(elem.getLinkId()));
+				}
+			}
+		} else {
+			for (RouteInformationElement elem : route) {
+				for (ChargingPlugType plugType : agent.getVehicleWithBattery().getCompatiblePlugTypes()) {
+					sites.addAll(this.accessibleChargingSitesByLinkIDByPlugType.get(plugType).get(elem.getLinkId()));
+				}
+				if (agent.getHomeSite() != null && getDistanceBetweenPoints(agent.getHomeSite().getCoord(),
+						EVGlobalData.data.controler.getScenario().getNetwork().getLinks().get(elem.getLinkId()).getCoord()) <= currentSearchRadius) {
+					sites.add(agent.getHomeSite());
+				}
+			}
+		}
+		return sites;
+	}
+
+	private double getDistanceBetweenPoints(Coord coordA, Coord coordB) {
+		return Math.pow(Math.pow(coordA.getX() - coordB.getX(), 2.0) + Math.pow(coordA.getY() - coordB.getY(), 2.0), 0.5);
+	}
+
+	// TODO: move this method down to simulator itself or up, so that events can
+	// use it as well -> find suitable place for this!
+	public Vehicle getVehicle(Id personId) {
+		return vehicleOwnerAssignment.get(personId);
+	}
+
+	public Collection<ChargingPlugType> getChargingPlugTypes() {
+		return chargingPlugTypeByIdMap.values();
+	}
+
+	/*
+	 * Returns true if a charging session has been initiated and false otherwise
+	 */
+	public void handleBeginChargeEvent(ChargingPlug plug, PlugInVehicleAgent agent) {
+		agent.setChargingState(AgentChargingState.PRE_CHARGE);
+		EVGlobalData.data.eventLogger.processEvent(new PreChargeEvent(EVGlobalData.data.now, agent, plug));
+		plug.getChargingSite().handleBeginChargeEvent(plug, agent);
+	}
+
+	public void handleBeginChargingSession(ChargingPlug plug, PlugInVehicleAgent agent) {
+		agent.setChargingState(AgentChargingState.CHARGING);
+		EVGlobalData.data.eventLogger.processEvent(new BeginChargingSessionEvent(EVGlobalData.data.now, agent, plug));
+		plug.getChargingSite().handleBeginChargingSession(plug, agent);
+	}
+
+	public void handleEndChargingSession(ChargingPlug plug, PlugInVehicleAgent agent) {
+		agent.setChargingState(AgentChargingState.POST_CHARGE_PLUGGED);
+
+		// Process event... what the heck is this?
+		EVGlobalData.data.eventLogger.processEvent(new EndChargingSessionEvent(EVGlobalData.data.now, agent, plug));
+
+		// Determine if the vehicle should leave or stay at the end of the charging session
+		plug.getChargingSite().handleEndChargingSession(plug, agent);
+			// this function checks if it is a slow/fast charger and if there is a queue.
+			// If there is, a vehicle is unplugged and a next vehicle is plugged-in
+			// This function, however, does not unplug EV at a fast charger if there is no queue.
+
+		// We need to plug out the EV after a fast charging no matter what.
+		if(plug.getChargingPlugType().getNominalLevel() >= 3){ // if it's a fast charger
+			plug.unplugVehicle(agent.getVehicleWithBattery());
+		}else if(agent.isInLastActivity()){ // if it's a slow charger && it's a last activity,
+			double unplugTime = agent.getCurrentActivity().getEndTime() < 0 ?
+					EVGlobalData.data.now : agent.getCurrentActivity().getEndTime();
+			EVGlobalData.data.scheduler.addCallBackMethod(unplugTime, plug, "unplugVehicle", 0.0,agent);
+		}else if(agent.shouldDepartAfterChargingSession()) // if it's a slow charger && if the vehicle should leave after charging
+			agent.handleDeparture();
+
+//		if (agent.isInLastActivity()) {
+//			double unplugTime = agent.getCurrentActivity().getEndTime() < 0 ? EVGlobalData.data.now : agent.getCurrentActivity().getEndTime();
+//			EVGlobalData.data.scheduler.addCallBackMethod(unplugTime, plug, "unplugVehicle", 0.0,agent);
+//		}else{
+//			plug.unplugVehicle(agent.getVehicleWithBattery());
+//			if (agent.shouldDepartAfterChargingSession()) agent.handleDeparture();
+//		}
+	}
+
+	public void registerVehicleDeparture(ChargingPlug plug, PlugInVehicleAgent agent) {
+		if (plug == null) {
+			log.warn("registerVehicleDeparture called but plug is null for agent " + agent.getPersonId());
+			return;
+		}
+		if (plug.getChargingPlugType().getNominalLevel() < 3) {
+			plug.getChargingPoint().registerVehicleDeparture(agent);
+		} else{
+			plug.getChargingSite().registerVehicleDeparture(agent);
+		}
+	}
+
+	public void interruptChargingEvent(ChargingPlug plug, PlugInVehicleAgent agent) {
+		if (plug == null) {
+			// TODO this was to avoid a rare nullPointer, but the logical flaw
+			// causing it should be debugged instead
+			log.warn("interruptChargingEvent called but plug is null for agent " + agent.getPersonId());
+			return;
+		}
+		if (agent.getChargingState() == AgentChargingState.PRE_CHARGE) {
+			if (plug.getChargingPlugType().getNominalLevel() < 3) {
+				plug.getChargingPoint().removeVehicleFromQueue(plug, agent);
+			} else {
+				plug.getChargingSite().removeVehicleFromQueue(plug, agent);
+			}
+		} else if (agent.getChargingState() == AgentChargingState.CHARGING) {
+			plug.handleChargingSessionInterruption();
+			handleEndChargingSession(plug, agent);
+		}
+	}
+
+	public void registerSiteInaccessible(ChargingSite site) {
+		for (ChargingPlugType plugType : site.getAllChargingPlugTypes()) {
+			this.accessibleChargingSiteTreeByPlugType.get(plugType).remove(site.getCoord().getX(), site.getCoord().getY(), site);
+			for (Link link : site.getNearbyLinks()) {
+				this.accessibleChargingSitesByLinkIDByPlugType.get(plugType).remove(link, site);
+			}
+		}
+	}
+
+	public void registerSiteAccessible(ChargingSite site) {
+		if (!site.isResidentialCharger()) {
+			for (ChargingPlugType plugType : site.getAllChargingPlugTypes()) {
+				this.accessibleChargingSiteTreeByPlugType.get(plugType).put(site.getCoord().getX(), site.getCoord().getY(), site);
+				for (Link link : site.getNearbyLinks()) {
+					this.accessibleChargingSitesByLinkIDByPlugType.get(plugType).put(link.getId(), site);
+				}
+			}
+		}
+	}
+
+	public Collection<ChargingSite> getAllChargingSites() {
+		return this.chargingSiteMap.values();
+	}
+
+	public ChargingPlugType getChargingPlugTypeByName(String plugTypeName) {
+		return this.chargingPlugTypeByNameMap.get(plugTypeName);
+	}
+
+	public ChargingPlugType getChargingPlugTypeById(String plugTypeId) {
+		return this.chargingPlugTypeByIdMap.get(plugTypeId);
+	}
+
+	public ChargingSitePolicy getChargingSitePolicyById(String policyId) {
+		return this.chargingSitePolicyMap.get(policyId);
+	}
+
+	public ChargingNetworkOperator getChargingNetworkOperatorById(String operatorId) {
+		return this.chargingNetworkOperatorMap.get(operatorId);
+	}
+
+	public ChargingSite getChargingSite(String chargingSiteId) {
+		return chargingSiteMap.get(chargingSiteId);
+	}
+
+	public void addChargingSite(String chargingSiteId, ChargingSite site) {
+		this.chargingSiteMap.put(chargingSiteId, site);
+	}
+
+	public void resetAll() {
+		for(ChargingSite site : chargingSiteMap.values()){
+			site.resetAll();
+		}
+		
+	}
+
+}