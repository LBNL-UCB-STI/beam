--- conflicted
+++ resolved
@@ -1,4 +1,3 @@
-<<<<<<< HEAD
 <?xml version="1.0" encoding="UTF-8"?>
 <Configuration package="log4j.test" status="WARN">
     <Appenders>
@@ -18,9 +17,4 @@
         <!--<AppenderRef ref="Console"/>-->
         <!--</Logger>-->
     </Loggers>
-</Configuration>
-=======
-version https://git-lfs.github.com/spec/v1
-oid sha256:dc40aaef69e7c1aa54db0f7617132d4109d8b5a629450a3fb85a3fd45b2a795b
-size 582
->>>>>>> 1edf9546
+</Configuration>