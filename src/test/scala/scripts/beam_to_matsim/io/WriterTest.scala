--- conflicted
+++ resolved
@@ -45,12 +45,8 @@
     eventsCollection.getSortedEvents
   }
 
-<<<<<<< HEAD
-  test("testWriteViaEventsQueue", Retryable)  {
-=======
   // TODO: Investigate, There might be an issue hidden in this flaky test. Retryable tag was added to pass an unrelated PR
   test("testWriteViaEventsQueue", Retryable) {
->>>>>>> f750778a
     val experimentLen = 2 * 1000000
     def getUnsortedSeq: Seq[ViaEvent] = (0 until experimentLen).map { _ => VEvent(math.random()) }
     val unsorted1 = getUnsortedSeq
