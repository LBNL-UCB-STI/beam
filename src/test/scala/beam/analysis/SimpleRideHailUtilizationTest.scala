package beam.analysis

import beam.agentsim.events.PathTraversalEvent
import beam.router.Modes.BeamMode
import org.matsim.api.core.v01.Id
import org.scalatest.funsuite.AnyFunSuite
import org.scalatest.matchers.should.Matchers

class SimpleRideHailUtilizationTest extends AnyFunSuite with Matchers {

  val pathTraversalEvent: PathTraversalEvent = PathTraversalEvent(
    time = 1,
    vehicleId = Id.createVehicleId("rideHailVehicle-1"),
    driverId = "driver-id",
    vehicleType = "CAR",
    seatingCapacity = 0,
    standingRoomCapacity = 0,
    primaryFuelType = "",
    secondaryFuelType = "",
    numberOfPassengers = 0,
    departureTime = 0,
    arrivalTime = 1,
    mode = BeamMode.CAR,
    legLength = 1,
    linkIds = IndexedSeq.empty,
    linkTravelTime = IndexedSeq.empty,
    startX = 0,
    startY = 0,
    endX = 1,
    endY = 1,
    primaryFuelConsumed = 2,
    secondaryFuelConsumed = 2,
    endLegPrimaryFuelLevel = 3,
    endLegSecondaryFuelLevel = 4,
    amountPaid = 1,
    None,
    None,
    None,
<<<<<<< HEAD
    riders = Vector(),
    None
=======
    IndexedSeq.empty,
    0.0,
    riders = Vector()
>>>>>>> d1ef180d
  )

  test("Should ignore non-ridehail vehicles") {
    val rhu = new SimpleRideHailUtilization
    rhu.processStats(pathTraversalEvent.copy(vehicleId = Id.createVehicleId(1)))
    rhu.getStat(0) shouldBe None
  }

  test("Should process ridehail vehicles") {
    val rhu = new SimpleRideHailUtilization
    rhu.getStat(0) shouldBe None

    rhu.processStats(
      pathTraversalEvent.copy(numberOfPassengers = 0)
    )
    rhu.getStat(0) shouldBe Some(1)

    rhu.getStat(1) shouldBe None

    rhu.processStats(
      pathTraversalEvent.copy(numberOfPassengers = 1)
    )
    rhu.getStat(1) shouldBe Some(1)

    rhu.processStats(
      pathTraversalEvent.copy(numberOfPassengers = 1)
    )
    rhu.getStat(1) shouldBe Some(2)

    rhu.processStats(
      pathTraversalEvent.copy(numberOfPassengers = 1)
    )
    rhu.getStat(1) shouldBe Some(3)

    rhu.getStat(2) shouldBe None

    rhu.processStats(
      pathTraversalEvent.copy(numberOfPassengers = 2)
    )
    rhu.getStat(2) shouldBe Some(1)

    rhu.processStats(
      pathTraversalEvent.copy(numberOfPassengers = 2)
    )
    rhu.getStat(2) shouldBe Some(2)
  }
}<|MERGE_RESOLUTION|>--- conflicted
+++ resolved
@@ -36,14 +36,10 @@
     None,
     None,
     None,
-<<<<<<< HEAD
-    riders = Vector(),
-    None
-=======
     IndexedSeq.empty,
     0.0,
+    None,
     riders = Vector()
->>>>>>> d1ef180d
   )
 
   test("Should ignore non-ridehail vehicles") {
