package beam.analysis.cartraveltime
import beam.agentsim.agents.GenericEventsSpec
import org.matsim.core.controler.events.IterationEndsEvent
import org.scalatest.Assertion
import org.scalatest.Matchers._

import scala.reflect.io.File

class CarTripStatsFromPathTraversalEventHandlerSpec extends GenericEventsSpec {

  "CarTripStatsFromPathTraversalEventHandler" must {
    "write speed statistics files" in {
      val handler = new CarTripStatsFromPathTraversalEventHandler(
        this.networkHelper,
        beamServices.matsimServices.getControlerIO,
        TakeAllTripsTripFilter,
        "",
        treatMismatchAsWarning = true
      )

      processHandlers(List(handler))

      handler.notifyIterationEnds(new IterationEndsEvent(beamServices.matsimServices, 0))

<<<<<<< HEAD
      checkFileExistenceInRoot("averageCarSpeed.csv")
      checkFileExistenceInRoot("averageCarSpeed.png")
=======
      checkFileExistenceInRoot("AverageCarSpeed.csv")
      checkFileExistenceInRoot("AverageCarSpeed.png")
>>>>>>> 1ff7649b
      checkFileExistenceInRoot("CarTravelTime.csv")
      checkFileExistenceInRoot("CarTravelDistance.csv")
      checkFileExistenceInRoot("CarSpeed.csv")
      checkFileExistenceInRoot("FreeFlowCarSpeed.csv")
      checkFileExistenceInRoot("percentageFreeSpeed.png")

      // If those start to fail, someone changed vehicle types for beamville or `CarTripStatsFromPathTraversalEventHandler` is changed
      checkFileExistenceInIterFolder("CarRideStats.ridehail.csv.gz", 0)
      checkFileExistenceInIterFolder("CarRideStats.personal.csv.gz", 0)
      checkFileExistenceInIterFolder("CarRideStats.cav.csv.gz", 0)

<<<<<<< HEAD
      checkFileExistenceInIterFolder("AverageSpeed.ridehail.png", 0)
      checkFileExistenceInIterFolder("AverageSpeed.personal.png", 0)
      checkFileExistenceInIterFolder("AverageSpeed.cav.png", 0)

      checkFileExistenceInIterFolder("AverageSpeedPercentage.ridehail.png", 0)
      checkFileExistenceInIterFolder("AverageSpeedPercentage.personal.png", 0)
      checkFileExistenceInIterFolder("AverageSpeedPercentage.cav.png", 0)
=======
      checkFileExistenceInIterFolder("AverageSpeed.RideHail.png", 0)
      checkFileExistenceInIterFolder("AverageSpeed.Personal.png", 0)
      checkFileExistenceInIterFolder("AverageSpeed.CAV.png", 0)

      checkFileExistenceInIterFolder("AverageSpeedPercentage.RideHail.png", 0)
      checkFileExistenceInIterFolder("AverageSpeedPercentage.Personal.png", 0)
      checkFileExistenceInIterFolder("AverageSpeedPercentage.CAV.png", 0)
>>>>>>> 1ff7649b

    }
  }

  private def checkFileExistenceInRoot(file: String): Unit = {
    val path = beamServices.matsimServices.getControlerIO.getOutputFilename(file)
    require(File(path).isFile, s"${file} with full path ${path} does not exist or it is not a file")
  }

  private def checkFileExistenceInIterFolder(file: String, iteration: Int): Unit = {
    val path = beamServices.matsimServices.getControlerIO.getIterationFilename(iteration, file)
    require(
      File(path).isFile,
      s"${file} for iteration $iteration with full path ${path} does not exist or it is not a file"
    )
  }
}<|MERGE_RESOLUTION|>--- conflicted
+++ resolved
@@ -22,13 +22,8 @@
 
       handler.notifyIterationEnds(new IterationEndsEvent(beamServices.matsimServices, 0))
 
-<<<<<<< HEAD
-      checkFileExistenceInRoot("averageCarSpeed.csv")
-      checkFileExistenceInRoot("averageCarSpeed.png")
-=======
       checkFileExistenceInRoot("AverageCarSpeed.csv")
       checkFileExistenceInRoot("AverageCarSpeed.png")
->>>>>>> 1ff7649b
       checkFileExistenceInRoot("CarTravelTime.csv")
       checkFileExistenceInRoot("CarTravelDistance.csv")
       checkFileExistenceInRoot("CarSpeed.csv")
@@ -40,15 +35,6 @@
       checkFileExistenceInIterFolder("CarRideStats.personal.csv.gz", 0)
       checkFileExistenceInIterFolder("CarRideStats.cav.csv.gz", 0)
 
-<<<<<<< HEAD
-      checkFileExistenceInIterFolder("AverageSpeed.ridehail.png", 0)
-      checkFileExistenceInIterFolder("AverageSpeed.personal.png", 0)
-      checkFileExistenceInIterFolder("AverageSpeed.cav.png", 0)
-
-      checkFileExistenceInIterFolder("AverageSpeedPercentage.ridehail.png", 0)
-      checkFileExistenceInIterFolder("AverageSpeedPercentage.personal.png", 0)
-      checkFileExistenceInIterFolder("AverageSpeedPercentage.cav.png", 0)
-=======
       checkFileExistenceInIterFolder("AverageSpeed.RideHail.png", 0)
       checkFileExistenceInIterFolder("AverageSpeed.Personal.png", 0)
       checkFileExistenceInIterFolder("AverageSpeed.CAV.png", 0)
@@ -56,7 +42,6 @@
       checkFileExistenceInIterFolder("AverageSpeedPercentage.RideHail.png", 0)
       checkFileExistenceInIterFolder("AverageSpeedPercentage.Personal.png", 0)
       checkFileExistenceInIterFolder("AverageSpeedPercentage.CAV.png", 0)
->>>>>>> 1ff7649b
 
     }
   }
