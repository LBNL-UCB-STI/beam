--- conflicted
+++ resolved
@@ -59,14 +59,10 @@
     endLegPrimaryFuelLevel = 1.0,
     endLegSecondaryFuelLevel = 0.0,
     amountPaid = 0,
-<<<<<<< HEAD
-    Vector.empty,
-    None
-=======
-    IndexedSeq.empty,
-    0.0,
-    Vector.empty
->>>>>>> d1ef180d
+    payloadIds = IndexedSeq.empty,
+    weight = 0.0,
+    emissionsProfile = None,
+    riders = Vector.empty
   )
 
   test("Should recognize that PTE is inside study area if both start and end are inside of study area") {
