package beam.sfbay

import java.io.File
import java.time.ZonedDateTime

import akka.actor._
import akka.testkit.{ImplicitSender, TestKit}
import beam.agentsim.agents.vehicles.BeamVehicle.StreetVehicle
import beam.agentsim.events.SpaceTime
import beam.router.BeamRouter._
import beam.router.RoutingModel.BeamLegWithNext
import beam.router.gtfs.FareCalculator
import beam.router.{BeamRouter, Modes, RoutingModel}
import beam.sim.BeamServices
import beam.sim.common.GeoUtilsImpl
import beam.sim.config.BeamConfig
import beam.utils.DateUtils
import com.typesafe.config.ConfigFactory
import org.matsim.api.core.v01.{Coord, Id}
import org.matsim.core.config.ConfigUtils
import org.matsim.core.controler.MatsimServices
import org.matsim.core.scenario.ScenarioUtils
import org.mockito.Mockito._
import org.scalatest.mockito.MockitoSugar
import org.scalatest.{BeforeAndAfterAll, WordSpecLike}

import scala.collection.concurrent.TrieMap
import scala.concurrent.duration._
import scala.language.postfixOps

class SfbayRouterSpec extends TestKit(ActorSystem("router-test")) with WordSpecLike
  with ImplicitSender with MockitoSugar with BeforeAndAfterAll {

<<<<<<< HEAD
  private implicit val timeout: Timeout = Timeout(600, TimeUnit.SECONDS)

=======
>>>>>>> 821a87eb
  var router: ActorRef = _

  override def beforeAll: Unit = {
    val beamConfig = BeamConfig(ConfigFactory.parseFile(new File("production/application-sfbay/beam.conf")).resolve())

    // Have to mock a lot of things to get the router going
    val services: BeamServices = mock[BeamServices]
    val scenario = ScenarioUtils.createScenario(ConfigUtils.createConfig())
    scenario.getPopulation.addPerson(scenario.getPopulation.getFactory.createPerson(Id.createPersonId("56658-0")))
    scenario.getPopulation.addPerson(scenario.getPopulation.getFactory.createPerson(Id.createPersonId("66752-0")))
    scenario.getPopulation.addPerson(scenario.getPopulation.getFactory.createPerson(Id.createPersonId("80672-0")))
    when(services.beamConfig).thenReturn(beamConfig)
    when(services.geo).thenReturn(new GeoUtilsImpl(services))
    val matsimServices = mock[MatsimServices]
    when(matsimServices.getScenario).thenReturn(scenario)
    when(services.matsimServices).thenReturn(matsimServices)
    when(services.dates).thenReturn(DateUtils(beamConfig.beam.routing.baseDate,ZonedDateTime.parse(beamConfig.beam.routing.baseDate).toLocalDateTime,ZonedDateTime.parse(beamConfig.beam.routing.baseDate)))
    val tupleToNext = new TrieMap[Tuple3[Int, Int, Long],BeamLegWithNext]
    when(services.transitLegsByStopAndDeparture).thenReturn(tupleToNext)

<<<<<<< HEAD
    router = system.actorOf(BeamRouter.props(services))
    Await.ready(router ? InitializeRouter, timeout.duration)
=======
    val fareCalculator = system.actorOf(FareCalculator.props(beamConfig.beam.routing.r5.directory))
    router = system.actorOf(BeamRouter.props(services, fareCalculator))

    within(1200000 seconds) { // Router and fare calculator can take a while to initialize
      fareCalculator ! Identify(0)
      expectMsgType[ActorIdentity]
      router ! InitializeRouter
      expectMsg(RouterInitialized)
    }
>>>>>>> 821a87eb
  }

  override def afterAll: Unit = {
    shutdown()
  }

  "A router must" must {
    "respond with a route to a first reasonable RoutingRequest" in {
      val origin = new BeamRouter.Location(583152.4334365112, 4139386.503815964)
      val destination = new BeamRouter.Location(572710.8214231567, 4142569.0802786923)
      val time = RoutingModel.DiscreteTime(25740)
      router ! RoutingRequest(RoutingRequestTripInfo(origin, destination, time, Vector(Modes.BeamMode.TRANSIT), Vector(StreetVehicle(Id.createVehicleId("body-667520-0"), new SpaceTime(new Coord(origin.getX, origin.getY), time.atTime), Modes.BeamMode.WALK, asDriver = true)), Id.createPersonId("667520-0")))
      val response = expectMsgType[RoutingResponse]
      assert(response.itineraries.nonEmpty)
    }

    "respond with a route to another reasonable RoutingRequest" in {
      val origin = new BeamRouter.Location(626575.0322098453, 4181202.599243111)
      val destination = new BeamRouter.Location(607385.7148858022, 4172426.3760835854)
      val time = RoutingModel.DiscreteTime(25860)
      router ! RoutingRequest(RoutingRequestTripInfo(origin, destination, time, Vector(Modes.BeamMode.TRANSIT), Vector(StreetVehicle(Id.createVehicleId("body-56658-0"), new SpaceTime(new Coord(origin.getX, origin.getY), time.atTime), Modes.BeamMode.WALK, asDriver = true)), Id.createPersonId("56658-0")))
      val response = expectMsgType[RoutingResponse]
      assert(response.itineraries.nonEmpty)
    }

    "respond with a route to yet another reasonable RoutingRequest" in {
      val origin = new BeamRouter.Location(583117.0300037456, 4168059.6668392466)
      val destination = new BeamRouter.Location(579985.712067158, 4167298.6137483735)
      val time = RoutingModel.DiscreteTime(20460)
      router ! RoutingRequest(RoutingRequestTripInfo(origin, destination, time, Vector(Modes.BeamMode.TRANSIT), Vector(StreetVehicle(Id.createVehicleId("body-80672-0"), new SpaceTime(new Coord(origin.getX, origin.getY), time.atTime), Modes.BeamMode.WALK, asDriver = true)), Id.createPersonId("80672-0")))
      val response = expectMsgType[RoutingResponse]
      assert(response.itineraries.nonEmpty)
    }

  }

}<|MERGE_RESOLUTION|>--- conflicted
+++ resolved
@@ -2,9 +2,11 @@
 
 import java.io.File
 import java.time.ZonedDateTime
+import java.util.concurrent.TimeUnit
 
 import akka.actor._
 import akka.testkit.{ImplicitSender, TestKit}
+import akka.util.Timeout
 import beam.agentsim.agents.vehicles.BeamVehicle.StreetVehicle
 import beam.agentsim.events.SpaceTime
 import beam.router.BeamRouter._
@@ -31,11 +33,8 @@
 class SfbayRouterSpec extends TestKit(ActorSystem("router-test")) with WordSpecLike
   with ImplicitSender with MockitoSugar with BeforeAndAfterAll {
 
-<<<<<<< HEAD
   private implicit val timeout: Timeout = Timeout(600, TimeUnit.SECONDS)
 
-=======
->>>>>>> 821a87eb
   var router: ActorRef = _
 
   override def beforeAll: Unit = {
@@ -56,10 +55,6 @@
     val tupleToNext = new TrieMap[Tuple3[Int, Int, Long],BeamLegWithNext]
     when(services.transitLegsByStopAndDeparture).thenReturn(tupleToNext)
 
-<<<<<<< HEAD
-    router = system.actorOf(BeamRouter.props(services))
-    Await.ready(router ? InitializeRouter, timeout.duration)
-=======
     val fareCalculator = system.actorOf(FareCalculator.props(beamConfig.beam.routing.r5.directory))
     router = system.actorOf(BeamRouter.props(services, fareCalculator))
 
@@ -69,7 +64,6 @@
       router ! InitializeRouter
       expectMsg(RouterInitialized)
     }
->>>>>>> 821a87eb
   }
 
   override def afterAll: Unit = {
