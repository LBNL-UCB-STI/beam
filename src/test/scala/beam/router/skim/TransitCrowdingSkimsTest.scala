package beam.router.skim

import beam.agentsim.agents.vehicles.BeamVehicleType
import beam.agentsim.events.SpaceTime
import beam.router.Modes.BeamMode.WALK_TRANSIT
import beam.router.model.RoutingModel.TransitStopsInfo
import beam.router.model.{BeamLeg, BeamPath, EmbodiedBeamLeg, EmbodiedBeamTrip}
import beam.router.skim.Skims.SkimType
import beam.router.skim.core.TransitCrowdingSkimmer
import beam.sim.{BeamHelper, BeamServices}
import org.matsim.api.core.v01.Id
import org.scalatest.flatspec.AnyFlatSpec
import org.scalatest.matchers.should.Matchers

<<<<<<< HEAD
/** @author Dmitry Openkov
=======
/**
  * @author Dmitry Openkov
>>>>>>> cc46647f
  */
class TransitCrowdingSkimsTest extends AnyFlatSpec with Matchers with BeamHelper {

  val constr: BeamServices => TransitCrowdingSkimmer =
    services => new TransitCrowdingSkimmer(services.matsimServices, services.beamScenario, services.beamConfig)

  "TransitCrowdingSkims" should "calculate occupancy level correctly" in {
    val basePath = System.getenv("PWD")
    val inputFilePath = s"$basePath/test/test-resources/beam/router/skim/transit-crowding-test-data.csv"
    val skimmer: TransitCrowdingSkimmer = ODSkimmerTest.createSkimmer(SkimType.TC_SKIMMER, inputFilePath, constr)

    val trip = EmbodiedBeamTrip(IndexedSeq(createLeg("SF:7678110"), createLeg("BA:36R11")))
    val level = skimmer.readOnlySkim.getTransitOccupancyLevelForPercentile(trip, 90.1)
    level should be(0.24 +- 0.01)
  }

  private def createLeg(id: String): EmbodiedBeamLeg = {
    val vehicleId = Id.createVehicleId(id)
    val vehicleType = Id.create("BUS-DEFAULT", classOf[BeamVehicleType])
    val start = SpaceTime(128.0, 70.0, 100)
    val end = SpaceTime(128.0, 70.0, 10000)
    val path = BeamPath(
      IndexedSeq.empty,
      IndexedSeq.empty,
      Some(TransitStopsInfo("A", "A", vehicleId, 0, 9)),
      start,
      end,
      10000.0
    )
    EmbodiedBeamLeg(
      BeamLeg(1000, WALK_TRANSIT, 2000, path),
      vehicleId,
      vehicleType,
      asDriver = false,
      10.0,
      unbecomeDriverOnCompletion = false
    )
  }
}<|MERGE_RESOLUTION|>--- conflicted
+++ resolved
@@ -12,12 +12,8 @@
 import org.scalatest.flatspec.AnyFlatSpec
 import org.scalatest.matchers.should.Matchers
 
-<<<<<<< HEAD
-/** @author Dmitry Openkov
-=======
 /**
   * @author Dmitry Openkov
->>>>>>> cc46647f
   */
 class TransitCrowdingSkimsTest extends AnyFlatSpec with Matchers with BeamHelper {
 
