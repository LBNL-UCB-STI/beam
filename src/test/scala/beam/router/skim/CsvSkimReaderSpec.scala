--- conflicted
+++ resolved
@@ -1,78 +1,3 @@
-<<<<<<< HEAD
-//package beam.router.skim
-//
-//import akka.event.Logging
-//import beam.agentsim.infrastructure.taz.TAZ
-//import beam.router.skim.ODSkimmer.{ODSkimmerInternal, ODSkimmerKey}
-//import beam.sim.BeamHelper
-//import com.typesafe.scalalogging.{LazyLogging, Logger}
-//import org.matsim.api.core.v01.Id
-//import org.scalatest.{FlatSpec, Matchers}
-//
-///**
-//  * This spec tests that CsvSkimReader reads skims correctly.
-//  */
-//class CsvSkimReaderSpec extends FlatSpec with Matchers with BeamHelper {
-//
-//  "CsvSkimReader" must "read skims correctly" in {
-//    val skims =
-//      new CsvSkimReader("test/test-resources/beam/router/skim/skims.csv", ODSkimmer.fromCsv, getDummyLogger()).readAggregatedSkims
-//        .map {
-//          case (skimmerKey, skimmerInternal) =>
-//            (skimmerKey.asInstanceOf[ODSkimmerKey], skimmerInternal.asInstanceOf[ODSkimmerInternal])
-//        }
-//
-//    assert(skims.size == 5, "not all lines read")
-//
-//    assert(skims.keys.exists(x => x.mode.value.equalsIgnoreCase("CAR")), error("mode"))
-//    assert(skims.keys.exists(x => x.mode.value.equalsIgnoreCase("RIDE_HAIL")), error("mode"))
-//    assert(skims.keys.exists(x => x.originTaz == Id.create("101241", TAZ.getClass)), error("originTaz"))
-//    assert(skims.keys.exists(x => x.originTaz == Id.create("101245", TAZ.getClass)), error("originTaz"))
-//    assert(skims.keys.exists(x => x.destinationTaz == Id.create("101243", TAZ.getClass)), error("destinationTaz"))
-//    assert(skims.keys.exists(x => x.destinationTaz == Id.create("101246", TAZ.getClass)), error("destinationTaz"))
-//
-//    checkSkimmerField[Int, ODSkimmerKey]("travelTimeInS", 0, 4, skims.keys, x => x.hour)
-//    checkSkimmerField[Double, ODSkimmerInternal]("cost", 3, 50, skims.values, x => x.cost)
-//    checkSkimmerField[Double, ODSkimmerInternal]("generalizedCost", 2, 10, skims.values, x => x.generalizedCost)
-//    checkSkimmerField[Double, ODSkimmerInternal]("distanceInM", 1175.0, 2500, skims.values, x => x.distanceInM)
-//    checkSkimmerField[Double, ODSkimmerInternal]("energy", 10, 2000, skims.values, x => x.energy)
-//    checkSkimmerField[Int, ODSkimmerInternal]("observations", 0, 50, skims.values, x => x.observations)
-//    checkSkimmerField[Int, ODSkimmerInternal]("iterations", 2, 5, skims.values, x => x.iterations)
-//    checkSkimmerField[Double, ODSkimmerInternal](
-//      "generalizedTimeInS",
-//      19.0,
-//      500,
-//      skims.values,
-//      x => x.generalizedTimeInS
-//    )
-//
-//  }
-//
-//  def error(field: String): String = {
-//    s"$field not read correctly"
-//  }
-//
-//  def checkSkimmerField[T: Ordering, V](
-//    fieldName: String,
-//    minValue: T,
-//    maxValue: T,
-//    oDSkimmerInternals: Iterable[V],
-//    fieldMapping: V => T
-//  ) = {
-//    assert(oDSkimmerInternals.map(fieldMapping).min == minValue, error(fieldName))
-//    assert(oDSkimmerInternals.map(fieldMapping).max == maxValue, error(fieldName))
-//  }
-//
-//  def getDummyLogger(): Logger = {
-//    new DummyLogging().log
-//  }
-//
-//  class DummyLogging extends LazyLogging {
-//    def log = logger
-//  }
-//
-//}
-=======
 package beam.router.skim
 
 import akka.event.Logging
@@ -145,5 +70,4 @@
     def log: Logger = logger
   }
 
-}
->>>>>>> 3559036b
+}