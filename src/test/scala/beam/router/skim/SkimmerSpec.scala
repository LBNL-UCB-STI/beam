package beam.router.skim

import java.io.File
import beam.agentsim.events.PathTraversalEvent
import beam.agentsim.infrastructure.taz.TAZ
import beam.router.Modes.BeamMode
import beam.router.skim.core.DriveTimeSkimmer.{DriveTimeSkimmerInternal, DriveTimeSkimmerKey}
import beam.router.skim.core.ODSkimmer.{ODSkimmerInternal, ODSkimmerKey}
import beam.router.skim.Skims.SkimType
import beam.router.skim.core.TAZSkimmer.{TAZSkimmerInternal, TAZSkimmerKey}
import beam.router.skim.core.{AbstractSkimmerInternal, AbstractSkimmerKey}
import beam.router.skim.event.TAZSkimmerEvent
import beam.router.skim.readonly.{DriveTimeSkims, ODSkims, TAZSkims}
import beam.sim.config.{BeamConfig, MatSimBeamConfigBuilder}
import beam.sim.population.DefaultPopulationAdjustment
import beam.sim.{BeamHelper, BeamServices}
import beam.utils.FileUtils
import beam.utils.TestConfigUtils.testConfig
import com.google.inject.Inject
import com.typesafe.config.{Config, ConfigFactory}
import com.typesafe.scalalogging.LazyLogging
import org.matsim.api.core.v01.events.Event
import org.matsim.api.core.v01.{Coord, Id}
import org.matsim.core.controler.AbstractModule
import org.matsim.core.controler.events.{IterationStartsEvent, ShutdownEvent}
import org.matsim.core.controler.listener.{IterationStartsListener, ShutdownListener}
import org.matsim.core.events.handler.BasicEventHandler
import org.matsim.core.scenario.{MutableScenario, ScenarioUtils}
import org.scalatest.flatspec.AnyFlatSpec
import org.scalatest.matchers.must.Matchers
import org.supercsv.io.CsvMapReader
import org.supercsv.prefs.CsvPreference

import scala.collection.{immutable, mutable}
import scala.util.control.NonFatal

class SkimmerSpec extends AnyFlatSpec with Matchers with BeamHelper {
  import SkimmerSpec._

  "Skimmer" must "write skims to hard drive" in {
    val config = ConfigFactory
      .parseString("""
         |beam.outputs.events.fileOutputFormats = csv
         |beam.actorSystemName = "SkimmerSpec"
         |beam.physsim.skipPhysSim = true
         |beam.agentsim.lastIteration = 1
         |beam.router.skim = {
         |  keepKLatestSkims = 1
         |  writeSkimsInterval = 1
         |  writeAggregatedSkimsInterval = 1
         |  travel-time-skimmer {
         |    name = "travel-time-skimmer"
         |    fileBaseName = "skimsTravelTimeObservedVsSimulated"
         |  }
         |  origin_destination_skimmer {
         |    name = "od-skimmer"
         |    fileBaseName = "skimsOD"
         |    writeAllModeSkimsForPeakNonPeakPeriodsInterval = 0
         |    writeFullSkimsInterval = 0
         |  }
         |  taz-skimmer {
         |    name = "taz-skimmer"
         |    fileBaseName = "skimsTAZ"
         |  }
         |}
         |beam.agentsim.agents.modalBehaviors.maximumNumberOfReplanningAttempts = 99999
      """.stripMargin)
      .withFallback(testConfig("test/input/beamville/beam.conf"))
      .resolve()
    runScenarioWithSkimmer(config, classOf[CountSkimmerTester], classOf[CountSkimmerTester])

    // TAZ_SKIMMER
    val countSkimsFromDisk = readSkim(SkimType.TAZ_SKIMMER)
    val countSkimsFromMem = skimsMap(SkimType.TAZ_SKIMMER)
    assume(
      countSkimsFromDisk.size == countSkimsFromMem.size,
      s"${SkimType.TAZ_SKIMMER}: the written skim has a different size from memory"
    )
    countSkimsFromMem.foreach { case (key, value) =>
      assume(
        value == countSkimsFromDisk(key),
        s"${SkimType.TAZ_SKIMMER}: the written skim is different from memory"
      )
    }

    // TAZ_SKIMMER
    val ttSkimsFromDisk = readSkim(SkimType.DT_SKIMMER)
    val ttSkimsFromMem = skimsMap(SkimType.DT_SKIMMER)
    assume(
      ttSkimsFromDisk.size == ttSkimsFromMem.size,
      s"${SkimType.DT_SKIMMER}: the written skim has a different size from memory"
    )
    ttSkimsFromMem.foreach { case (key, value) =>
      assume(value == ttSkimsFromDisk(key), s"${SkimType.DT_SKIMMER}: the written skim is different from memory")
    }

    // TAZ_SKIMMER
    val odSkimsFromDisk = readSkim(SkimType.OD_SKIMMER)
    val odSkimsFromMem = skimsMap(SkimType.OD_SKIMMER)
    assume(
      odSkimsFromDisk.size == odSkimsFromMem.size,
      s"${SkimType.OD_SKIMMER}: the written skim has a different size from memory"
    )
    odSkimsFromMem.foreach { case (key, value) =>
      assume(
        value == odSkimsFromDisk(key),
        s"${SkimType.OD_SKIMMER}: the written skim is different from memory for key $key"
      )
    }
  }

  private def runScenarioWithSkimmer(
    config: Config,
    eventHandlerClass: Class[_ <: BasicEventHandler],
    listenerClass: Class[_ <: IterationStartsListener]
  ): Unit = {
    val configBuilder = new MatSimBeamConfigBuilder(config)
    val matsimConfig = configBuilder.buildMatSimConf()
    val beamConfig = BeamConfig(config)
    FileUtils.setConfigOutputFile(beamConfig, matsimConfig)
    val beamScenario = loadScenario(beamConfig)
    FileUtils.setConfigOutputFile(beamConfig, matsimConfig)
    val scenario = ScenarioUtils.loadScenario(matsimConfig).asInstanceOf[MutableScenario]
    scenario.setNetwork(beamScenario.network)
    val injector = org.matsim.core.controler.Injector.createInjector(
      scenario.getConfig,
      new AbstractModule() {
        override def install(): Unit = {
          install(module(config, beamConfig, scenario, beamScenario))
          addEventHandlerBinding().to(eventHandlerClass)
          addControlerListenerBinding().to(listenerClass)
        }
      }
    )
    val services = injector.getInstance(classOf[BeamServices])
    DefaultPopulationAdjustment(services).update(scenario)
    services.controler.run()
  }
}

object SkimmerSpec extends LazyLogging {
  import Skims._

  val skimsPath = mutable.Map.empty[SkimType.Value, String]
  val skimsMap = mutable.Map.empty[SkimType.Value, collection.Map[AbstractSkimmerKey, AbstractSkimmerInternal]]

  class CountSkimmerTester @Inject() (beamServices: BeamServices)
      extends BasicEventHandler
      with IterationStartsListener
      with ShutdownListener {

    lazy val taz_skimmer: TAZSkims = beamServices.skims.taz_skimmer
    lazy val od_skimmer: ODSkims = beamServices.skims.od_skimmer
    lazy val dt_skimmer: DriveTimeSkims = beamServices.skims.dt_skimmer

    override def handleEvent(event: Event): Unit = {
      event match {
        case e: PathTraversalEvent if e.mode == BeamMode.CAR =>
          beamServices.matsimServices.getEvents.processEvent(
            TAZSkimmerEvent(
              event.getTime.toInt,
              new Coord(e.startX, e.startY),
              e.mode.toString,
              1.0,
              beamServices
            )
          )
        case _ =>
      }
    }

    override def notifyIterationStarts(event: IterationStartsEvent): Unit = {
      if (event.getIteration == 1) {
        // taz_skimmer
        assume(
          taz_skimmer.pastSkims.size == 1,
          s"at the second iteration there should be only one ${SkimType.TAZ_SKIMMER} collected"
        )
        taz_skimmer.aggregatedFromPastSkims.foreach { case (key, value) =>
          assume(
            value == taz_skimmer.pastSkims(taz_skimmer.currentIteration)(key),
            s"the aggregated skims should be equal to the first collected ${SkimType.TAZ_SKIMMER}"
          )
        }

        // od_skimmer
        assume(
          od_skimmer.pastSkims.size == 1,
          s"at the second iteration there should be only one ${SkimType.OD_SKIMMER} collected"
        )
        od_skimmer.aggregatedFromPastSkims.foreach { case (key, value) =>
          assume(
            value == od_skimmer.pastSkims(od_skimmer.currentIteration)(key),
            s"the aggregated skims should be equal to the first collected ${SkimType.OD_SKIMMER}"
          )
        }

        // dt_skimmer
        assume(
          dt_skimmer.pastSkims.size == 1,
          s"at the second iteration there should be only one ${SkimType.DT_SKIMMER} collected"
        )
        dt_skimmer.aggregatedFromPastSkims.foreach { case (key, value) =>
          assume(
            value == dt_skimmer.pastSkims(dt_skimmer.currentIteration)(key),
            s"the aggregated skims should be equal to the first collected ${SkimType.DT_SKIMMER}"
          )
        }
      }
    }

    override def notifyShutdown(event: ShutdownEvent): Unit = {
      skimsPath.put(
        SkimType.DT_SKIMMER,
        event.getServices.getControlerIO.getIterationFilename(1, "skimsTravelTimeObservedVsSimulated_Aggregated.csv.gz")
      )
      skimsPath.put(
        SkimType.OD_SKIMMER,
        event.getServices.getControlerIO.getIterationFilename(1, "skimsOD_Aggregated.csv.gz")
      )
      skimsPath.put(
        SkimType.TAZ_SKIMMER,
        event.getServices.getControlerIO.getIterationFilename(1, "skimsTAZ_Aggregated.csv.gz")
      )
      skimsMap.put(SkimType.DT_SKIMMER, dt_skimmer.aggregatedFromPastSkims)
      skimsMap.put(SkimType.OD_SKIMMER, od_skimmer.aggregatedFromPastSkims)
      skimsMap.put(SkimType.TAZ_SKIMMER, taz_skimmer.aggregatedFromPastSkims)
    }
  }

  private def readSkim(skimType: SkimType.Value): immutable.Map[AbstractSkimmerKey, AbstractSkimmerInternal] = {
    var mapReader: CsvMapReader = null
    val res = mutable.Map.empty[AbstractSkimmerKey, AbstractSkimmerInternal]
    try {
      if (new File(skimsPath(skimType)).isFile) {
        mapReader = new CsvMapReader(FileUtils.readerFromFile(skimsPath(skimType)), CsvPreference.STANDARD_PREFERENCE)
        val header = mapReader.getHeader(true)
        var line: java.util.Map[String, String] = mapReader.read(header: _*)
        while (null != line) {
          import scala.collection.JavaConverters._
          val (key, value) = skimType match {
            case SkimType.OD_SKIMMER  => getODSkimPair(line.asScala.toMap)
            case SkimType.TAZ_SKIMMER => getCountSkimPair(line.asScala.toMap)
            case _                    => getTTSkimPair(line.asScala.toMap)
          }
          res.put(key, value)
          line = mapReader.read(header: _*)
        }
      } else {
        logger.info(s"Could not load skim from '${skimsPath(skimType)}'")
      }
    } catch {
      case NonFatal(ex) =>
        logger.error(s"Could not load skim from '${skimsPath(skimType)}': ${ex.getMessage}", ex)
    } finally {
      if (null != mapReader)
        mapReader.close()
    }
    res.toMap
  }

  private def getODSkimPair(row: Map[String, String]): (AbstractSkimmerKey, AbstractSkimmerInternal) = {
    (
      ODSkimmerKey(
        hour = row("hour").toInt,
        mode = BeamMode.fromString(row("mode").toLowerCase()).get,
        rideHailName = Option(row.getOrElse("rideHailName", "")).getOrElse(""),
        origin = row("origTaz"),
        destination = row("destTaz")
      ),
      ODSkimmerInternal(
        travelTimeInS = row("travelTimeInS").toDouble,
        generalizedTimeInS = row("generalizedTimeInS").toDouble,
        generalizedCost = row("generalizedCost").toDouble,
        distanceInM = row("distanceInM").toDouble,
        cost = row("cost").toDouble,
        payloadWeightInKg = Option(row("payloadWeightInKg")).map(_.toDouble).getOrElse(0.0),
        energy = Option(row("energy")).map(_.toDouble).getOrElse(0.0),
        level4CavTravelTimeScalingFactor =
          Option(row("level4CavTravelTimeScalingFactor")).map(_.toDouble).getOrElse(1.0),
<<<<<<< HEAD
        failedTrips = row("failedTrips").toInt,
=======
        failedTrips = row.get("failedTrips").map(_.toDouble).getOrElse(0.0),
>>>>>>> 730bee79
        observations = row("observations").toInt,
        iterations = row("iterations").toInt
      )
    )
  }

  private def getTTSkimPair(row: Map[String, String]): (AbstractSkimmerKey, AbstractSkimmerInternal) = {
    (
      DriveTimeSkimmerKey(
        fromTAZId = Id.create(row("fromTAZId"), classOf[TAZ]),
        toTAZId = Id.create(row("toTAZId"), classOf[TAZ]),
        hour = row("hour").toInt
      ),
      DriveTimeSkimmerInternal(
        timeSimulated = row("timeSimulated").toDouble,
        timeObserved = row("timeObserved").toDouble,
        observations = row("counts").toInt,
        iterations = row("iterations").toInt
      )
    )
  }

  private def getCountSkimPair(row: Map[String, String]): (AbstractSkimmerKey, AbstractSkimmerInternal) = {
    (
      TAZSkimmerKey(row("time").toInt, row("geoId"), row("actor"), row("key")),
      TAZSkimmerInternal(row("value").toDouble, row("observations").toInt, row("iterations").toInt)
    )
  }
}<|MERGE_RESOLUTION|>--- conflicted
+++ resolved
@@ -278,11 +278,7 @@
         energy = Option(row("energy")).map(_.toDouble).getOrElse(0.0),
         level4CavTravelTimeScalingFactor =
           Option(row("level4CavTravelTimeScalingFactor")).map(_.toDouble).getOrElse(1.0),
-<<<<<<< HEAD
-        failedTrips = row("failedTrips").toInt,
-=======
         failedTrips = row.get("failedTrips").map(_.toDouble).getOrElse(0.0),
->>>>>>> 730bee79
         observations = row("observations").toInt,
         iterations = row("iterations").toInt
       )
