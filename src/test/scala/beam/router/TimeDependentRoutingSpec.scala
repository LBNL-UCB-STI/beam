--- conflicted
+++ resolved
@@ -119,15 +119,7 @@
           0.0
         )
       )
-<<<<<<< HEAD
-      router ! EmbodyWithCurrentTravelTime(
-        leg,
-        Id.createVehicleId(1),
-        BeamVehicleType.defaultCarBeamVehicleType.id
-      )
-=======
       router ! EmbodyWithCurrentTravelTime(leg, Id.createVehicleId(1), BeamVehicleType.defaultCarBeamVehicleType.id)
->>>>>>> f9f5770a
       val response = expectMsgType[RoutingResponse]
       assert(response.itineraries.head.beamLegs().head.duration == 70)
       // R5 travel time, but less than what's in R5's routing response (see vv),
@@ -271,15 +263,7 @@
         0,
         BeamPath(Vector(1, 2, 3, 4), Vector(), None, SpaceTime(0.0, 0.0, 28800), SpaceTime(1.0, 1.0, 28900), 1000.0)
       )
-<<<<<<< HEAD
-      router ! EmbodyWithCurrentTravelTime(
-        leg,
-        Id.createVehicleId(1),
-        BeamVehicleType.defaultCarBeamVehicleType.id
-      )
-=======
       router ! EmbodyWithCurrentTravelTime(leg, Id.createVehicleId(1), BeamVehicleType.defaultCarBeamVehicleType.id)
->>>>>>> f9f5770a
       val response = expectMsgType[RoutingResponse]
       assert(response.itineraries.head.beamLegs().head.duration == 2000) // Contains two full links (excluding 1 and 4)
     }
