package beam.router

import java.time.ZonedDateTime

import akka.actor.{ActorIdentity, ActorRef, ActorSystem, Identify}
import akka.testkit.{ImplicitSender, TestKit}
import beam.agentsim.agents.choice.mode.PtFares
import beam.agentsim.agents.choice.mode.PtFares.FareRule
import beam.agentsim.agents.vehicles.BeamVehicleType
<<<<<<< HEAD
=======
import beam.agentsim.agents.vehicles.FuelType.FuelType
>>>>>>> 3a12b965
import beam.agentsim.agents.vehicles.VehicleProtocol.StreetVehicle
import beam.agentsim.events.SpaceTime
import beam.router.BeamRouter._
import beam.router.Modes.BeamMode
import beam.router.Modes.BeamMode.CAR
import beam.router.model.{BeamLeg, BeamPath}
import beam.router.gtfs.FareCalculator
import beam.router.gtfs.FareCalculator.BeamFareSegment
import beam.router.model.RoutingModel
import beam.router.osm.TollCalculator
import beam.router.r5.DefaultNetworkCoordinator
import beam.sim.BeamServices
import beam.sim.BeamServices.readFuelTypeFile
import beam.sim.common.GeoUtilsImpl
import beam.sim.config.BeamConfig
import beam.utils.DateUtils
import beam.utils.TestConfigUtils.testConfig
import org.matsim.api.core.v01.network.Link
import org.matsim.api.core.v01.population.Person
import org.matsim.api.core.v01.{Coord, Id}
import org.matsim.core.config.ConfigUtils
import org.matsim.core.events.{EventsManagerImpl, EventsUtils}
import org.matsim.core.scenario.ScenarioUtils
import org.matsim.core.trafficmonitoring.TravelTimeCalculator
import org.matsim.vehicles.Vehicle
import org.mockito.ArgumentMatchers.any
import org.mockito.Mockito._
import org.scalatest.mockito.MockitoSugar
import org.scalatest.{BeforeAndAfterAll, Matchers, WordSpecLike}

import scala.collection.concurrent.TrieMap
import scala.concurrent.duration._
import scala.language.postfixOps

class TimeDependentRoutingSpec
    extends TestKit(
      ActorSystem("TimeDependentRoutingSpec", testConfig("test/input/beamville/beam.conf"))
    )
    with WordSpecLike
    with Matchers
    with ImplicitSender
    with MockitoSugar
    with BeforeAndAfterAll {

  var router: ActorRef = _
  var networkCoordinator: DefaultNetworkCoordinator = _

  override def beforeAll: Unit = {
    val beamConfig = BeamConfig(system.settings.config)

    // Have to mock a lot of things to get the router going
    val services: BeamServices = mock[BeamServices](withSettings().stubOnly())
    val scenario = ScenarioUtils.createScenario(ConfigUtils.createConfig())
    when(services.beamConfig).thenReturn(beamConfig)
    when(services.geo).thenReturn(new GeoUtilsImpl(services))
    when(services.agencyAndRouteByVehicleIds).thenReturn(TrieMap[Id[Vehicle], (String, String)]())
    when(services.ptFares).thenReturn(PtFares(List[FareRule]()))
    when(services.dates).thenReturn(
      DateUtils(
        ZonedDateTime.parse(beamConfig.beam.routing.baseDate).toLocalDateTime,
        ZonedDateTime.parse(beamConfig.beam.routing.baseDate)
      )
    )
    when(services.vehicleTypes).thenReturn(TrieMap[Id[BeamVehicleType], BeamVehicleType]())
    when(services.fuelTypePrices).thenReturn(Map[FuelType, Double]().withDefaultValue(0.0))
    networkCoordinator = new DefaultNetworkCoordinator(beamConfig)
    networkCoordinator.loadNetwork()
    networkCoordinator.convertFrequenciesToTrips()

    val fareCalculator = mock[FareCalculator]
    when(fareCalculator.getFareSegments(any(), any(), any(), any(), any())).thenReturn(Vector[BeamFareSegment]())
    val tollCalculator = mock[TollCalculator]
    when(tollCalculator.calcTollByOsmIds(any())).thenReturn(0.0)
    router = system.actorOf(
      BeamRouter.props(
        services,
        networkCoordinator.transportNetwork,
        networkCoordinator.network,
        scenario,
        new EventsManagerImpl(),
        scenario.getTransitVehicles,
        fareCalculator,
        tollCalculator
      )
    )

    within(60 seconds) { // Router can take a while to initialize
      router ! Identify(0)
      expectMsgType[ActorIdentity]
    }
  }

  "A time-dependent router" must {
    val origin = new BeamRouter.Location(166321.9, 1568.87)
    val destination = new BeamRouter.Location(167138.4, 1117)
    val time = 3000

    "give updated travel times for a given route" in {
      val leg = BeamLeg(
        3000,
        BeamMode.CAR,
        0,
        BeamPath(
          Vector(143, 60, 58, 62, 80, 74, 68, 154),
          Vector(),
          None,
          SpaceTime(166321.9, 1568.87, 3000),
          SpaceTime(167138.4, 1117, 3000),
          0.0
        )
      )
<<<<<<< HEAD
      router ! EmbodyWithCurrentTravelTime(
        leg,
        Id.createVehicleId(1),
        BeamVehicleType.defaultCarBeamVehicleType.vehicleTypeId
      )
=======
      router ! EmbodyWithCurrentTravelTime(leg, Id.createVehicleId(1), BeamVehicleType.defaultCarBeamVehicleType.id)
>>>>>>> 3a12b965
      val response = expectMsgType[RoutingResponse]
      assert(response.itineraries.head.beamLegs().head.duration == 70)
      // R5 travel time, but less than what's in R5's routing response (see vv),
      // presumably because the first/last edge are not travelled (in R5, trip starts on a "split")
    }

    "take given link traversal times into account" in {
      router ! RoutingRequest(
        origin,
        destination,
        time,
        Vector(),
        Vector(
          StreetVehicle(
            Id.createVehicleId("car"),
<<<<<<< HEAD
            BeamVehicleType.defaultCarBeamVehicleType.vehicleTypeId,
=======
            BeamVehicleType.defaultCarBeamVehicleType.id,
>>>>>>> 3a12b965
            new SpaceTime(new Coord(origin.getX, origin.getY), time),
            Modes.BeamMode.CAR,
            asDriver = true
          )
        )
      )
      val response = expectMsgType[RoutingResponse]
      assert(response.itineraries.exists(_.tripClassifier == CAR))
      val carOption = response.itineraries.find(_.tripClassifier == CAR).get
      assert(carOption.totalTravelTimeInSecs == 76)

      router ! UpdateTravelTimeLocal((_: Link, _: Double, _: Person, _: Vehicle) => 0) // Nice, we can teleport!
      router ! RoutingRequest(
        origin,
        destination,
        time,
        Vector(),
        Vector(
          StreetVehicle(
            Id.createVehicleId("car"),
<<<<<<< HEAD
            BeamVehicleType.defaultCarBeamVehicleType.vehicleTypeId,
=======
            BeamVehicleType.defaultCarBeamVehicleType.id,
>>>>>>> 3a12b965
            new SpaceTime(new Coord(origin.getX, origin.getY), time),
            Modes.BeamMode.CAR,
            asDriver = true
          )
        )
      )
      val response2 = expectMsgType[RoutingResponse]
      assert(response2.itineraries.exists(_.tripClassifier == CAR))
      val carOption2 = response2.itineraries.find(_.tripClassifier == CAR).get
      assert(carOption2.totalTravelTimeInSecs < 7) // isn't exactly 0, probably rounding errors?

      router ! UpdateTravelTimeLocal((_: Link, _: Double, _: Person, _: Vehicle) => 1000) // Every link takes 1000 sec to traverse.
      router ! RoutingRequest(
        origin,
        destination,
        time,
        Vector(),
        Vector(
          StreetVehicle(
            Id.createVehicleId("car"),
<<<<<<< HEAD
            BeamVehicleType.defaultCarBeamVehicleType.vehicleTypeId,
=======
            BeamVehicleType.defaultCarBeamVehicleType.id,
>>>>>>> 3a12b965
            new SpaceTime(new Coord(origin.getX, origin.getY), time),
            Modes.BeamMode.CAR,
            asDriver = true
          )
        )
      )
      val response3 = expectMsgType[RoutingResponse]
      assert(response3.itineraries.exists(_.tripClassifier == CAR))
      val carOption3 = response3.itineraries.find(_.tripClassifier == CAR).get
      assert(carOption3.totalTravelTimeInSecs < 2071) // isn't exactly 2000, probably rounding errors?
    }

    "find an equilibrium between my estimation and my experience when I report my self-decided link travel times back to it" in {
      // Start with travel times as calculated by a pristine TravelTimeCalculator.
      // (Should be MATSim free flow travel times)
      val eventsForTravelTimeCalculator = EventsUtils.createEventsManager()
      val travelTimeCalculator =
        new TravelTimeCalculator(networkCoordinator.network, ConfigUtils.createConfig().travelTimeCalculator())
      eventsForTravelTimeCalculator.addHandler(travelTimeCalculator)
      router ! UpdateTravelTimeLocal(travelTimeCalculator.getLinkTravelTimes)
      val vehicleId = Id.createVehicleId("car")
      router ! RoutingRequest(
        origin,
        destination,
        time,
        Vector(),
        Vector(
          StreetVehicle(
            vehicleId,
<<<<<<< HEAD
            BeamVehicleType.defaultCarBeamVehicleType.vehicleTypeId,
=======
            BeamVehicleType.defaultCarBeamVehicleType.id,
>>>>>>> 3a12b965
            new SpaceTime(new Coord(origin.getX, origin.getY), time),
            Modes.BeamMode.CAR,
            asDriver = true
          )
        )
      )
      var carOption = expectMsgType[RoutingResponse].itineraries.find(_.tripClassifier == CAR).get

      // Now feed the TravelTimeCalculator events resulting from me traversing the proposed route,
      // but taking me 2000s (a lot) for each link.
      // Then route again.
      // Like a one-person iterated dynamic traffic assignment.
      def estimatedTotalTravelTime = carOption.totalTravelTimeInSecs
      def longerTravelTimes(enterTime: Int, linkId: Int) = 2000
      def experiencedTotalTravelTime = (carOption.legs(0).beamLeg.travelPath.linkIds.size - 2) * 2000
      // This ^^ is the travel time which I am now reporting to the TravelTimeCalculator, 2000 per fully-traversed link

      def gap = estimatedTotalTravelTime - experiencedTotalTravelTime

      for (_ <- 1 to 5) {
        RoutingModel
          .traverseStreetLeg(carOption.legs(0).beamLeg, vehicleId, longerTravelTimes)
          .foreach(eventsForTravelTimeCalculator.processEvent)

        // Now send the router the travel times resulting from that, and try again.
        router ! UpdateTravelTimeLocal(travelTimeCalculator.getLinkTravelTimes)
        router ! RoutingRequest(
          origin,
          destination,
          time,
          Vector(),
          Vector(
            StreetVehicle(
              Id.createVehicleId("car"),
<<<<<<< HEAD
              BeamVehicleType.defaultCarBeamVehicleType.vehicleTypeId,
=======
              BeamVehicleType.defaultCarBeamVehicleType.id,
>>>>>>> 3a12b965
              new SpaceTime(new Coord(origin.getX, origin.getY), time),
              Modes.BeamMode.CAR,
              asDriver = true
            )
          )
        )
        carOption = expectMsgType[RoutingResponse].itineraries.find(_.tripClassifier == CAR).getOrElse(carOption)
      }

      assert(scala.math.abs(gap) < 75) // isn't exactly 0, probably rounding errors?
    }

    "give updated travel times for a given route after travel times were updated" in {
      router ! UpdateTravelTimeLocal((_: Link, _: Double, _: Person, _: Vehicle) => 1000) // Every link takes 1000 sec to traverse.
      val leg = BeamLeg(
        28800,
        BeamMode.WALK,
        0,
        BeamPath(Vector(1, 2, 3, 4), Vector(), None, SpaceTime(0.0, 0.0, 28800), SpaceTime(1.0, 1.0, 28900), 1000.0)
      )
<<<<<<< HEAD
      router ! EmbodyWithCurrentTravelTime(
        leg,
        Id.createVehicleId(1),
        BeamVehicleType.defaultCarBeamVehicleType.vehicleTypeId
      )
=======
      router ! EmbodyWithCurrentTravelTime(leg, Id.createVehicleId(1), BeamVehicleType.defaultCarBeamVehicleType.id)
>>>>>>> 3a12b965
      val response = expectMsgType[RoutingResponse]
      assert(response.itineraries.head.beamLegs().head.duration == 2000) // Contains two full links (excluding 1 and 4)
    }

  }

  override def afterAll: Unit = {
    shutdown()
  }

}<|MERGE_RESOLUTION|>--- conflicted
+++ resolved
@@ -7,10 +7,7 @@
 import beam.agentsim.agents.choice.mode.PtFares
 import beam.agentsim.agents.choice.mode.PtFares.FareRule
 import beam.agentsim.agents.vehicles.BeamVehicleType
-<<<<<<< HEAD
-=======
 import beam.agentsim.agents.vehicles.FuelType.FuelType
->>>>>>> 3a12b965
 import beam.agentsim.agents.vehicles.VehicleProtocol.StreetVehicle
 import beam.agentsim.events.SpaceTime
 import beam.router.BeamRouter._
@@ -122,15 +119,11 @@
           0.0
         )
       )
-<<<<<<< HEAD
       router ! EmbodyWithCurrentTravelTime(
         leg,
         Id.createVehicleId(1),
         BeamVehicleType.defaultCarBeamVehicleType.vehicleTypeId
       )
-=======
-      router ! EmbodyWithCurrentTravelTime(leg, Id.createVehicleId(1), BeamVehicleType.defaultCarBeamVehicleType.id)
->>>>>>> 3a12b965
       val response = expectMsgType[RoutingResponse]
       assert(response.itineraries.head.beamLegs().head.duration == 70)
       // R5 travel time, but less than what's in R5's routing response (see vv),
@@ -146,11 +139,7 @@
         Vector(
           StreetVehicle(
             Id.createVehicleId("car"),
-<<<<<<< HEAD
-            BeamVehicleType.defaultCarBeamVehicleType.vehicleTypeId,
-=======
-            BeamVehicleType.defaultCarBeamVehicleType.id,
->>>>>>> 3a12b965
+            BeamVehicleType.defaultCarBeamVehicleType.vehicleTypeId,
             new SpaceTime(new Coord(origin.getX, origin.getY), time),
             Modes.BeamMode.CAR,
             asDriver = true
@@ -171,11 +160,7 @@
         Vector(
           StreetVehicle(
             Id.createVehicleId("car"),
-<<<<<<< HEAD
-            BeamVehicleType.defaultCarBeamVehicleType.vehicleTypeId,
-=======
-            BeamVehicleType.defaultCarBeamVehicleType.id,
->>>>>>> 3a12b965
+            BeamVehicleType.defaultCarBeamVehicleType.vehicleTypeId,
             new SpaceTime(new Coord(origin.getX, origin.getY), time),
             Modes.BeamMode.CAR,
             asDriver = true
@@ -196,11 +181,7 @@
         Vector(
           StreetVehicle(
             Id.createVehicleId("car"),
-<<<<<<< HEAD
-            BeamVehicleType.defaultCarBeamVehicleType.vehicleTypeId,
-=======
-            BeamVehicleType.defaultCarBeamVehicleType.id,
->>>>>>> 3a12b965
+            BeamVehicleType.defaultCarBeamVehicleType.vehicleTypeId,
             new SpaceTime(new Coord(origin.getX, origin.getY), time),
             Modes.BeamMode.CAR,
             asDriver = true
@@ -230,11 +211,7 @@
         Vector(
           StreetVehicle(
             vehicleId,
-<<<<<<< HEAD
-            BeamVehicleType.defaultCarBeamVehicleType.vehicleTypeId,
-=======
-            BeamVehicleType.defaultCarBeamVehicleType.id,
->>>>>>> 3a12b965
+            BeamVehicleType.defaultCarBeamVehicleType.vehicleTypeId,
             new SpaceTime(new Coord(origin.getX, origin.getY), time),
             Modes.BeamMode.CAR,
             asDriver = true
@@ -269,11 +246,7 @@
           Vector(
             StreetVehicle(
               Id.createVehicleId("car"),
-<<<<<<< HEAD
               BeamVehicleType.defaultCarBeamVehicleType.vehicleTypeId,
-=======
-              BeamVehicleType.defaultCarBeamVehicleType.id,
->>>>>>> 3a12b965
               new SpaceTime(new Coord(origin.getX, origin.getY), time),
               Modes.BeamMode.CAR,
               asDriver = true
@@ -294,15 +267,11 @@
         0,
         BeamPath(Vector(1, 2, 3, 4), Vector(), None, SpaceTime(0.0, 0.0, 28800), SpaceTime(1.0, 1.0, 28900), 1000.0)
       )
-<<<<<<< HEAD
       router ! EmbodyWithCurrentTravelTime(
         leg,
         Id.createVehicleId(1),
         BeamVehicleType.defaultCarBeamVehicleType.vehicleTypeId
       )
-=======
-      router ! EmbodyWithCurrentTravelTime(leg, Id.createVehicleId(1), BeamVehicleType.defaultCarBeamVehicleType.id)
->>>>>>> 3a12b965
       val response = expectMsgType[RoutingResponse]
       assert(response.itineraries.head.beamLegs().head.duration == 2000) // Contains two full links (excluding 1 and 4)
     }
