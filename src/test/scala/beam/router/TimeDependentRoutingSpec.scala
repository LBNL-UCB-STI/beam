--- conflicted
+++ resolved
@@ -63,11 +63,7 @@
         ZonedDateTime.parse(beamConfig.beam.routing.baseDate)
       )
     )
-<<<<<<< HEAD
-    networkCoordinator = new NetworkCoordinator(beamConfig)
-=======
     networkCoordinator = new DefaultNetworkCoordinator(beamConfig)
->>>>>>> 459c09cb
     networkCoordinator.loadNetwork()
     networkCoordinator.convertFrequenciesToTrips()
 
@@ -80,10 +76,7 @@
         services,
         networkCoordinator.transportNetwork,
         networkCoordinator.network,
-<<<<<<< HEAD
-=======
         scenario,
->>>>>>> 459c09cb
         new EventsManagerImpl(),
         scenario.getTransitVehicles,
         fareCalculator,
@@ -143,11 +136,7 @@
       val carOption = response.itineraries.find(_.tripClassifier == CAR).get
       assert(carOption.totalTravelTimeInSecs == 76)
 
-<<<<<<< HEAD
-      router ! UpdateTravelTime((_: Link, _: Double, _: Person, _: Vehicle) => 0) // Nice, we can teleport!
-=======
       router ! UpdateTravelTimeLocal((_: Link, _: Double, _: Person, _: Vehicle) => 0) // Nice, we can teleport!
->>>>>>> 459c09cb
       router ! RoutingRequest(
         origin,
         destination,
@@ -167,11 +156,7 @@
       val carOption2 = response2.itineraries.find(_.tripClassifier == CAR).get
       assert(carOption2.totalTravelTimeInSecs < 7) // isn't exactly 0, probably rounding errors?
 
-<<<<<<< HEAD
-      router ! UpdateTravelTime((_: Link, _: Double, _: Person, _: Vehicle) => 1000) // Every link takes 1000 sec to traverse.
-=======
       router ! UpdateTravelTimeLocal((_: Link, _: Double, _: Person, _: Vehicle) => 1000) // Every link takes 1000 sec to traverse.
->>>>>>> 459c09cb
       router ! RoutingRequest(
         origin,
         destination,
@@ -234,11 +219,7 @@
           .foreach(eventsForTravelTimeCalculator.processEvent)
 
         // Now send the router the travel times resulting from that, and try again.
-<<<<<<< HEAD
-        router ! UpdateTravelTime(travelTimeCalculator.getLinkTravelTimes)
-=======
         router ! UpdateTravelTimeLocal(travelTimeCalculator.getLinkTravelTimes)
->>>>>>> 459c09cb
         router ! RoutingRequest(
           origin,
           destination,
@@ -260,11 +241,7 @@
     }
 
     "give updated travel times for a given route after travel times were updated" in {
-<<<<<<< HEAD
-      router ! UpdateTravelTime((_: Link, _: Double, _: Person, _: Vehicle) => 1000) // Every link takes 1000 sec to traverse.
-=======
       router ! UpdateTravelTimeLocal((_: Link, _: Double, _: Person, _: Vehicle) => 1000) // Every link takes 1000 sec to traverse.
->>>>>>> 459c09cb
       val leg = BeamLeg(
         28800,
         BeamMode.WALK,
