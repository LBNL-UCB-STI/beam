--- conflicted
+++ resolved
@@ -25,24 +25,14 @@
 
     "return RAIL-DEFAULT, based on agency[DEFAULT] " in {
       val expectedType = "RAIL-DEFAULT"
-<<<<<<< HEAD
-      val actualType =
-        transitInitializer.getVehicleType(routeInfo("DEFAULT", "dummy"), BeamMode.RAIL).id.toString
-=======
       val actualType = transitInitializer.getVehicleType(routeInfo("DEFAULT", "dummy"), BeamMode.RAIL).id.toString
->>>>>>> f9f5770a
 
       actualType shouldEqual expectedType
     }
 
     "return BUS-DEFAULT, as a default vehicle type" in {
       val expectedType = "BUS-DEFAULT"
-<<<<<<< HEAD
-      val actualType =
-        transitInitializer.getVehicleType(routeInfo("dummy", "dummy"), BeamMode.BUS).id.toString
-=======
       val actualType = transitInitializer.getVehicleType(routeInfo("dummy", "dummy"), BeamMode.BUS).id.toString
->>>>>>> f9f5770a
 
       actualType shouldEqual expectedType
     }
