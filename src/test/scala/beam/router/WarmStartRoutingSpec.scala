package beam.router

import java.time.ZonedDateTime
import java.util.concurrent.TimeUnit

import akka.actor.{ActorIdentity, ActorRef, ActorSystem, Identify}
import akka.testkit.{ImplicitSender, TestKit}
import beam.agentsim.agents.choice.mode.PtFares
import beam.agentsim.agents.choice.mode.PtFares.FareRule
import beam.agentsim.agents.vehicles.BeamVehicleType
<<<<<<< HEAD
=======
import beam.agentsim.agents.vehicles.FuelType.FuelType
>>>>>>> 3a12b965
import beam.agentsim.agents.vehicles.VehicleProtocol.StreetVehicle
import beam.agentsim.events.SpaceTime
import beam.integration.IntegrationSpecCommon
import beam.router.BeamRouter._
import beam.router.Modes.BeamMode.CAR
import beam.router.gtfs.FareCalculator
import beam.router.gtfs.FareCalculator.BeamFareSegment
import beam.router.model.RoutingModel
import beam.router.osm.TollCalculator
import beam.router.r5.DefaultNetworkCoordinator
import beam.sim.BeamServices.readFuelTypeFile
import beam.sim.common.GeoUtilsImpl
import beam.sim.config.{BeamConfig, MatSimBeamConfigBuilder}
import beam.sim.population.DefaultPopulationAdjustment
import beam.sim.{BeamHelper, BeamServices, BeamWarmStart}
import beam.utils.TestConfigUtils.testConfig
import beam.utils.{DateUtils, FileUtils}
import com.typesafe.config.{Config, ConfigValueFactory}
import org.matsim.api.core.v01.population.Person
import org.matsim.api.core.v01.{Id, Scenario}
import org.matsim.core.config.ConfigUtils
import org.matsim.core.config.groups.TravelTimeCalculatorConfigGroup
import org.matsim.core.controler.AbstractModule
import org.matsim.core.events.EventsManagerImpl
import org.matsim.core.scenario.{MutableScenario, ScenarioUtils}
import org.matsim.households.Household
import org.matsim.vehicles.Vehicle
import org.mockito.ArgumentMatchers.any
import org.mockito.Mockito._
import org.scalatest.mockito.MockitoSugar
import org.scalatest.{BeforeAndAfterAll, Matchers, WordSpecLike}

import scala.collection.concurrent.TrieMap
import scala.concurrent.duration._
import scala.language.postfixOps

class WarmStartRoutingSpec
    extends TestKit(
      ActorSystem(
        "WarmStartRoutingSpec",
        testConfig("test/input/beamville/beam.conf")
          .withValue("beam.warmStart.enabled", ConfigValueFactory.fromAnyRef(true))
          .withValue(
            "beam.warmStart.path",
            ConfigValueFactory
              .fromAnyRef("test/input/beamville/test-data/")
          )
      )
    )
    with BeamHelper
    with WordSpecLike
    with Matchers
    with ImplicitSender
    with IntegrationSpecCommon
    with MockitoSugar
    with BeforeAndAfterAll {

  var router: ActorRef = _
  var router1: ActorRef = _
  var services: BeamServices = _
  var config: Config = _
  var iterationConfig: Config = _
  var scenario: Scenario = _

  val maxHour = TimeUnit.SECONDS.toHours(new TravelTimeCalculatorConfigGroup().getMaxTime).toInt

  override def beforeAll: Unit = {
    config = baseConfig
      .withValue("beam.warmStart.enabled", ConfigValueFactory.fromAnyRef(true))
      .withValue("beam.warmStart.path", ConfigValueFactory.fromAnyRef("test/input/beamville/test-data"))
    val beamConfig = BeamConfig(config)

    // Have to mock a lot of things to get the router going
    services = mock[BeamServices](withSettings().stubOnly())
    scenario = ScenarioUtils.createScenario(ConfigUtils.createConfig())
    when(services.beamConfig).thenReturn(beamConfig)
    when(services.geo).thenReturn(new GeoUtilsImpl(services))
    when(services.personHouseholds).thenReturn(Map[Id[Person], Household]())
    when(services.agencyAndRouteByVehicleIds).thenReturn(TrieMap[Id[Vehicle], (String, String)]())
    when(services.ptFares).thenReturn(PtFares(List[FareRule]()))
    when(services.dates).thenReturn(
      DateUtils(
        ZonedDateTime.parse(beamConfig.beam.routing.baseDate).toLocalDateTime,
        ZonedDateTime.parse(beamConfig.beam.routing.baseDate)
      )
    )
    when(services.vehicleTypes).thenReturn(TrieMap[Id[BeamVehicleType], BeamVehicleType]())
    when(services.fuelTypePrices).thenReturn(Map[FuelType, Double]().withDefaultValue(0.0))
    var networkCoordinator = new DefaultNetworkCoordinator(beamConfig)
    networkCoordinator.loadNetwork()
    networkCoordinator.convertFrequenciesToTrips()

    val fareCalculator = mock[FareCalculator]
    when(fareCalculator.getFareSegments(any(), any(), any(), any(), any())).thenReturn(Vector[BeamFareSegment]())
    val tollCalculator = mock[TollCalculator]
    when(tollCalculator.calcTollByOsmIds(any())).thenReturn(0.0)
    router = system.actorOf(
      BeamRouter.props(
        services,
        networkCoordinator.transportNetwork,
        networkCoordinator.network,
        scenario,
        new EventsManagerImpl(),
        scenario.getTransitVehicles,
        fareCalculator,
        tollCalculator
      )
    )

    within(60 seconds) { // Router can take a while to initialize
      router ! Identify(0)
      expectMsgType[ActorIdentity]
    }

    val path = beamConfig.beam.outputs.baseOutputDirectory + beamConfig.beam.agentsim.simulationName + FileUtils
      .getOptionalOutputPathSuffix(true)

    iterationConfig = config.withValue("beam.warmStart.path", ConfigValueFactory.fromAnyRef(path))
    val configBuilder = new MatSimBeamConfigBuilder(iterationConfig)
    val matsimConfig = configBuilder.buildMatSamConf()
    matsimConfig.controler().setLastIteration(2)
    matsimConfig.controler.setOutputDirectory(path)
    networkCoordinator = new DefaultNetworkCoordinator(BeamConfig(iterationConfig))
    networkCoordinator.loadNetwork()
    networkCoordinator.convertFrequenciesToTrips()
    scenario = ScenarioUtils.loadScenario(matsimConfig).asInstanceOf[MutableScenario]
    val injector = org.matsim.core.controler.Injector.createInjector(
      matsimConfig,
      new AbstractModule() {
        override def install(): Unit = {
          install(module(iterationConfig, scenario, networkCoordinator))
        }
      }
    )
    val bs = injector.getInstance(classOf[BeamServices])
    DefaultPopulationAdjustment(bs).update(scenario)
    bs.controler.run()
    router1 = system.actorOf(
      BeamRouter.props(
        services,
        networkCoordinator.transportNetwork,
        networkCoordinator.network,
        scenario,
        new EventsManagerImpl(),
        scenario.getTransitVehicles,
        fareCalculator,
        tollCalculator
      )
    )
    within(60 seconds) { // Router can take a while to initialize
      router1 ! Identify(0)
      expectMsgType[ActorIdentity]
    }
  }

  "A warmStart router" must {
    val origin = new BeamRouter.Location(166321.9, 1568.87)
    val destination = new BeamRouter.Location(167138.4, 1117)
    val time = 3000

    "take given link traversal times into account" in {
      router ! RoutingRequest(
        origin,
        destination,
        time,
        Vector(),
        Vector(
          StreetVehicle(
            Id.createVehicleId("car"),
<<<<<<< HEAD
            BeamVehicleType.defaultCarBeamVehicleType.vehicleTypeId,
=======
            BeamVehicleType.defaultCarBeamVehicleType.id,
>>>>>>> 3a12b965
            new SpaceTime(origin, time),
            Modes.BeamMode.CAR,
            asDriver = true
          )
        )
      )
      var response = expectMsgType[RoutingResponse]
      assert(response.itineraries.exists(_.tripClassifier == CAR))
      val carOption = response.itineraries.find(_.tripClassifier == CAR).get
      assert(carOption.totalTravelTimeInSecs == 76)

      BeamWarmStart(services.beamConfig, maxHour).warmStartTravelTime(router, scenario)

      router ! RoutingRequest(
        origin,
        destination,
        time,
        Vector(),
        Vector(
          StreetVehicle(
            Id.createVehicleId("car"),
<<<<<<< HEAD
            BeamVehicleType.defaultCarBeamVehicleType.vehicleTypeId,
=======
            BeamVehicleType.defaultCarBeamVehicleType.id,
>>>>>>> 3a12b965
            new SpaceTime(origin, time),
            Modes.BeamMode.CAR,
            asDriver = true
          )
        )
      )
      response = expectMsgType[RoutingResponse]

      assert(response.itineraries.exists(_.tripClassifier == CAR))
      val carOption2 = response.itineraries.find(_.tripClassifier == CAR).get
      assert(carOption2.totalTravelTimeInSecs == 55)
    }

    "show a decrease in travel time after three iterations if warm start times are doubled" in {

      BeamWarmStart(
        BeamConfig(
          config.withValue(
            "beam.warmStart.path",
            ConfigValueFactory.fromAnyRef("test/input/beamville/test-data/double-time")
          )
        ),
        maxHour
      ).warmStartTravelTime(router, scenario)

      router ! RoutingRequest(
        origin,
        destination,
        time,
        Vector(),
        Vector(
          StreetVehicle(
            Id.createVehicleId("car"),
<<<<<<< HEAD
            BeamVehicleType.defaultCarBeamVehicleType.vehicleTypeId,
=======
            BeamVehicleType.defaultCarBeamVehicleType.id,
>>>>>>> 3a12b965
            new SpaceTime(origin, time),
            Modes.BeamMode.CAR,
            asDriver = true
          )
        )
      )
      var response = expectMsgType[RoutingResponse]
      assert(response.itineraries.exists(_.tripClassifier == CAR))
      val carOption = response.itineraries.find(_.tripClassifier == CAR).get
      assert(carOption.totalTravelTimeInSecs == 110)

      BeamWarmStart(BeamConfig(iterationConfig), maxHour).warmStartTravelTime(router, scenario)
      router1 ! RoutingRequest(
        origin,
        destination,
        time,
        Vector(),
        Vector(
          StreetVehicle(
            Id.createVehicleId("car"),
<<<<<<< HEAD
            BeamVehicleType.defaultCarBeamVehicleType.vehicleTypeId,
=======
            BeamVehicleType.defaultCarBeamVehicleType.id,
>>>>>>> 3a12b965
            new SpaceTime(origin, time),
            Modes.BeamMode.CAR,
            asDriver = true
          )
        )
      )
      response = expectMsgType[RoutingResponse]
      assert(response.itineraries.exists(_.tripClassifier == CAR))
      val carOption2 = response.itineraries.find(_.tripClassifier == CAR).get
      assert(carOption2.totalTravelTimeInSecs < carOption.totalTravelTimeInSecs)
    }

    "show an increase in travel time after three iterations if warm start times are cut in half" in {

      BeamWarmStart(
        BeamConfig(
          config
            .withValue("beam.warmStart.path", ConfigValueFactory.fromAnyRef("test/input/beamville/test-data/half-time"))
        ),
        maxHour
      ).warmStartTravelTime(router, scenario)

      router ! RoutingRequest(
        origin,
        destination,
        time,
        Vector(),
        Vector(
          StreetVehicle(
            Id.createVehicleId("car"),
<<<<<<< HEAD
            BeamVehicleType.defaultCarBeamVehicleType.vehicleTypeId,
=======
            BeamVehicleType.defaultCarBeamVehicleType.id,
>>>>>>> 3a12b965
            new SpaceTime(origin, time),
            Modes.BeamMode.CAR,
            asDriver = true
          )
        )
      )
      var response = expectMsgType[RoutingResponse]
      assert(response.itineraries.exists(_.tripClassifier == CAR))
      val carOption = response.itineraries.find(_.tripClassifier == CAR).get

      BeamWarmStart(BeamConfig(iterationConfig), maxHour).warmStartTravelTime(router, scenario)
      router1 ! RoutingRequest(
        origin,
        destination,
        time,
        Vector(),
        Vector(
          StreetVehicle(
            Id.createVehicleId("car"),
<<<<<<< HEAD
            BeamVehicleType.defaultCarBeamVehicleType.vehicleTypeId,
=======
            BeamVehicleType.defaultCarBeamVehicleType.id,
>>>>>>> 3a12b965
            new SpaceTime(origin, time),
            Modes.BeamMode.CAR,
            asDriver = true
          )
        )
      )
      response = expectMsgType[RoutingResponse]
      assert(response.itineraries.exists(_.tripClassifier == CAR))
      val carOption2 = response.itineraries.find(_.tripClassifier == CAR).get
      assert(carOption2.totalTravelTimeInSecs > carOption.totalTravelTimeInSecs)

    }

    "path became faster by reducing travel time" in {

      val destination = new BeamRouter.Location(167138.4, 908)

      router ! RoutingRequest(
        origin,
        destination,
        time,
        Vector(),
        Vector(
          StreetVehicle(
            Id.createVehicleId("car"),
<<<<<<< HEAD
            BeamVehicleType.defaultCarBeamVehicleType.vehicleTypeId,
=======
            BeamVehicleType.defaultCarBeamVehicleType.id,
>>>>>>> 3a12b965
            new SpaceTime(origin, time),
            Modes.BeamMode.CAR,
            asDriver = true
          )
        )
      )

      var response = expectMsgType[RoutingResponse]
      assert(response.itineraries.exists(_.tripClassifier == CAR))
      val carOption = response.itineraries.find(_.tripClassifier == CAR).get
      val links = carOption.beamLegs().head.travelPath.linkIds
      val travelTime1 = carOption.beamLegs().head.travelPath.linkTravelTime.sum

      BeamWarmStart(
        BeamConfig(
          config.withValue(
            "beam.warmStart.path",
            ConfigValueFactory.fromAnyRef("test/input/beamville/test-data/reduce10x-time")
          )
        ),
        maxHour
      ).warmStartTravelTime(router, scenario)

      router ! RoutingRequest(
        origin,
        destination,
        time,
        Vector(),
        Vector(
          StreetVehicle(
            Id.createVehicleId("car"),
<<<<<<< HEAD
            BeamVehicleType.defaultCarBeamVehicleType.vehicleTypeId,
=======
            BeamVehicleType.defaultCarBeamVehicleType.id,
>>>>>>> 3a12b965
            new SpaceTime(origin, time),
            Modes.BeamMode.CAR,
            asDriver = true
          )
        )
      )
      response = expectMsgType[RoutingResponse]

      assert(response.itineraries.exists(_.tripClassifier == CAR))
      val carOption2 = response.itineraries.find(_.tripClassifier == CAR).get
      val newLinks = carOption2.beamLegs().head.travelPath.linkIds
      val travelTime2 = carOption2.beamLegs().head.travelPath.linkTravelTime.sum
      assert(travelTime2 <= travelTime1)
      assert(!links.equals(newLinks))
    }
  }

  override def afterAll: Unit = {
    shutdown()
  }

}<|MERGE_RESOLUTION|>--- conflicted
+++ resolved
@@ -8,10 +8,7 @@
 import beam.agentsim.agents.choice.mode.PtFares
 import beam.agentsim.agents.choice.mode.PtFares.FareRule
 import beam.agentsim.agents.vehicles.BeamVehicleType
-<<<<<<< HEAD
-=======
 import beam.agentsim.agents.vehicles.FuelType.FuelType
->>>>>>> 3a12b965
 import beam.agentsim.agents.vehicles.VehicleProtocol.StreetVehicle
 import beam.agentsim.events.SpaceTime
 import beam.integration.IntegrationSpecCommon
@@ -181,11 +178,7 @@
         Vector(
           StreetVehicle(
             Id.createVehicleId("car"),
-<<<<<<< HEAD
-            BeamVehicleType.defaultCarBeamVehicleType.vehicleTypeId,
-=======
-            BeamVehicleType.defaultCarBeamVehicleType.id,
->>>>>>> 3a12b965
+            BeamVehicleType.defaultCarBeamVehicleType.vehicleTypeId,
             new SpaceTime(origin, time),
             Modes.BeamMode.CAR,
             asDriver = true
@@ -207,11 +200,7 @@
         Vector(
           StreetVehicle(
             Id.createVehicleId("car"),
-<<<<<<< HEAD
-            BeamVehicleType.defaultCarBeamVehicleType.vehicleTypeId,
-=======
-            BeamVehicleType.defaultCarBeamVehicleType.id,
->>>>>>> 3a12b965
+            BeamVehicleType.defaultCarBeamVehicleType.vehicleTypeId,
             new SpaceTime(origin, time),
             Modes.BeamMode.CAR,
             asDriver = true
@@ -245,11 +234,7 @@
         Vector(
           StreetVehicle(
             Id.createVehicleId("car"),
-<<<<<<< HEAD
-            BeamVehicleType.defaultCarBeamVehicleType.vehicleTypeId,
-=======
-            BeamVehicleType.defaultCarBeamVehicleType.id,
->>>>>>> 3a12b965
+            BeamVehicleType.defaultCarBeamVehicleType.vehicleTypeId,
             new SpaceTime(origin, time),
             Modes.BeamMode.CAR,
             asDriver = true
@@ -270,11 +255,7 @@
         Vector(
           StreetVehicle(
             Id.createVehicleId("car"),
-<<<<<<< HEAD
-            BeamVehicleType.defaultCarBeamVehicleType.vehicleTypeId,
-=======
-            BeamVehicleType.defaultCarBeamVehicleType.id,
->>>>>>> 3a12b965
+            BeamVehicleType.defaultCarBeamVehicleType.vehicleTypeId,
             new SpaceTime(origin, time),
             Modes.BeamMode.CAR,
             asDriver = true
@@ -305,11 +286,7 @@
         Vector(
           StreetVehicle(
             Id.createVehicleId("car"),
-<<<<<<< HEAD
-            BeamVehicleType.defaultCarBeamVehicleType.vehicleTypeId,
-=======
-            BeamVehicleType.defaultCarBeamVehicleType.id,
->>>>>>> 3a12b965
+            BeamVehicleType.defaultCarBeamVehicleType.vehicleTypeId,
             new SpaceTime(origin, time),
             Modes.BeamMode.CAR,
             asDriver = true
@@ -329,11 +306,7 @@
         Vector(
           StreetVehicle(
             Id.createVehicleId("car"),
-<<<<<<< HEAD
-            BeamVehicleType.defaultCarBeamVehicleType.vehicleTypeId,
-=======
-            BeamVehicleType.defaultCarBeamVehicleType.id,
->>>>>>> 3a12b965
+            BeamVehicleType.defaultCarBeamVehicleType.vehicleTypeId,
             new SpaceTime(origin, time),
             Modes.BeamMode.CAR,
             asDriver = true
@@ -359,11 +332,7 @@
         Vector(
           StreetVehicle(
             Id.createVehicleId("car"),
-<<<<<<< HEAD
-            BeamVehicleType.defaultCarBeamVehicleType.vehicleTypeId,
-=======
-            BeamVehicleType.defaultCarBeamVehicleType.id,
->>>>>>> 3a12b965
+            BeamVehicleType.defaultCarBeamVehicleType.vehicleTypeId,
             new SpaceTime(origin, time),
             Modes.BeamMode.CAR,
             asDriver = true
@@ -395,11 +364,7 @@
         Vector(
           StreetVehicle(
             Id.createVehicleId("car"),
-<<<<<<< HEAD
-            BeamVehicleType.defaultCarBeamVehicleType.vehicleTypeId,
-=======
-            BeamVehicleType.defaultCarBeamVehicleType.id,
->>>>>>> 3a12b965
+            BeamVehicleType.defaultCarBeamVehicleType.vehicleTypeId,
             new SpaceTime(origin, time),
             Modes.BeamMode.CAR,
             asDriver = true
