--- conflicted
+++ resolved
@@ -18,16 +18,13 @@
 import beam.sim.common.GeoUtilsImpl
 import beam.sim.config.{BeamConfig, MatSimBeamConfigBuilder}
 import beam.sim.{BeamHelper, BeamServices, BeamWarmStart}
+import beam.utils.TestConfigUtils.testConfig
 import beam.utils.{DateUtils, FileUtils}
-import beam.utils.TestConfigUtils.testConfig
 import com.typesafe.config.{Config, ConfigValueFactory}
-import org.matsim.api.core.v01.{Coord, Id, Scenario}
+import org.matsim.api.core.v01.{Id, Scenario}
 import org.matsim.core.config.ConfigUtils
-<<<<<<< HEAD
 import org.matsim.core.config.groups.TravelTimeCalculatorConfigGroup
-=======
 import org.matsim.core.controler.AbstractModule
->>>>>>> 7a068b4a
 import org.matsim.core.events.EventsManagerImpl
 import org.matsim.core.scenario.{MutableScenario, ScenarioUtils}
 import org.mockito.ArgumentMatchers.any
@@ -64,6 +61,8 @@
   var services: BeamServices = _
   var config: Config = _
   var iterationConfig: Config = _
+
+  val maxHour = TimeUnit.SECONDS.toHours(new TravelTimeCalculatorConfigGroup().getMaxTime).toInt
 
   override def beforeAll: Unit = {
     config = baseConfig
@@ -173,7 +172,6 @@
       val carOption = response.itineraries.find(_.tripClassifier == CAR).get
       assert(carOption.totalTravelTimeInSecs == 76)
 
-      val maxHour = TimeUnit.SECONDS.toHours(new TravelTimeCalculatorConfigGroup().getMaxTime).toInt
       BeamWarmStart(services.beamConfig, maxHour).warmStartTravelTime(services.beamRouter)
 
       router ! RoutingRequest(
@@ -201,7 +199,8 @@
 
 
       BeamWarmStart(BeamConfig(
-        config.withValue("beam.warmStart.path", ConfigValueFactory.fromAnyRef("test/input/beamville/test-data/double-time")))
+        config.withValue("beam.warmStart.path", ConfigValueFactory.fromAnyRef("test/input/beamville/test-data/double-time"))),
+        maxHour
       ).warmStartTravelTime(services.beamRouter)
 
       router ! RoutingRequest(
@@ -223,7 +222,7 @@
       val carOption = response.itineraries.find(_.tripClassifier == CAR).get
       assert(carOption.totalTravelTimeInSecs == 110)
 
-      BeamWarmStart(BeamConfig(iterationConfig)).warmStartTravelTime(services.beamRouter)
+      BeamWarmStart(BeamConfig(iterationConfig), maxHour).warmStartTravelTime(services.beamRouter)
       router1 ! RoutingRequest(
         origin,
         destination,
@@ -247,7 +246,8 @@
     "show an increase in travel time after three iterations if warm start times are cut in half" in {
 
       BeamWarmStart(BeamConfig(
-        config.withValue("beam.warmStart.path", ConfigValueFactory.fromAnyRef("test/input/beamville/test-data/half-time")))
+        config.withValue("beam.warmStart.path", ConfigValueFactory.fromAnyRef("test/input/beamville/test-data/half-time"))),
+        maxHour
       ).warmStartTravelTime(services.beamRouter)
 
       router ! RoutingRequest(
@@ -268,7 +268,7 @@
       assert(response.itineraries.exists(_.tripClassifier == CAR))
       val carOption = response.itineraries.find(_.tripClassifier == CAR).get
 
-      BeamWarmStart(BeamConfig(iterationConfig)).warmStartTravelTime(services.beamRouter)
+      BeamWarmStart(BeamConfig(iterationConfig), maxHour).warmStartTravelTime(services.beamRouter)
       router1 ! RoutingRequest(
         origin,
         destination,
@@ -316,7 +316,8 @@
       val travelTime1 = carOption.beamLegs().head.travelPath.linkTravelTime.reduce((x,y) => x+y)
 
       BeamWarmStart(BeamConfig(
-        config.withValue("beam.warmStart.path", ConfigValueFactory.fromAnyRef("test/input/beamville/test-data/reduce10x-time")))
+        config.withValue("beam.warmStart.path", ConfigValueFactory.fromAnyRef("test/input/beamville/test-data/reduce10x-time"))),
+        maxHour
       ).warmStartTravelTime(services.beamRouter)
 
       router ! RoutingRequest(
