package beam.router

import java.time.ZonedDateTime
import java.util.concurrent.TimeUnit

import akka.actor.{ActorIdentity, ActorRef, ActorSystem, Identify}
import akka.testkit.{ImplicitSender, TestKit}
import beam.agentsim.agents.vehicles.VehicleProtocol.StreetVehicle
import beam.agentsim.events.SpaceTime
import beam.integration.IntegrationSpecCommon
import beam.router.BeamRouter._
import beam.router.Modes.BeamMode.CAR
import beam.router.gtfs.FareCalculator
import beam.router.gtfs.FareCalculator.BeamFareSegment
import beam.router.model.RoutingModel
import beam.router.osm.TollCalculator
import beam.router.r5.NetworkCoordinator
import beam.sim.common.GeoUtilsImpl
import beam.sim.config.{BeamConfig, MatSimBeamConfigBuilder}
import beam.sim.{BeamHelper, BeamServices, BeamWarmStart}
import beam.utils.TestConfigUtils.testConfig
import beam.utils.{DateUtils, FileUtils}
import com.typesafe.config.{Config, ConfigValueFactory}
import org.matsim.api.core.v01.{Id, Scenario}
import org.matsim.core.config.ConfigUtils
import org.matsim.core.config.groups.TravelTimeCalculatorConfigGroup
import org.matsim.core.controler.AbstractModule
import org.matsim.core.events.EventsManagerImpl
import org.matsim.core.scenario.{MutableScenario, ScenarioUtils}
import org.mockito.ArgumentMatchers.any
import org.mockito.Mockito.when
import org.scalatest.mockito.MockitoSugar
import org.scalatest.{BeforeAndAfterAll, Matchers, WordSpecLike}

import scala.concurrent.duration._
import scala.language.postfixOps

class WarmStartRoutingSpec
  extends TestKit(
    ActorSystem(
      "WarmStartRoutingSpec",
      testConfig("test/input/beamville/beam.conf")
        .withValue("beam.warmStart.enabled", ConfigValueFactory.fromAnyRef(true))
        .withValue(
          "beam.warmStart.path",
          ConfigValueFactory
            .fromAnyRef("test/input/beamville/test-data/")
        )
    )
  )
    with BeamHelper
    with WordSpecLike
    with Matchers
    with ImplicitSender
    with IntegrationSpecCommon
    with MockitoSugar
    with BeforeAndAfterAll {

  var router: ActorRef = _
  var router1: ActorRef = _
  var services: BeamServices = _
  var config: Config = _
  var iterationConfig: Config = _
  var scenario: Scenario = _

  val maxHour = TimeUnit.SECONDS.toHours(new TravelTimeCalculatorConfigGroup().getMaxTime).toInt

  override def beforeAll: Unit = {
    config = baseConfig
      .withValue("beam.warmStart.enabled", ConfigValueFactory.fromAnyRef(true))
      .withValue("beam.warmStart.path", ConfigValueFactory.fromAnyRef("test/input/beamville/test-data"))
    val beamConfig = BeamConfig(config)

    // Have to mock a lot of things to get the router going
    services = mock[BeamServices]
    scenario = ScenarioUtils.createScenario(ConfigUtils.createConfig())
    when(services.beamConfig).thenReturn(beamConfig)
    when(services.geo).thenReturn(new GeoUtilsImpl(services))
    when(services.dates).thenReturn(
      DateUtils(
        ZonedDateTime.parse(beamConfig.beam.routing.baseDate).toLocalDateTime,
        ZonedDateTime.parse(beamConfig.beam.routing.baseDate)
      )
    )
    var networkCoordinator = new NetworkCoordinator(beamConfig)
    networkCoordinator.loadNetwork()

    val fareCalculator = mock[FareCalculator]
    when(fareCalculator.getFareSegments(any(), any(), any(), any(), any())).thenReturn(Vector[BeamFareSegment]())
    val tollCalculator = mock[TollCalculator]
    when(tollCalculator.calcToll(any())).thenReturn(0.0)
    router = system.actorOf(
      BeamRouter.props(
        services,
        networkCoordinator.transportNetwork,
        networkCoordinator.network,
        scenario,
        new EventsManagerImpl(),
        scenario.getTransitVehicles,
        fareCalculator,
        tollCalculator
      )
    )

    within(60 seconds) { // Router can take a while to initialize
      router ! Identify(0)
      expectMsgType[ActorIdentity]
    }
    when(services.beamRouter).thenReturn(router)

    val path = beamConfig.beam.outputs.baseOutputDirectory + beamConfig.beam.agentsim.simulationName + FileUtils
      .getOptionalOutputPathSuffix(true)

    iterationConfig = config.withValue("beam.warmStart.path", ConfigValueFactory.fromAnyRef(path))
    val configBuilder = new MatSimBeamConfigBuilder(iterationConfig)
    val matsimConfig = configBuilder.buildMatSamConf()
    matsimConfig.controler().setLastIteration(2)
    matsimConfig.controler.setOutputDirectory(path)
    networkCoordinator = new NetworkCoordinator(BeamConfig(iterationConfig))
    networkCoordinator.loadNetwork()
    scenario = ScenarioUtils.loadScenario(matsimConfig).asInstanceOf[MutableScenario]
    val injector = org.matsim.core.controler.Injector.createInjector(
      matsimConfig,
      new AbstractModule() {
        override def install(): Unit = {
          install(module(iterationConfig, scenario, networkCoordinator))
        }
      }
    )

    val controler = injector.getInstance(classOf[BeamServices]).controler
    controler.run()
    router1 = system.actorOf(
      BeamRouter.props(
        services,
        networkCoordinator.transportNetwork,
        networkCoordinator.network,
        scenario,
        new EventsManagerImpl(),
        scenario.getTransitVehicles,
        fareCalculator,
        tollCalculator
      )
    )
    within(60 seconds) { // Router can take a while to initialize
      router1 ! Identify(0)
      expectMsgType[ActorIdentity]
    }
  }


  "A warmStart router" must {
    val origin = new BeamRouter.Location(166321.9, 1568.87)
    val destination = new BeamRouter.Location(167138.4, 1117)
    val time = RoutingModel.DiscreteTime(3000)


    "take given link traversal times into account" in {
      router ! RoutingRequest(
        origin,
        destination,
        time,
        Vector(),
        Vector(
          StreetVehicle(
            Id.createVehicleId("car"),
            new SpaceTime(origin, time.atTime),
            Modes.BeamMode.CAR,
            asDriver = true
          )
        )
      )
      var response = expectMsgType[RoutingResponse]
      assert(response.itineraries.exists(_.tripClassifier == CAR))
      val carOption = response.itineraries.find(_.tripClassifier == CAR).get
      assert(carOption.totalTravelTimeInSecs == 76)

<<<<<<< HEAD
      BeamWarmStart(services.beamConfig).warmStartTravelTime(services.beamRouter, scenario)
=======
      BeamWarmStart(services.beamConfig, maxHour).warmStartTravelTime(services.beamRouter)
>>>>>>> 5b20831f

      router ! RoutingRequest(
        origin,
        destination,
        time,
        Vector(),
        Vector(
          StreetVehicle(
            Id.createVehicleId("car"),
            new SpaceTime(origin, time.atTime),
            Modes.BeamMode.CAR,
            asDriver = true
          )
        )
      )
      response = expectMsgType[RoutingResponse]

      assert(response.itineraries.exists(_.tripClassifier == CAR))
      val carOption2 = response.itineraries.find(_.tripClassifier == CAR).get
      assert(carOption2.totalTravelTimeInSecs == 55)
    }

    "show a decrease in travel time after three iterations if warm start times are doubled" in {


      BeamWarmStart(BeamConfig(
<<<<<<< HEAD
        config.withValue("beam.warmStart.path", ConfigValueFactory.fromAnyRef("test/input/beamville/test-data/double-time")))
      ).warmStartTravelTime(services.beamRouter, scenario)
=======
        config.withValue("beam.warmStart.path", ConfigValueFactory.fromAnyRef("test/input/beamville/test-data/double-time"))),
        maxHour
      ).warmStartTravelTime(services.beamRouter)
>>>>>>> 5b20831f

      router ! RoutingRequest(
        origin,
        destination,
        time,
        Vector(),
        Vector(
          StreetVehicle(
            Id.createVehicleId("car"),
            new SpaceTime(origin, time.atTime),
            Modes.BeamMode.CAR,
            asDriver = true
          )
        )
      )
      var response = expectMsgType[RoutingResponse]
      assert(response.itineraries.exists(_.tripClassifier == CAR))
      val carOption = response.itineraries.find(_.tripClassifier == CAR).get
      assert(carOption.totalTravelTimeInSecs == 110)

<<<<<<< HEAD
      BeamWarmStart(BeamConfig(iterationConfig)).warmStartTravelTime(services.beamRouter, scenario)
=======
      BeamWarmStart(BeamConfig(iterationConfig), maxHour).warmStartTravelTime(services.beamRouter)
>>>>>>> 5b20831f
      router1 ! RoutingRequest(
        origin,
        destination,
        time,
        Vector(),
        Vector(
          StreetVehicle(
            Id.createVehicleId("car"),
            new SpaceTime(origin, time.atTime),
            Modes.BeamMode.CAR,
            asDriver = true
          )
        )
      )
      response = expectMsgType[RoutingResponse]
      assert(response.itineraries.exists(_.tripClassifier == CAR))
      val carOption2 = response.itineraries.find(_.tripClassifier == CAR).get
      assert(carOption2.totalTravelTimeInSecs < carOption.totalTravelTimeInSecs)
    }

    "show an increase in travel time after three iterations if warm start times are cut in half" in {

      BeamWarmStart(BeamConfig(
<<<<<<< HEAD
        config.withValue("beam.warmStart.path", ConfigValueFactory.fromAnyRef("test/input/beamville/test-data/half-time")))
      ).warmStartTravelTime(services.beamRouter, scenario)
=======
        config.withValue("beam.warmStart.path", ConfigValueFactory.fromAnyRef("test/input/beamville/test-data/half-time"))),
        maxHour
      ).warmStartTravelTime(services.beamRouter)
>>>>>>> 5b20831f

      router ! RoutingRequest(
        origin,
        destination,
        time,
        Vector(),
        Vector(
          StreetVehicle(
            Id.createVehicleId("car"),
            new SpaceTime(origin, time.atTime),
            Modes.BeamMode.CAR,
            asDriver = true
          )
        )
      )
      var response = expectMsgType[RoutingResponse]
      assert(response.itineraries.exists(_.tripClassifier == CAR))
      val carOption = response.itineraries.find(_.tripClassifier == CAR).get

<<<<<<< HEAD
      BeamWarmStart(BeamConfig(iterationConfig)).warmStartTravelTime(services.beamRouter, scenario)
=======
      BeamWarmStart(BeamConfig(iterationConfig), maxHour).warmStartTravelTime(services.beamRouter)
>>>>>>> 5b20831f
      router1 ! RoutingRequest(
        origin,
        destination,
        time,
        Vector(),
        Vector(
          StreetVehicle(
            Id.createVehicleId("car"),
            new SpaceTime(origin, time.atTime),
            Modes.BeamMode.CAR,
            asDriver = true
          )
        )
      )
      response = expectMsgType[RoutingResponse]
      assert(response.itineraries.exists(_.tripClassifier == CAR))
      val carOption2 = response.itineraries.find(_.tripClassifier == CAR).get
      assert(carOption2.totalTravelTimeInSecs > carOption.totalTravelTimeInSecs)

    }

    "path became faster by reducing travel time" in {

      val destination = new BeamRouter.Location(167138.4, 908)

      router ! RoutingRequest(
        origin,
        destination,
        time,
        Vector(),
        Vector(
          StreetVehicle(
            Id.createVehicleId("car"),
            new SpaceTime(origin, time.atTime),
            Modes.BeamMode.CAR,
            asDriver = true
          )
        )
      )

      var response = expectMsgType[RoutingResponse]
      assert(response.itineraries.exists(_.tripClassifier == CAR))
      val carOption = response.itineraries.find(_.tripClassifier == CAR).get
      val links = carOption.beamLegs().head.travelPath.linkIds
      val travelTime1 = carOption.beamLegs().head.travelPath.linkTravelTime.reduce((x,y) => x+y)

      BeamWarmStart(BeamConfig(
<<<<<<< HEAD
        config.withValue("beam.warmStart.path", ConfigValueFactory.fromAnyRef("test/input/beamville/test-data/reduce10x-time")))
      ).warmStartTravelTime(services.beamRouter, scenario)
=======
        config.withValue("beam.warmStart.path", ConfigValueFactory.fromAnyRef("test/input/beamville/test-data/reduce10x-time"))),
        maxHour
      ).warmStartTravelTime(services.beamRouter)
>>>>>>> 5b20831f

      router ! RoutingRequest(
        origin,
        destination,
        time,
        Vector(),
        Vector(
          StreetVehicle(
            Id.createVehicleId("car"),
            new SpaceTime(origin, time.atTime),
            Modes.BeamMode.CAR,
            asDriver = true
          )
        )
      )
      response = expectMsgType[RoutingResponse]

      assert(response.itineraries.exists(_.tripClassifier == CAR))
      val carOption2 = response.itineraries.find(_.tripClassifier == CAR).get
      val newLinks = carOption2.beamLegs().head.travelPath.linkIds
      val travelTime2 = carOption2.beamLegs().head.travelPath.linkTravelTime.reduce((x,y) => x+y)
      assert(travelTime2 <= travelTime1)
      assert(!links.equals(newLinks))
    }
  }

  override def afterAll: Unit = {
    shutdown()
  }

}<|MERGE_RESOLUTION|>--- conflicted
+++ resolved
@@ -175,11 +175,7 @@
       val carOption = response.itineraries.find(_.tripClassifier == CAR).get
       assert(carOption.totalTravelTimeInSecs == 76)
 
-<<<<<<< HEAD
-      BeamWarmStart(services.beamConfig).warmStartTravelTime(services.beamRouter, scenario)
-=======
-      BeamWarmStart(services.beamConfig, maxHour).warmStartTravelTime(services.beamRouter)
->>>>>>> 5b20831f
+      BeamWarmStart(services.beamConfig, maxHour).warmStartTravelTime(services.beamRouter, scenario)
 
       router ! RoutingRequest(
         origin,
@@ -206,14 +202,9 @@
 
 
       BeamWarmStart(BeamConfig(
-<<<<<<< HEAD
-        config.withValue("beam.warmStart.path", ConfigValueFactory.fromAnyRef("test/input/beamville/test-data/double-time")))
-      ).warmStartTravelTime(services.beamRouter, scenario)
-=======
         config.withValue("beam.warmStart.path", ConfigValueFactory.fromAnyRef("test/input/beamville/test-data/double-time"))),
         maxHour
-      ).warmStartTravelTime(services.beamRouter)
->>>>>>> 5b20831f
+      ).warmStartTravelTime(services.beamRouter, scenario)
 
       router ! RoutingRequest(
         origin,
@@ -234,11 +225,7 @@
       val carOption = response.itineraries.find(_.tripClassifier == CAR).get
       assert(carOption.totalTravelTimeInSecs == 110)
 
-<<<<<<< HEAD
-      BeamWarmStart(BeamConfig(iterationConfig)).warmStartTravelTime(services.beamRouter, scenario)
-=======
-      BeamWarmStart(BeamConfig(iterationConfig), maxHour).warmStartTravelTime(services.beamRouter)
->>>>>>> 5b20831f
+      BeamWarmStart(BeamConfig(iterationConfig), maxHour).warmStartTravelTime(services.beamRouter, scenario)
       router1 ! RoutingRequest(
         origin,
         destination,
@@ -262,14 +249,9 @@
     "show an increase in travel time after three iterations if warm start times are cut in half" in {
 
       BeamWarmStart(BeamConfig(
-<<<<<<< HEAD
-        config.withValue("beam.warmStart.path", ConfigValueFactory.fromAnyRef("test/input/beamville/test-data/half-time")))
-      ).warmStartTravelTime(services.beamRouter, scenario)
-=======
         config.withValue("beam.warmStart.path", ConfigValueFactory.fromAnyRef("test/input/beamville/test-data/half-time"))),
         maxHour
-      ).warmStartTravelTime(services.beamRouter)
->>>>>>> 5b20831f
+      ).warmStartTravelTime(services.beamRouter, scenario)
 
       router ! RoutingRequest(
         origin,
@@ -289,11 +271,7 @@
       assert(response.itineraries.exists(_.tripClassifier == CAR))
       val carOption = response.itineraries.find(_.tripClassifier == CAR).get
 
-<<<<<<< HEAD
-      BeamWarmStart(BeamConfig(iterationConfig)).warmStartTravelTime(services.beamRouter, scenario)
-=======
-      BeamWarmStart(BeamConfig(iterationConfig), maxHour).warmStartTravelTime(services.beamRouter)
->>>>>>> 5b20831f
+      BeamWarmStart(BeamConfig(iterationConfig), maxHour).warmStartTravelTime(services.beamRouter, scenario)
       router1 ! RoutingRequest(
         origin,
         destination,
@@ -341,14 +319,9 @@
       val travelTime1 = carOption.beamLegs().head.travelPath.linkTravelTime.reduce((x,y) => x+y)
 
       BeamWarmStart(BeamConfig(
-<<<<<<< HEAD
-        config.withValue("beam.warmStart.path", ConfigValueFactory.fromAnyRef("test/input/beamville/test-data/reduce10x-time")))
-      ).warmStartTravelTime(services.beamRouter, scenario)
-=======
         config.withValue("beam.warmStart.path", ConfigValueFactory.fromAnyRef("test/input/beamville/test-data/reduce10x-time"))),
         maxHour
-      ).warmStartTravelTime(services.beamRouter)
->>>>>>> 5b20831f
+      ).warmStartTravelTime(services.beamRouter, scenario)
 
       router ! RoutingRequest(
         origin,
