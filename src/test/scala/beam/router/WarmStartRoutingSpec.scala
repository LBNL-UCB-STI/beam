package beam.router

import java.time.ZonedDateTime
import java.util.concurrent.TimeUnit

import akka.actor.{ActorIdentity, ActorRef, ActorSystem, Identify}
import akka.testkit.{ImplicitSender, TestKit}
import beam.agentsim.agents.vehicles.VehicleProtocol.StreetVehicle
import beam.agentsim.events.SpaceTime
import beam.integration.IntegrationSpecCommon
import beam.router.BeamRouter._
import beam.router.Modes.BeamMode.CAR
import beam.router.gtfs.FareCalculator
import beam.router.gtfs.FareCalculator.BeamFareSegment
import beam.router.model.RoutingModel
import beam.router.osm.TollCalculator
import beam.router.r5.DefaultNetworkCoordinator
import beam.sim.common.GeoUtilsImpl
import beam.sim.config.{BeamConfig, MatSimBeamConfigBuilder}
import beam.sim.population.DefaultPopulationAdjustment
import beam.sim.{BeamHelper, BeamServices, BeamWarmStart}
import beam.utils.TestConfigUtils.testConfig
import beam.utils.{DateUtils, FileUtils}
import com.typesafe.config.{Config, ConfigValueFactory}
import org.matsim.api.core.v01.population.Person
import org.matsim.api.core.v01.{Id, Scenario}
import org.matsim.core.config.ConfigUtils
import org.matsim.core.config.groups.TravelTimeCalculatorConfigGroup
import org.matsim.core.controler.AbstractModule
import org.matsim.core.events.EventsManagerImpl
import org.matsim.core.scenario.{MutableScenario, ScenarioUtils}
import org.matsim.households.Household
import org.mockito.ArgumentMatchers.any
import org.mockito.Mockito.when
import org.scalatest.mockito.MockitoSugar
import org.scalatest.{BeforeAndAfterAll, Matchers, WordSpecLike}

import scala.concurrent.duration._
import scala.language.postfixOps

class WarmStartRoutingSpec
    extends TestKit(
      ActorSystem(
        "WarmStartRoutingSpec",
        testConfig("test/input/beamville/beam.conf")
          .withValue("beam.warmStart.enabled", ConfigValueFactory.fromAnyRef(true))
          .withValue(
            "beam.warmStart.path",
            ConfigValueFactory
              .fromAnyRef("test/input/beamville/test-data/")
          )
      )
    )
    with BeamHelper
    with WordSpecLike
    with Matchers
    with ImplicitSender
    with IntegrationSpecCommon
    with MockitoSugar
    with BeforeAndAfterAll {

  var router: ActorRef = _
  var router1: ActorRef = _
  var services: BeamServices = _
  var config: Config = _
  var iterationConfig: Config = _
  var scenario: Scenario = _

  val maxHour = TimeUnit.SECONDS.toHours(new TravelTimeCalculatorConfigGroup().getMaxTime).toInt

  override def beforeAll: Unit = {
    config = baseConfig
      .withValue("beam.warmStart.enabled", ConfigValueFactory.fromAnyRef(true))
      .withValue("beam.warmStart.path", ConfigValueFactory.fromAnyRef("test/input/beamville/test-data"))
    val beamConfig = BeamConfig(config)

    // Have to mock a lot of things to get the router going
    services = mock[BeamServices]
    scenario = ScenarioUtils.createScenario(ConfigUtils.createConfig())
    when(services.beamConfig).thenReturn(beamConfig)
    when(services.geo).thenReturn(new GeoUtilsImpl(services))
    when(services.personHouseholds).thenReturn(Map[Id[Person], Household]())
    when(services.dates).thenReturn(
      DateUtils(
        ZonedDateTime.parse(beamConfig.beam.routing.baseDate).toLocalDateTime,
        ZonedDateTime.parse(beamConfig.beam.routing.baseDate)
      )
    )
    var networkCoordinator = new DefaultNetworkCoordinator(beamConfig)
    networkCoordinator.loadNetwork()
    networkCoordinator.convertFrequenciesToTrips()

    val fareCalculator = mock[FareCalculator]
    when(fareCalculator.getFareSegments(any(), any(), any(), any(), any())).thenReturn(Vector[BeamFareSegment]())
    val tollCalculator = mock[TollCalculator]
    when(tollCalculator.calcTollByOsmIds(any())).thenReturn(0.0)
    router = system.actorOf(
      BeamRouter.props(
        services,
        networkCoordinator.transportNetwork,
        networkCoordinator.network,
        scenario,
        new EventsManagerImpl(),
        scenario.getTransitVehicles,
        fareCalculator,
        tollCalculator
      )
    )

    within(60 seconds) { // Router can take a while to initialize
      router ! Identify(0)
      expectMsgType[ActorIdentity]
    }

    val path = beamConfig.beam.outputs.baseOutputDirectory + beamConfig.beam.agentsim.simulationName + FileUtils
      .getOptionalOutputPathSuffix(true)

    iterationConfig = config.withValue("beam.warmStart.path", ConfigValueFactory.fromAnyRef(path))
    val configBuilder = new MatSimBeamConfigBuilder(iterationConfig)
    val matsimConfig = configBuilder.buildMatSamConf()
    matsimConfig.controler().setLastIteration(2)
    matsimConfig.controler.setOutputDirectory(path)
    networkCoordinator = new DefaultNetworkCoordinator(BeamConfig(iterationConfig))
    networkCoordinator.loadNetwork()
    networkCoordinator.convertFrequenciesToTrips()
    scenario = ScenarioUtils.loadScenario(matsimConfig).asInstanceOf[MutableScenario]
    val injector = org.matsim.core.controler.Injector.createInjector(
      matsimConfig,
      new AbstractModule() {
        override def install(): Unit = {
          install(module(iterationConfig, scenario, networkCoordinator))
        }
      }
    )
    val bs = injector.getInstance(classOf[BeamServices])
    DefaultPopulationAdjustment(bs).update(scenario)
    bs.controler.run()
    router1 = system.actorOf(
      BeamRouter.props(
        services,
        networkCoordinator.transportNetwork,
        networkCoordinator.network,
        scenario,
        new EventsManagerImpl(),
        scenario.getTransitVehicles,
        fareCalculator,
        tollCalculator
      )
    )
    within(60 seconds) { // Router can take a while to initialize
      router1 ! Identify(0)
      expectMsgType[ActorIdentity]
    }
  }

  "A warmStart router" must {
    val origin = new BeamRouter.Location(166321.9, 1568.87)
    val destination = new BeamRouter.Location(167138.4, 1117)
    val time = RoutingModel.DiscreteTime(3000)

    "take given link traversal times into account" in {
      router ! RoutingRequest(
        origin,
        destination,
        time,
        Vector(),
        Vector(
          StreetVehicle(
            Id.createVehicleId("car"),
            new SpaceTime(origin, time.atTime),
            Modes.BeamMode.CAR,
            asDriver = true
          )
        )
      )
      var response = expectMsgType[RoutingResponse]
      assert(response.itineraries.exists(_.tripClassifier == CAR))
      val carOption = response.itineraries.find(_.tripClassifier == CAR).get
      assert(carOption.totalTravelTimeInSecs == 76)

      BeamWarmStart(services.beamConfig, maxHour).warmStartTravelTime(router, scenario)

      router ! RoutingRequest(
        origin,
        destination,
        time,
        Vector(),
        Vector(
          StreetVehicle(
            Id.createVehicleId("car"),
            new SpaceTime(origin, time.atTime),
            Modes.BeamMode.CAR,
            asDriver = true
          )
        )
      )
      response = expectMsgType[RoutingResponse]

      assert(response.itineraries.exists(_.tripClassifier == CAR))
      val carOption2 = response.itineraries.find(_.tripClassifier == CAR).get
      assert(carOption2.totalTravelTimeInSecs == 55)
    }

    "show a decrease in travel time after three iterations if warm start times are doubled" in {
<<<<<<< HEAD

=======
>>>>>>> 459c09cb
      BeamWarmStart(
        BeamConfig(
          config.withValue(
            "beam.warmStart.path",
            ConfigValueFactory.fromAnyRef("test/input/beamville/test-data/double-time")
          )
        ),
        maxHour
      ).warmStartTravelTime(router, scenario)

      router ! RoutingRequest(
        origin,
        destination,
        time,
        Vector(),
        Vector(
          StreetVehicle(
            Id.createVehicleId("car"),
            new SpaceTime(origin, time.atTime),
            Modes.BeamMode.CAR,
            asDriver = true
          )
        )
      )
      var response = expectMsgType[RoutingResponse]
      assert(response.itineraries.exists(_.tripClassifier == CAR))
      val carOption = response.itineraries.find(_.tripClassifier == CAR).get
      assert(carOption.totalTravelTimeInSecs == 110)

      BeamWarmStart(BeamConfig(iterationConfig), maxHour).warmStartTravelTime(router, scenario)
      router1 ! RoutingRequest(
        origin,
        destination,
        time,
        Vector(),
        Vector(
          StreetVehicle(
            Id.createVehicleId("car"),
            new SpaceTime(origin, time.atTime),
            Modes.BeamMode.CAR,
            asDriver = true
          )
        )
      )
      response = expectMsgType[RoutingResponse]
      assert(response.itineraries.exists(_.tripClassifier == CAR))
      val carOption2 = response.itineraries.find(_.tripClassifier == CAR).get
      assert(carOption2.totalTravelTimeInSecs < carOption.totalTravelTimeInSecs)
    }

    "show an increase in travel time after three iterations if warm start times are cut in half" in {

      BeamWarmStart(
        BeamConfig(
          config
            .withValue("beam.warmStart.path", ConfigValueFactory.fromAnyRef("test/input/beamville/test-data/half-time"))
        ),
        maxHour
      ).warmStartTravelTime(router, scenario)

      router ! RoutingRequest(
        origin,
        destination,
        time,
        Vector(),
        Vector(
          StreetVehicle(
            Id.createVehicleId("car"),
            new SpaceTime(origin, time.atTime),
            Modes.BeamMode.CAR,
            asDriver = true
          )
        )
      )
      var response = expectMsgType[RoutingResponse]
      assert(response.itineraries.exists(_.tripClassifier == CAR))
      val carOption = response.itineraries.find(_.tripClassifier == CAR).get

      BeamWarmStart(BeamConfig(iterationConfig), maxHour).warmStartTravelTime(router, scenario)
      router1 ! RoutingRequest(
        origin,
        destination,
        time,
        Vector(),
        Vector(
          StreetVehicle(
            Id.createVehicleId("car"),
            new SpaceTime(origin, time.atTime),
            Modes.BeamMode.CAR,
            asDriver = true
          )
        )
      )
      response = expectMsgType[RoutingResponse]
      assert(response.itineraries.exists(_.tripClassifier == CAR))
      val carOption2 = response.itineraries.find(_.tripClassifier == CAR).get
      assert(carOption2.totalTravelTimeInSecs > carOption.totalTravelTimeInSecs)

    }

    "path became faster by reducing travel time" in {

      val destination = new BeamRouter.Location(167138.4, 908)

      router ! RoutingRequest(
        origin,
        destination,
        time,
        Vector(),
        Vector(
          StreetVehicle(
            Id.createVehicleId("car"),
            new SpaceTime(origin, time.atTime),
            Modes.BeamMode.CAR,
            asDriver = true
          )
        )
      )

      var response = expectMsgType[RoutingResponse]
      assert(response.itineraries.exists(_.tripClassifier == CAR))
      val carOption = response.itineraries.find(_.tripClassifier == CAR).get
      val links = carOption.beamLegs().head.travelPath.linkIds
      val travelTime1 = carOption.beamLegs().head.travelPath.linkTravelTime.sum

      BeamWarmStart(
        BeamConfig(
          config.withValue(
            "beam.warmStart.path",
            ConfigValueFactory.fromAnyRef("test/input/beamville/test-data/reduce10x-time")
          )
        ),
        maxHour
      ).warmStartTravelTime(router, scenario)

      router ! RoutingRequest(
        origin,
        destination,
        time,
        Vector(),
        Vector(
          StreetVehicle(
            Id.createVehicleId("car"),
            new SpaceTime(origin, time.atTime),
            Modes.BeamMode.CAR,
            asDriver = true
          )
        )
      )
      response = expectMsgType[RoutingResponse]

      assert(response.itineraries.exists(_.tripClassifier == CAR))
      val carOption2 = response.itineraries.find(_.tripClassifier == CAR).get
      val newLinks = carOption2.beamLegs().head.travelPath.linkIds
      val travelTime2 = carOption2.beamLegs().head.travelPath.linkTravelTime.sum
      assert(travelTime2 <= travelTime1)
      assert(!links.equals(newLinks))
    }
  }

  override def afterAll: Unit = {
    shutdown()
  }

}<|MERGE_RESOLUTION|>--- conflicted
+++ resolved
@@ -202,10 +202,6 @@
     }
 
     "show a decrease in travel time after three iterations if warm start times are doubled" in {
-<<<<<<< HEAD
-
-=======
->>>>>>> 459c09cb
       BeamWarmStart(
         BeamConfig(
           config.withValue(
