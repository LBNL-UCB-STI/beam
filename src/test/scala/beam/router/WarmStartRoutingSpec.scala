package beam.router

import java.time.ZonedDateTime
import java.util.concurrent.TimeUnit

import akka.actor.{ActorIdentity, ActorRef, ActorSystem, Identify}
import akka.testkit.{ImplicitSender, TestKit}
import beam.agentsim.agents.vehicles.VehicleProtocol.StreetVehicle
import beam.agentsim.events.SpaceTime
import beam.integration.IntegrationSpecCommon
import beam.router.BeamRouter._
import beam.router.Modes.BeamMode.CAR
import beam.router.gtfs.FareCalculator
import beam.router.gtfs.FareCalculator.BeamFareSegment
import beam.router.model.RoutingModel
import beam.router.osm.TollCalculator
import beam.router.r5.DefaultNetworkCoordinator
import beam.sim.common.GeoUtilsImpl
import beam.sim.config.{BeamConfig, MatSimBeamConfigBuilder}
import beam.sim.population.DefaultPopulationAdjustment
import beam.sim.{BeamHelper, BeamServices, BeamWarmStart}
import beam.utils.TestConfigUtils.testConfig
import beam.utils.{DateUtils, FileUtils}
import com.typesafe.config.{Config, ConfigValueFactory}
import org.matsim.api.core.v01.population.Person
import org.matsim.api.core.v01.{Id, Scenario}
import org.matsim.core.config.ConfigUtils
import org.matsim.core.config.groups.TravelTimeCalculatorConfigGroup
import org.matsim.core.controler.AbstractModule
import org.matsim.core.events.EventsManagerImpl
import org.matsim.core.scenario.{MutableScenario, ScenarioUtils}
import org.matsim.households.Household
import org.mockito.ArgumentMatchers.any
import org.mockito.Mockito._
import org.scalatest.mockito.MockitoSugar
import org.scalatest.{BeforeAndAfterAll, Matchers, WordSpecLike}

import scala.concurrent.duration._
import scala.language.postfixOps

class WarmStartRoutingSpec
    extends TestKit(
      ActorSystem(
        "WarmStartRoutingSpec",
        testConfig("test/input/beamville/beam.conf")
          .withValue("beam.warmStart.enabled", ConfigValueFactory.fromAnyRef(true))
          .withValue(
            "beam.warmStart.path",
            ConfigValueFactory
              .fromAnyRef("test/input/beamville/test-data/")
          )
      )
    )
    with BeamHelper
    with WordSpecLike
    with Matchers
    with ImplicitSender
    with IntegrationSpecCommon
    with MockitoSugar
    with BeforeAndAfterAll {

  var router: ActorRef = _
  var router1: ActorRef = _
  var services: BeamServices = _
  var config: Config = _
  var iterationConfig: Config = _
  var scenario: Scenario = _

  val maxHour = TimeUnit.SECONDS.toHours(new TravelTimeCalculatorConfigGroup().getMaxTime).toInt

  override def beforeAll: Unit = {
    config = baseConfig
      .withValue("beam.warmStart.enabled", ConfigValueFactory.fromAnyRef(true))
      .withValue("beam.warmStart.path", ConfigValueFactory.fromAnyRef("test/input/beamville/test-data"))
    val beamConfig = BeamConfig(config)

    // Have to mock a lot of things to get the router going
<<<<<<< HEAD
    services = mock[BeamServices](withSettings().stubOnly())
    var scenario: Scenario = ScenarioUtils.createScenario(ConfigUtils.createConfig())
=======
    services = mock[BeamServices]
    scenario = ScenarioUtils.createScenario(ConfigUtils.createConfig())
>>>>>>> 94fa1c70
    when(services.beamConfig).thenReturn(beamConfig)
    when(services.geo).thenReturn(new GeoUtilsImpl(services))
    when(services.personHouseholds).thenReturn(Map[Id[Person], Household]())
    when(services.dates).thenReturn(
      DateUtils(
        ZonedDateTime.parse(beamConfig.beam.routing.baseDate).toLocalDateTime,
        ZonedDateTime.parse(beamConfig.beam.routing.baseDate)
      )
    )
    var networkCoordinator = new DefaultNetworkCoordinator(beamConfig)
    networkCoordinator.loadNetwork()
    networkCoordinator.convertFrequenciesToTrips()

    val fareCalculator = mock[FareCalculator]
    when(fareCalculator.getFareSegments(any(), any(), any(), any(), any())).thenReturn(Vector[BeamFareSegment]())
    val tollCalculator = mock[TollCalculator]
    when(tollCalculator.calcTollByOsmIds(any())).thenReturn(0.0)
    router = system.actorOf(
      BeamRouter.props(
        services,
        networkCoordinator.transportNetwork,
        networkCoordinator.network,
        scenario,
        new EventsManagerImpl(),
        scenario.getTransitVehicles,
        fareCalculator,
        tollCalculator
      )
    )

    within(60 seconds) { // Router can take a while to initialize
      router ! Identify(0)
      expectMsgType[ActorIdentity]
    }

    val path = beamConfig.beam.outputs.baseOutputDirectory + beamConfig.beam.agentsim.simulationName + FileUtils
      .getOptionalOutputPathSuffix(true)

    iterationConfig = config.withValue("beam.warmStart.path", ConfigValueFactory.fromAnyRef(path))
    val configBuilder = new MatSimBeamConfigBuilder(iterationConfig)
    val matsimConfig = configBuilder.buildMatSamConf()
    matsimConfig.controler().setLastIteration(2)
    matsimConfig.controler.setOutputDirectory(path)
    networkCoordinator = new DefaultNetworkCoordinator(BeamConfig(iterationConfig))
    networkCoordinator.loadNetwork()
    networkCoordinator.convertFrequenciesToTrips()
    scenario = ScenarioUtils.loadScenario(matsimConfig).asInstanceOf[MutableScenario]
    val injector = org.matsim.core.controler.Injector.createInjector(
      matsimConfig,
      new AbstractModule() {
        override def install(): Unit = {
          install(module(iterationConfig, scenario, networkCoordinator))
        }
      }
    )
    val bs = injector.getInstance(classOf[BeamServices])
    DefaultPopulationAdjustment(bs).update(scenario)
    bs.controler.run()
    router1 = system.actorOf(
      BeamRouter.props(
        services,
        networkCoordinator.transportNetwork,
        networkCoordinator.network,
        scenario,
        new EventsManagerImpl(),
        scenario.getTransitVehicles,
        fareCalculator,
        tollCalculator
      )
    )
    within(60 seconds) { // Router can take a while to initialize
      router1 ! Identify(0)
      expectMsgType[ActorIdentity]
    }
  }

  "A warmStart router" must {
    val origin = new BeamRouter.Location(166321.9, 1568.87)
    val destination = new BeamRouter.Location(167138.4, 1117)
    val time = RoutingModel.DiscreteTime(3000)

    "take given link traversal times into account" in {
      router ! RoutingRequest(
        origin,
        destination,
        time,
        Vector(),
        Vector(
          StreetVehicle(
            Id.createVehicleId("car"),
            new SpaceTime(origin, time.atTime),
            Modes.BeamMode.CAR,
            asDriver = true
          )
        )
      )
      var response = expectMsgType[RoutingResponse]
      assert(response.itineraries.exists(_.tripClassifier == CAR))
      val carOption = response.itineraries.find(_.tripClassifier == CAR).get
      assert(carOption.totalTravelTimeInSecs == 76)

      BeamWarmStart(services.beamConfig, maxHour).warmStartTravelTime(router, scenario)

      router ! RoutingRequest(
        origin,
        destination,
        time,
        Vector(),
        Vector(
          StreetVehicle(
            Id.createVehicleId("car"),
            new SpaceTime(origin, time.atTime),
            Modes.BeamMode.CAR,
            asDriver = true
          )
        )
      )
      response = expectMsgType[RoutingResponse]

      assert(response.itineraries.exists(_.tripClassifier == CAR))
      val carOption2 = response.itineraries.find(_.tripClassifier == CAR).get
      assert(carOption2.totalTravelTimeInSecs == 55)
    }

    "show a decrease in travel time after three iterations if warm start times are doubled" in {
<<<<<<< HEAD

=======
>>>>>>> 94fa1c70
      BeamWarmStart(
        BeamConfig(
          config.withValue(
            "beam.warmStart.path",
            ConfigValueFactory.fromAnyRef("test/input/beamville/test-data/double-time")
          )
        ),
        maxHour
      ).warmStartTravelTime(router, scenario)

      router ! RoutingRequest(
        origin,
        destination,
        time,
        Vector(),
        Vector(
          StreetVehicle(
            Id.createVehicleId("car"),
            new SpaceTime(origin, time.atTime),
            Modes.BeamMode.CAR,
            asDriver = true
          )
        )
      )
      var response = expectMsgType[RoutingResponse]
      assert(response.itineraries.exists(_.tripClassifier == CAR))
      val carOption = response.itineraries.find(_.tripClassifier == CAR).get
      assert(carOption.totalTravelTimeInSecs == 110)

      BeamWarmStart(BeamConfig(iterationConfig), maxHour).warmStartTravelTime(router, scenario)
      router1 ! RoutingRequest(
        origin,
        destination,
        time,
        Vector(),
        Vector(
          StreetVehicle(
            Id.createVehicleId("car"),
            new SpaceTime(origin, time.atTime),
            Modes.BeamMode.CAR,
            asDriver = true
          )
        )
      )
      response = expectMsgType[RoutingResponse]
      assert(response.itineraries.exists(_.tripClassifier == CAR))
      val carOption2 = response.itineraries.find(_.tripClassifier == CAR).get
      assert(carOption2.totalTravelTimeInSecs < carOption.totalTravelTimeInSecs)
    }

    "show an increase in travel time after three iterations if warm start times are cut in half" in {

      BeamWarmStart(
        BeamConfig(
          config
            .withValue("beam.warmStart.path", ConfigValueFactory.fromAnyRef("test/input/beamville/test-data/half-time"))
        ),
        maxHour
      ).warmStartTravelTime(router, scenario)

      router ! RoutingRequest(
        origin,
        destination,
        time,
        Vector(),
        Vector(
          StreetVehicle(
            Id.createVehicleId("car"),
            new SpaceTime(origin, time.atTime),
            Modes.BeamMode.CAR,
            asDriver = true
          )
        )
      )
      var response = expectMsgType[RoutingResponse]
      assert(response.itineraries.exists(_.tripClassifier == CAR))
      val carOption = response.itineraries.find(_.tripClassifier == CAR).get

      BeamWarmStart(BeamConfig(iterationConfig), maxHour).warmStartTravelTime(router, scenario)
      router1 ! RoutingRequest(
        origin,
        destination,
        time,
        Vector(),
        Vector(
          StreetVehicle(
            Id.createVehicleId("car"),
            new SpaceTime(origin, time.atTime),
            Modes.BeamMode.CAR,
            asDriver = true
          )
        )
      )
      response = expectMsgType[RoutingResponse]
      assert(response.itineraries.exists(_.tripClassifier == CAR))
      val carOption2 = response.itineraries.find(_.tripClassifier == CAR).get
      assert(carOption2.totalTravelTimeInSecs > carOption.totalTravelTimeInSecs)

    }

    "path became faster by reducing travel time" in {

      val destination = new BeamRouter.Location(167138.4, 908)

      router ! RoutingRequest(
        origin,
        destination,
        time,
        Vector(),
        Vector(
          StreetVehicle(
            Id.createVehicleId("car"),
            new SpaceTime(origin, time.atTime),
            Modes.BeamMode.CAR,
            asDriver = true
          )
        )
      )

      var response = expectMsgType[RoutingResponse]
      assert(response.itineraries.exists(_.tripClassifier == CAR))
      val carOption = response.itineraries.find(_.tripClassifier == CAR).get
      val links = carOption.beamLegs().head.travelPath.linkIds
      val travelTime1 = carOption.beamLegs().head.travelPath.linkTravelTime.sum

      BeamWarmStart(
        BeamConfig(
          config.withValue(
            "beam.warmStart.path",
            ConfigValueFactory.fromAnyRef("test/input/beamville/test-data/reduce10x-time")
          )
        ),
        maxHour
      ).warmStartTravelTime(router, scenario)

      router ! RoutingRequest(
        origin,
        destination,
        time,
        Vector(),
        Vector(
          StreetVehicle(
            Id.createVehicleId("car"),
            new SpaceTime(origin, time.atTime),
            Modes.BeamMode.CAR,
            asDriver = true
          )
        )
      )
      response = expectMsgType[RoutingResponse]

      assert(response.itineraries.exists(_.tripClassifier == CAR))
      val carOption2 = response.itineraries.find(_.tripClassifier == CAR).get
      val newLinks = carOption2.beamLegs().head.travelPath.linkIds
      val travelTime2 = carOption2.beamLegs().head.travelPath.linkTravelTime.sum
      assert(travelTime2 <= travelTime1)
      assert(!links.equals(newLinks))
    }
  }

  override def afterAll: Unit = {
    shutdown()
  }

}<|MERGE_RESOLUTION|>--- conflicted
+++ resolved
@@ -75,13 +75,8 @@
     val beamConfig = BeamConfig(config)
 
     // Have to mock a lot of things to get the router going
-<<<<<<< HEAD
     services = mock[BeamServices](withSettings().stubOnly())
-    var scenario: Scenario = ScenarioUtils.createScenario(ConfigUtils.createConfig())
-=======
-    services = mock[BeamServices]
     scenario = ScenarioUtils.createScenario(ConfigUtils.createConfig())
->>>>>>> 94fa1c70
     when(services.beamConfig).thenReturn(beamConfig)
     when(services.geo).thenReturn(new GeoUtilsImpl(services))
     when(services.personHouseholds).thenReturn(Map[Id[Person], Household]())
@@ -207,10 +202,7 @@
     }
 
     "show a decrease in travel time after three iterations if warm start times are doubled" in {
-<<<<<<< HEAD
-
-=======
->>>>>>> 94fa1c70
+
       BeamWarmStart(
         BeamConfig(
           config.withValue(
