--- conflicted
+++ resolved
@@ -180,11 +180,7 @@
       val carOption = response.itineraries.find(_.tripClassifier == CAR).get
       assert(carOption.totalTravelTimeInSecs == 76)
 
-<<<<<<< HEAD
       BeamWarmStart(services.beamConfig, maxHour).warmStartTravelTime(services.beamRouter, scenario)
-=======
-      BeamWarmStart(services.beamConfig, maxHour).warmStartTravelTime(router)
->>>>>>> dfd7c19c
 
       router ! RoutingRequest(
         origin,
@@ -213,11 +209,7 @@
       BeamWarmStart(BeamConfig(
         config.withValue("beam.warmStart.path", ConfigValueFactory.fromAnyRef("test/input/beamville/test-data/double-time"))),
         maxHour
-<<<<<<< HEAD
       ).warmStartTravelTime(services.beamRouter, scenario)
-=======
-      ).warmStartTravelTime(router)
->>>>>>> dfd7c19c
 
       router ! RoutingRequest(
         origin,
@@ -238,11 +230,7 @@
       val carOption = response.itineraries.find(_.tripClassifier == CAR).get
       assert(carOption.totalTravelTimeInSecs == 110)
 
-<<<<<<< HEAD
       BeamWarmStart(BeamConfig(iterationConfig), maxHour).warmStartTravelTime(services.beamRouter, scenario)
-=======
-      BeamWarmStart(BeamConfig(iterationConfig), maxHour).warmStartTravelTime(router)
->>>>>>> dfd7c19c
       router1 ! RoutingRequest(
         origin,
         destination,
@@ -268,11 +256,7 @@
       BeamWarmStart(BeamConfig(
         config.withValue("beam.warmStart.path", ConfigValueFactory.fromAnyRef("test/input/beamville/test-data/half-time"))),
         maxHour
-<<<<<<< HEAD
       ).warmStartTravelTime(services.beamRouter, scenario)
-=======
-      ).warmStartTravelTime(router)
->>>>>>> dfd7c19c
 
       router ! RoutingRequest(
         origin,
@@ -292,11 +276,7 @@
       assert(response.itineraries.exists(_.tripClassifier == CAR))
       val carOption = response.itineraries.find(_.tripClassifier == CAR).get
 
-<<<<<<< HEAD
       BeamWarmStart(BeamConfig(iterationConfig), maxHour).warmStartTravelTime(services.beamRouter, scenario)
-=======
-      BeamWarmStart(BeamConfig(iterationConfig), maxHour).warmStartTravelTime(router)
->>>>>>> dfd7c19c
       router1 ! RoutingRequest(
         origin,
         destination,
@@ -346,11 +326,7 @@
       BeamWarmStart(BeamConfig(
         config.withValue("beam.warmStart.path", ConfigValueFactory.fromAnyRef("test/input/beamville/test-data/reduce10x-time"))),
         maxHour
-<<<<<<< HEAD
       ).warmStartTravelTime(services.beamRouter, scenario)
-=======
-      ).warmStartTravelTime(router)
->>>>>>> dfd7c19c
 
       router ! RoutingRequest(
         origin,
