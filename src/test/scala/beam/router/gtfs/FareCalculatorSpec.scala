package beam.router.gtfs

import java.nio.file.{Path, Paths}

import akka.actor.ActorSystem
import akka.testkit.{ImplicitSender, TestKit}
import beam.router.gtfs.FareCalculator._
import org.scalatest.WordSpecLike

import scala.language.postfixOps

<<<<<<< HEAD
  var path: Path = Paths.get("test", "input", "fares")

  fromDirectory(path)

  "calculate fare from 55448 to 55450" should {
    "return 5.5 fare" in {
      assert(calcFare("CE", "ACE", "55448", "55450") == 5.5)
=======
class FareCalculatorSpec extends TestKit(ActorSystem("farecalculator-test")) with ImplicitSender with WordSpecLike {

    var path: Path = Paths.get("out","test","resources","beam","router","gtfs")
    if(!path.toFile.exists())
      path = Paths.get(getClass.getResource(".").toURI)

    "calculate fare from 55448 to 55450" should {
      "return 5.5 fare" in {
        System.out.println(path)
        val fareCalculator = system.actorOf(FareCalculator.props(path.toString))
        fareCalculator ! CalcFareRequest("CE", "ACE", "55448", "55450")
        expectMsg(CalcFareResponse(5.5))
      }
>>>>>>> 821a87eb
    }
  }

<<<<<<< HEAD
  "calculate fare with null route id, it" should {
    "return proper fare" in {
      assert(calcFare("CE", null, "55448", "55643") == 9.5)
=======
    "calculate fare with null route id, it" should {
      "return proper fare" in {
        val fareCalculator = system.actorOf(FareCalculator.props(path.toString))
        fareCalculator ! CalcFareRequest("CE", null, "55448", "55643")
        expectMsg(CalcFareResponse(9.5))
      }
>>>>>>> 821a87eb
    }
  }

<<<<<<< HEAD
  "calculate fare from 55448 to 55449 against contains_id" should {
    "return 4.5 fare" in {
      assert(calcFare("CE", "ACE", "55448", "55449") == 4.5)
=======
    "calculate fare from 55448 to 55449 against contains_id" should {
      "return 4.5 fare" in {
        val fareCalculator = system.actorOf(FareCalculator.props(path.toString))
        fareCalculator ! CalcFareRequest("CE", "ACE", "55448", "55449")
        expectMsg(CalcFareResponse(4.5))
      }
>>>>>>> 821a87eb
    }
  }

<<<<<<< HEAD
  "calculate fare with null agency id, it" should {
    "return zero fare" in {
      assert(calcFare(null, null, "55448", "55643") == 0.0)
=======
    "calculate fare with null agency id, it" should {
      "return zero fare" in {
        val fareCalculator = system.actorOf(FareCalculator.props(path.toString))
        fareCalculator ! CalcFareRequest(null, null, "55448", "55643")
        expectMsg(CalcFareResponse(0.0))
      }
>>>>>>> 821a87eb
    }
  }

<<<<<<< HEAD
  "calculate fare with wrong route id, it" should {
    "return zero fare" in {
      assert(calcFare("CE", "1", "55448", "55449") == 0.0)
=======
    "calculate fare with wrong route id, it" should {
      "return zero fare" in {
        val fareCalculator = system.actorOf(FareCalculator.props(path.toString))
        fareCalculator ! CalcFareRequest("CE", "1", "55448", "55449")
        expectMsg(CalcFareResponse(0.0))
      }
>>>>>>> 821a87eb
    }
  }

<<<<<<< HEAD
  "getFareSegments with null origin and destination and provided contains" should {
    "return a segment fare" in {
      val sf = getFareSegments("CE", "ACE", null, null, Set("55448", "55449", "55643"))
      assert(sf.nonEmpty)
      assert(sf.size == 1)
      assert(sf.head.fare.fareId == "178841")
      assert(sf.head.fare.price == 13.75)
      assert(sumFares(sf.map(FareSegment(_, 0, 3200))) == sf.head.fare.price)
=======
    "getFareSegments with null origin and destination and provided contains" should {
      "return a segment fare" in {
        val fareCalculator = system.actorOf(FareCalculator.props(path.toString))
        fareCalculator ! CalcFareRequest("CE", "ACE", null, null, Set("55448", "55449", "55643"))
        expectMsg(CalcFareResponse(13.75))
      }
>>>>>>> 821a87eb
    }
  }

<<<<<<< HEAD
  "filterTransferFares with four segments" should {
    "return 3 segments within transfer duration" in {
      val fr = getFareSegments("CE", "ACE", null, null, Set("55448", "55449", "55643")).map(FareSegment(_, 0, 3200)) ++
        getFareSegments("CE", "ACE", "55643", "55644").map(FareSegment(_, 0, 3800)) ++
        getFareSegments("CE", "ACE", "55644", "55645").map(FareSegment(_, 0, 4300)) ++
        getFareSegments("CE", "ACE", "55645", "55645").map(FareSegment(_, 0, 4700))
      val fsf = filterTransferFares(fr)
      assert(fsf.nonEmpty)
      assert(fsf.size == 3)
      assert(fsf.head.fare.transferDuration == 3800)
      assert(fsf.map(_.fare.price).sum == 23.0)
=======
    "filterTransferFares with four segments" should {
      "return 3 segments within transfer duration" in {
        val fareCalculator = system.actorOf(FareCalculator.props(path.toString))

        def getFareSegments(agencyId: String, routeId: String, fromId: String, toId: String, containsIds: Set[String] = null): Vector[BeamFareSegment] = {
          fareCalculator ! FareCalculator.GetFareSegmentsRequest(agencyId, routeId, fromId, toId, containsIds)
          expectMsgType[FareCalculator.GetFareSegmentsResponse].fareSegments
        }

        val fr = getFareSegments("CE", "ACE", null, null, Set("55448", "55449", "55643")).map(BeamFareSegment(_, 0, 3200)) ++
          getFareSegments("CE", "ACE", "55643", "55644").map(BeamFareSegment(_, 0, 3800)) ++
          getFareSegments("CE", "ACE", "55644", "55645").map(BeamFareSegment(_, 0, 4300)) ++
          getFareSegments("CE", "ACE", "55645", "55645").map(BeamFareSegment(_, 0, 4700))
        val fsf = filterTransferFares(fr)
        assert(fsf.nonEmpty)
        assert(fsf.size == 3)
        assert(fsf.head.fare.transferDuration == 3800)
        assert(fsf.map(_.fare.price).sum == 23.0)
      }
>>>>>>> 821a87eb
    }

}<|MERGE_RESOLUTION|>--- conflicted
+++ resolved
@@ -9,145 +9,77 @@
 
 import scala.language.postfixOps
 
-<<<<<<< HEAD
+class FareCalculatorSpec extends TestKit(ActorSystem("farecalculator-test")) with ImplicitSender with WordSpecLike {
+
   var path: Path = Paths.get("test", "input", "fares")
-
-  fromDirectory(path)
 
   "calculate fare from 55448 to 55450" should {
     "return 5.5 fare" in {
-      assert(calcFare("CE", "ACE", "55448", "55450") == 5.5)
-=======
-class FareCalculatorSpec extends TestKit(ActorSystem("farecalculator-test")) with ImplicitSender with WordSpecLike {
-
-    var path: Path = Paths.get("out","test","resources","beam","router","gtfs")
-    if(!path.toFile.exists())
-      path = Paths.get(getClass.getResource(".").toURI)
-
-    "calculate fare from 55448 to 55450" should {
-      "return 5.5 fare" in {
-        System.out.println(path)
-        val fareCalculator = system.actorOf(FareCalculator.props(path.toString))
-        fareCalculator ! CalcFareRequest("CE", "ACE", "55448", "55450")
-        expectMsg(CalcFareResponse(5.5))
-      }
->>>>>>> 821a87eb
+      val fareCalculator = system.actorOf(FareCalculator.props(path.toString))
+      fareCalculator ! CalcFareRequest("CE", "ACE", "55448", "55450")
+      expectMsg(CalcFareResponse(5.5))
     }
   }
 
-<<<<<<< HEAD
   "calculate fare with null route id, it" should {
     "return proper fare" in {
-      assert(calcFare("CE", null, "55448", "55643") == 9.5)
-=======
-    "calculate fare with null route id, it" should {
-      "return proper fare" in {
-        val fareCalculator = system.actorOf(FareCalculator.props(path.toString))
-        fareCalculator ! CalcFareRequest("CE", null, "55448", "55643")
-        expectMsg(CalcFareResponse(9.5))
-      }
->>>>>>> 821a87eb
+      val fareCalculator = system.actorOf(FareCalculator.props(path.toString))
+      fareCalculator ! CalcFareRequest("CE", null, "55448", "55643")
+      expectMsg(CalcFareResponse(9.5))
     }
   }
 
-<<<<<<< HEAD
   "calculate fare from 55448 to 55449 against contains_id" should {
     "return 4.5 fare" in {
-      assert(calcFare("CE", "ACE", "55448", "55449") == 4.5)
-=======
-    "calculate fare from 55448 to 55449 against contains_id" should {
-      "return 4.5 fare" in {
-        val fareCalculator = system.actorOf(FareCalculator.props(path.toString))
-        fareCalculator ! CalcFareRequest("CE", "ACE", "55448", "55449")
-        expectMsg(CalcFareResponse(4.5))
-      }
->>>>>>> 821a87eb
+      val fareCalculator = system.actorOf(FareCalculator.props(path.toString))
+      fareCalculator ! CalcFareRequest("CE", "ACE", "55448", "55449")
+      expectMsg(CalcFareResponse(4.5))
     }
   }
 
-<<<<<<< HEAD
   "calculate fare with null agency id, it" should {
     "return zero fare" in {
-      assert(calcFare(null, null, "55448", "55643") == 0.0)
-=======
-    "calculate fare with null agency id, it" should {
-      "return zero fare" in {
-        val fareCalculator = system.actorOf(FareCalculator.props(path.toString))
-        fareCalculator ! CalcFareRequest(null, null, "55448", "55643")
-        expectMsg(CalcFareResponse(0.0))
-      }
->>>>>>> 821a87eb
+      val fareCalculator = system.actorOf(FareCalculator.props(path.toString))
+      fareCalculator ! CalcFareRequest(null, null, "55448", "55643")
+      expectMsg(CalcFareResponse(0.0))
     }
   }
 
-<<<<<<< HEAD
   "calculate fare with wrong route id, it" should {
     "return zero fare" in {
-      assert(calcFare("CE", "1", "55448", "55449") == 0.0)
-=======
-    "calculate fare with wrong route id, it" should {
-      "return zero fare" in {
-        val fareCalculator = system.actorOf(FareCalculator.props(path.toString))
-        fareCalculator ! CalcFareRequest("CE", "1", "55448", "55449")
-        expectMsg(CalcFareResponse(0.0))
-      }
->>>>>>> 821a87eb
+      val fareCalculator = system.actorOf(FareCalculator.props(path.toString))
+      fareCalculator ! CalcFareRequest("CE", "1", "55448", "55449")
+      expectMsg(CalcFareResponse(0.0))
     }
   }
 
-<<<<<<< HEAD
   "getFareSegments with null origin and destination and provided contains" should {
     "return a segment fare" in {
-      val sf = getFareSegments("CE", "ACE", null, null, Set("55448", "55449", "55643"))
-      assert(sf.nonEmpty)
-      assert(sf.size == 1)
-      assert(sf.head.fare.fareId == "178841")
-      assert(sf.head.fare.price == 13.75)
-      assert(sumFares(sf.map(FareSegment(_, 0, 3200))) == sf.head.fare.price)
-=======
-    "getFareSegments with null origin and destination and provided contains" should {
-      "return a segment fare" in {
-        val fareCalculator = system.actorOf(FareCalculator.props(path.toString))
-        fareCalculator ! CalcFareRequest("CE", "ACE", null, null, Set("55448", "55449", "55643"))
-        expectMsg(CalcFareResponse(13.75))
-      }
->>>>>>> 821a87eb
+      val fareCalculator = system.actorOf(FareCalculator.props(path.toString))
+      fareCalculator ! CalcFareRequest("CE", "ACE", null, null, Set("55448", "55449", "55643"))
+      expectMsg(CalcFareResponse(13.75))
     }
   }
 
-<<<<<<< HEAD
   "filterTransferFares with four segments" should {
     "return 3 segments within transfer duration" in {
-      val fr = getFareSegments("CE", "ACE", null, null, Set("55448", "55449", "55643")).map(FareSegment(_, 0, 3200)) ++
-        getFareSegments("CE", "ACE", "55643", "55644").map(FareSegment(_, 0, 3800)) ++
-        getFareSegments("CE", "ACE", "55644", "55645").map(FareSegment(_, 0, 4300)) ++
-        getFareSegments("CE", "ACE", "55645", "55645").map(FareSegment(_, 0, 4700))
+      val fareCalculator = system.actorOf(FareCalculator.props(path.toString))
+
+      def getFareSegments(agencyId: String, routeId: String, fromId: String, toId: String, containsIds: Set[String] = null): Vector[BeamFareSegment] = {
+        fareCalculator ! FareCalculator.GetFareSegmentsRequest(agencyId, routeId, fromId, toId, containsIds)
+        expectMsgType[FareCalculator.GetFareSegmentsResponse].fareSegments
+      }
+
+      val fr = getFareSegments("CE", "ACE", null, null, Set("55448", "55449", "55643")).map(BeamFareSegment(_, 0, 3200)) ++
+        getFareSegments("CE", "ACE", "55643", "55644").map(BeamFareSegment(_, 0, 3800)) ++
+        getFareSegments("CE", "ACE", "55644", "55645").map(BeamFareSegment(_, 0, 4300)) ++
+        getFareSegments("CE", "ACE", "55645", "55645").map(BeamFareSegment(_, 0, 4700))
       val fsf = filterTransferFares(fr)
       assert(fsf.nonEmpty)
       assert(fsf.size == 3)
       assert(fsf.head.fare.transferDuration == 3800)
       assert(fsf.map(_.fare.price).sum == 23.0)
-=======
-    "filterTransferFares with four segments" should {
-      "return 3 segments within transfer duration" in {
-        val fareCalculator = system.actorOf(FareCalculator.props(path.toString))
-
-        def getFareSegments(agencyId: String, routeId: String, fromId: String, toId: String, containsIds: Set[String] = null): Vector[BeamFareSegment] = {
-          fareCalculator ! FareCalculator.GetFareSegmentsRequest(agencyId, routeId, fromId, toId, containsIds)
-          expectMsgType[FareCalculator.GetFareSegmentsResponse].fareSegments
-        }
-
-        val fr = getFareSegments("CE", "ACE", null, null, Set("55448", "55449", "55643")).map(BeamFareSegment(_, 0, 3200)) ++
-          getFareSegments("CE", "ACE", "55643", "55644").map(BeamFareSegment(_, 0, 3800)) ++
-          getFareSegments("CE", "ACE", "55644", "55645").map(BeamFareSegment(_, 0, 4300)) ++
-          getFareSegments("CE", "ACE", "55645", "55645").map(BeamFareSegment(_, 0, 4700))
-        val fsf = filterTransferFares(fr)
-        assert(fsf.nonEmpty)
-        assert(fsf.size == 3)
-        assert(fsf.head.fare.transferDuration == 3800)
-        assert(fsf.map(_.fare.price).sum == 23.0)
-      }
->>>>>>> 821a87eb
     }
+  }
 
 }