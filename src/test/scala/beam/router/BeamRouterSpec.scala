--- conflicted
+++ resolved
@@ -1,8 +1,9 @@
 package beam.router
 
-import beam.agentsim.agents.vehicles.BeamVehicleType
+import beam.agentsim.agents.choice.mode.PtFares
+import beam.agentsim.agents.vehicles.{BeamVehicleType, FuelType, VehicleCategory, VehicleEnergy}
 import beam.agentsim.events.SpaceTime
-import beam.agentsim.infrastructure.taz.TAZ
+import beam.agentsim.infrastructure.taz.{TAZ, TAZTreeMap}
 import beam.router.BeamRouter.{Location, RoutingResponse}
 import beam.router.Modes.BeamMode
 import beam.router.model.{BeamLeg, BeamPath, EmbodiedBeamLeg, EmbodiedBeamTrip}
@@ -10,20 +11,25 @@
 import beam.router.skim.readonly.ODSkims
 import beam.sim.BeamScenario
 import beam.sim.common.GeoUtils
-import beam.utils.BeamScenarioForTest
+import beam.sim.config.BeamConfig
+import beam.utils.{BeamScenarioForTest, DateUtils}
+import beam.utils.TestConfigUtils.testConfig
+import com.conveyal.r5.transit.TransportNetwork
+import com.typesafe.config.ConfigFactory
 import org.matsim.api.core.v01.Id
+import org.matsim.api.core.v01.network.{Link, Network}
+import org.matsim.core.utils.collections.QuadTree
 import org.mockito.ArgumentMatchers.any
 import org.mockito.Mockito.{mock, when}
 import org.scalatest.flatspec.AnyFlatSpec
 
+import java.time.ZonedDateTime
+import scala.collection.concurrent.TrieMap
+
 /**
   * Specs for BeamRouter
   */
-<<<<<<< HEAD
-class BeamRouterSpec extends FlatSpec with MockitoSugar with BeamScenarioForTest {
-=======
-class BeamRouterSpec extends AnyFlatSpec {
->>>>>>> 1e21e352
+class BeamRouterSpec extends AnyFlatSpec with BeamScenarioForTest {
   it should "use odSkim travel times for car" in {
     val beamScenario = getBeamScenario("test/input/sf-light/sf-light-0.5k.conf", 1.0)
 
@@ -76,8 +82,6 @@
     )
   }
 
-<<<<<<< HEAD
-=======
   def getBeamScenario(skimTravelTimesScalingFactor: Double): BeamScenario = {
     val beamConfig = BeamConfig(
       ConfigFactory
@@ -116,6 +120,8 @@
       ),
       ptFares = PtFares(List.empty),
       transportNetwork = mock(classOf[TransportNetwork]),
+      //todo: this is a quick fix for merging develop, MUST investigate
+      networks2 = None,
       network = mock(classOf[Network]),
       tazTreeMap = tazMap,
       None,
@@ -128,7 +134,6 @@
     )
   }
 
->>>>>>> 1e21e352
   def createRoutingResponse(beamMode: BeamMode): RoutingResponse = {
     RoutingResponse(
       itineraries = Vector(
