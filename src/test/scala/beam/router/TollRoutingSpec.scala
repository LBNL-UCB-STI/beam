--- conflicted
+++ resolved
@@ -60,11 +60,7 @@
         ZonedDateTime.parse(beamConfig.beam.routing.baseDate)
       )
     )
-<<<<<<< HEAD
-    networkCoordinator = new NetworkCoordinator(beamConfig)
-=======
     networkCoordinator = new DefaultNetworkCoordinator(beamConfig)
->>>>>>> 459c09cb
     networkCoordinator.loadNetwork()
     networkCoordinator.convertFrequenciesToTrips()
 
@@ -76,10 +72,7 @@
         services,
         networkCoordinator.transportNetwork,
         networkCoordinator.network,
-<<<<<<< HEAD
-=======
         scenario,
->>>>>>> 459c09cb
         new EventsManagerImpl(),
         scenario.getTransitVehicles,
         fareCalculator,
@@ -134,10 +127,7 @@
           services,
           networkCoordinator.transportNetwork,
           networkCoordinator.network,
-<<<<<<< HEAD
-=======
           scenario,
->>>>>>> 459c09cb
           new EventsManagerImpl(),
           scenario.getTransitVehicles,
           fareCalculator,
