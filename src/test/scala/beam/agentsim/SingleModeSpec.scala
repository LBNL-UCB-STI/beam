package beam.agentsim

import java.time.ZonedDateTime

import akka.actor._
import akka.testkit.{ImplicitSender, TestKit}
import beam.agentsim.agents.choice.mode.ModeChoiceUniformRandom
import beam.agentsim.agents.household.HouseholdActor.AttributesOfIndividual
import beam.agentsim.agents.ridehail.RideHailSurgePricingManager
import beam.agentsim.agents.vehicles.BeamVehicle
import beam.router.BeamRouter
import beam.router.gtfs.FareCalculator
import beam.router.osm.TollCalculator
import beam.router.r5.NetworkCoordinator
import beam.sim.common.{GeoUtils, GeoUtilsImpl}
import beam.sim.config.{BeamConfig, MatSimBeamConfigBuilder}
import beam.sim.{BeamMobsim, BeamServices}
import beam.utils.DateUtils
import beam.utils.TestConfigUtils.testConfig
import com.typesafe.config.ConfigFactory
import org.matsim.api.core.v01.events.{ActivityEndEvent, Event, PersonDepartureEvent}
import org.matsim.api.core.v01.population.{Activity, Leg, Person}
import org.matsim.api.core.v01.{Id, Scenario}
import org.matsim.core.events.handler.BasicEventHandler
import org.matsim.core.events.{EventsManagerImpl, EventsUtils}
import org.matsim.core.scenario.ScenarioUtils
import org.matsim.vehicles.Vehicle
import org.mockito.ArgumentMatchers.any
import org.mockito.Mockito.when
import org.scalatest._
import org.scalatest.mockito.MockitoSugar

import scala.collection.JavaConverters._
import scala.collection.concurrent.TrieMap
import scala.collection.mutable
import scala.language.postfixOps

// TODO: probably test needs to be updated due to update in rideHailManager
@Ignore
class SingleModeSpec
    extends TestKit(
      ActorSystem("single-mode-test", ConfigFactory.parseString("""
  akka.test.timefactor=10
  """))
    )
    with WordSpecLike
    with Matchers
    with ImplicitSender
    with MockitoSugar
    with BeforeAndAfterAll
    with Inside {

  var router: ActorRef = _
  var geo: GeoUtils = _
  var scenario: Scenario = _
  var services: BeamServices = _
  var networkCoordinator: NetworkCoordinator = _
  var beamConfig: BeamConfig = _

  override def beforeAll: Unit = {
    val config = testConfig("test/input/sf-light/sf-light.conf")
    beamConfig = BeamConfig(config)

    // Have to mock a lot of things to get the router going
    services = mock[BeamServices]
    when(services.beamConfig).thenReturn(beamConfig)
    geo = new GeoUtilsImpl(services)
    when(services.geo).thenReturn(geo)
    when(services.dates).thenReturn(
      DateUtils(
        ZonedDateTime.parse(beamConfig.beam.routing.baseDate).toLocalDateTime,
        ZonedDateTime.parse(beamConfig.beam.routing.baseDate)
      )
    )
    when(services.vehicles).thenReturn(new TrieMap[Id[Vehicle], BeamVehicle])
    when(services.modeChoiceCalculatorFactory)
      .thenReturn((_: AttributesOfIndividual) => new ModeChoiceUniformRandom(services))
    val personRefs = TrieMap[Id[Person], ActorRef]()
    when(services.personRefs).thenReturn(personRefs)
    networkCoordinator = new NetworkCoordinator(beamConfig)
    networkCoordinator.loadNetwork()

    val fareCalculator = new FareCalculator(beamConfig.beam.routing.r5.directory)
    val tollCalculator = mock[TollCalculator]
    when(tollCalculator.calcToll(any())).thenReturn(0.0)
    val matsimConfig = new MatSimBeamConfigBuilder(config).buildMatSamConf()
    scenario = ScenarioUtils.loadScenario(matsimConfig)
    router = system.actorOf(
      BeamRouter.props(
        services,
        networkCoordinator.transportNetwork,
        networkCoordinator.network,
        new EventsManagerImpl(),
        scenario.getTransitVehicles,
        fareCalculator,
        tollCalculator
      ),
      "router"
    )
    when(services.beamRouter).thenReturn(router)
  }

  override def afterAll: Unit = {
    shutdown()
    router = null
    geo = null
    scenario = null
    services = null
    networkCoordinator = null
    beamConfig = null
  }

  "The agentsim" must {
    "let everybody walk when their plan says so" in {
      scenario.getPopulation.getPersons
        .values()
        .forEach(person => {
          person.getSelectedPlan.getPlanElements.asScala.collect {
            case (leg: Leg) =>
              leg.setMode("walk")
          }
        })
      val events = mutable.ListBuffer[Event]()
      val eventsManager = EventsUtils.createEventsManager()
      eventsManager.addHandler(new BasicEventHandler {
        override def handleEvent(event: Event): Unit = {
          event match {
            case event: PersonDepartureEvent =>
              events += event
            case _ =>
          }
        }
      })
<<<<<<< HEAD
      val mobsim = new BeamMobsim(services, null, networkCoordinator.transportNetwork, scenario, eventsManager, system,new RideHailSurgePricingManager(beamConfig, None))
=======
      val mobsim = new BeamMobsim(
        services,
        networkCoordinator.transportNetwork,
        scenario,
        eventsManager,
        system,
        new RideHailSurgePricingManager(beamConfig, None)
      )
>>>>>>> 636d8906
      mobsim.run()
      events.foreach {
        case event: PersonDepartureEvent =>
          assert(event.getLegMode == "walk" || event.getLegMode == "be_a_tnc_driver")
      }
    }

    "let everybody take transit when their plan says so" in {
      scenario.getPopulation.getPersons
        .values()
        .forEach(person => {
          person.getSelectedPlan.getPlanElements.asScala.collect {
            case (leg: Leg) =>
              leg.setMode("walk_transit")
          }
        })
      val events = mutable.ListBuffer[Event]()
      val eventsManager = EventsUtils.createEventsManager()
      eventsManager.addHandler(new BasicEventHandler {
        override def handleEvent(event: Event): Unit = {
          event match {
            case event: PersonDepartureEvent =>
              events += event
            case _ =>
          }
        }
      })
<<<<<<< HEAD
      val mobsim = new BeamMobsim(services, null, networkCoordinator.transportNetwork, scenario, eventsManager, system,new RideHailSurgePricingManager(beamConfig, None))
=======
      val mobsim = new BeamMobsim(
        services,
        networkCoordinator.transportNetwork,
        scenario,
        eventsManager,
        system,
        new RideHailSurgePricingManager(beamConfig, None)
      )
>>>>>>> 636d8906
      mobsim.run()
      events.foreach {
        case event: PersonDepartureEvent =>
          assert(event.getLegMode == "walk_transit" || event.getLegMode == "be_a_tnc_driver")
      }
    }

    "let everybody take drive_transit when their plan says so" in {
      // Here, we only set the mode for the first leg of each tour -- prescribing a mode for the tour,
      // but not for individual legs except the first one.
      // We want to make sure that our car is returned home.
      scenario.getPopulation.getPersons
        .values()
        .forEach(person => {
          val newPlanElements = person.getSelectedPlan.getPlanElements.asScala.collect {
            case (activity: Activity) if activity.getType == "Home" =>
              Seq(activity, scenario.getPopulation.getFactory.createLeg("drive_transit"))
            case (activity: Activity) =>
              Seq(activity)
            case (leg: Leg) =>
              Nil
          }.flatten
          if (newPlanElements.last.isInstanceOf[Leg]) {
            newPlanElements.remove(newPlanElements.size - 1)
          }
          person.getSelectedPlan.getPlanElements.clear()
          newPlanElements.foreach {
            case (activity: Activity) =>
              person.getSelectedPlan.addActivity(activity)
            case (leg: Leg) =>
              person.getSelectedPlan.addLeg(leg)
          }
        })
      val events = mutable.ListBuffer[Event]()
      val eventsManager = EventsUtils.createEventsManager()
      eventsManager.addHandler(new BasicEventHandler {
        override def handleEvent(event: Event): Unit = {
          event match {
            case event @ (_: PersonDepartureEvent | _: ActivityEndEvent) =>
              events += event
            case _ =>
          }
        }
      })
<<<<<<< HEAD
      val mobsim = new BeamMobsim(services, null, networkCoordinator.transportNetwork, scenario, eventsManager, system,new RideHailSurgePricingManager(beamConfig, None))
=======
      val mobsim = new BeamMobsim(
        services,
        networkCoordinator.transportNetwork,
        scenario,
        eventsManager,
        system,
        new RideHailSurgePricingManager(beamConfig, None)
      )
>>>>>>> 636d8906
      mobsim.run()
      events.collect {
        case event: PersonDepartureEvent =>
          // drive_transit can fail -- maybe I don't have a car
          assert(
            event.getLegMode == "walk" || event.getLegMode == "walk_transit" || event.getLegMode == "drive_transit" || event.getLegMode == "be_a_tnc_driver"
          )
      }
      val eventsByPerson = events.groupBy(_.getAttributes.get("person"))
      val filteredEventsByPerson = eventsByPerson.filter {
        _._2
          .filter(_.isInstanceOf[ActivityEndEvent])
          .sliding(2)
          .exists(
            pair =>
              pair.forall(activity => activity.asInstanceOf[ActivityEndEvent].getActType != "Home")
          )
      }
      eventsByPerson.map {
        _._2.span {
          case event: ActivityEndEvent if event.getActType == "Home" =>
            true
          case _ =>
            false
        }
      }
      // TODO: Test that what can be printed with the line below makes sense (chains of modes)
//      filteredEventsByPerson.map(_._2.mkString("--\n","\n","--\n")).foreach(print(_))
    }

  }

}<|MERGE_RESOLUTION|>--- conflicted
+++ resolved
@@ -131,9 +131,6 @@
           }
         }
       })
-<<<<<<< HEAD
-      val mobsim = new BeamMobsim(services, null, networkCoordinator.transportNetwork, scenario, eventsManager, system,new RideHailSurgePricingManager(beamConfig, None))
-=======
       val mobsim = new BeamMobsim(
         services,
         networkCoordinator.transportNetwork,
@@ -142,7 +139,6 @@
         system,
         new RideHailSurgePricingManager(beamConfig, None)
       )
->>>>>>> 636d8906
       mobsim.run()
       events.foreach {
         case event: PersonDepartureEvent =>
@@ -170,9 +166,6 @@
           }
         }
       })
-<<<<<<< HEAD
-      val mobsim = new BeamMobsim(services, null, networkCoordinator.transportNetwork, scenario, eventsManager, system,new RideHailSurgePricingManager(beamConfig, None))
-=======
       val mobsim = new BeamMobsim(
         services,
         networkCoordinator.transportNetwork,
@@ -181,7 +174,6 @@
         system,
         new RideHailSurgePricingManager(beamConfig, None)
       )
->>>>>>> 636d8906
       mobsim.run()
       events.foreach {
         case event: PersonDepartureEvent =>
@@ -226,9 +218,6 @@
           }
         }
       })
-<<<<<<< HEAD
-      val mobsim = new BeamMobsim(services, null, networkCoordinator.transportNetwork, scenario, eventsManager, system,new RideHailSurgePricingManager(beamConfig, None))
-=======
       val mobsim = new BeamMobsim(
         services,
         networkCoordinator.transportNetwork,
@@ -237,7 +226,6 @@
         system,
         new RideHailSurgePricingManager(beamConfig, None)
       )
->>>>>>> 636d8906
       mobsim.run()
       events.collect {
         case event: PersonDepartureEvent =>
