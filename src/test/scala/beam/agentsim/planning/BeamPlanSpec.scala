package beam.agentsim.planning

import beam.agentsim.agents.planning.BeamPlan
<<<<<<< HEAD
import beam.agentsim.agents.planning.Strategy.TripModeChoiceStrategy
import beam.router.Modes.BeamMode.CAR
=======
>>>>>>> 9c4ee4d4
import beam.sim.BeamHelper
import org.matsim.api.core.v01.Coord
import org.matsim.api.core.v01.population.{Activity, Plan}
import org.matsim.core.population.PopulationUtils
import org.scalatest.matchers.should.Matchers
import org.scalatest.wordspec.AnyWordSpecLike

import scala.collection.JavaConverters._

/**
  * BeamPlanSpec
  */
class BeamPlanSpec extends AnyWordSpecLike with Matchers with BeamHelper {

  "A BeamPlan" must {

    val matsimPlanOfActivities: Plan = PopulationUtils.createPlan(null)
    PopulationUtils.createAndAddActivityFromCoord(matsimPlanOfActivities, "Home", new Coord(0.0, 0.0))
    PopulationUtils.createAndAddActivityFromCoord(matsimPlanOfActivities, "Work", new Coord(0.0, 0.0))
    PopulationUtils.createAndAddActivityFromCoord(matsimPlanOfActivities, "Shop", new Coord(0.0, 0.0))
    PopulationUtils.createAndAddActivityFromCoord(matsimPlanOfActivities, "Home", new Coord(0.0, 0.0))
    val matsimPlan: Plan = PopulationUtils.createPlan(null)
    PopulationUtils.createAndAddActivityFromCoord(matsimPlan, "Home", new Coord(0.0, 0.0))
    PopulationUtils.createAndAddLeg(matsimPlan, "car")
    PopulationUtils.createAndAddActivityFromCoord(matsimPlan, "Work", new Coord(0.0, 0.0))
    PopulationUtils.createAndAddLeg(matsimPlan, "car")
    PopulationUtils.createAndAddActivityFromCoord(matsimPlan, "Shop", new Coord(0.0, 0.0))
    PopulationUtils.createAndAddLeg(matsimPlan, "car")
    PopulationUtils.createAndAddActivityFromCoord(matsimPlan, "Home", new Coord(0.0, 0.0))
    PopulationUtils.createAndAddLeg(matsimPlan, "car")
    PopulationUtils.createAndAddActivityFromCoord(matsimPlan, "Eat", new Coord(0.0, 0.0))
    PopulationUtils.createAndAddLeg(matsimPlan, "car")
    PopulationUtils.createAndAddActivityFromCoord(matsimPlan, "Home", new Coord(0.0, 0.0))

<<<<<<< HEAD
    val strat = TripModeChoiceStrategy(Some(CAR))

=======
>>>>>>> 9c4ee4d4
    "should contain the same activities and legs as the MATSimn plan used in creation" in {
      val beamPlan = BeamPlan(matsimPlan)
      beamPlan.getPlanElements.asScala
        .zip(matsimPlan.getPlanElements.asScala)
        .forall(both => both._1.equals(both._2)) should be(true)
      matsimPlan.getPlanElements.asScala
        .zip(beamPlan.getPlanElements.asScala)
        .forall(both => both._1.equals(both._2)) should be(true)
    }
<<<<<<< HEAD
    "should attach a strategy to an activity" in {
      val beamPlan = BeamPlan(matsimPlan)
      val act = beamPlan.activities.head
      beamPlan.putStrategy(act, strat)
      beamPlan.getStrategy[TripModeChoiceStrategy](act) should be(Some(strat))
    }
    "should attach a strategy to a leg" in {
      val beamPlan = BeamPlan(matsimPlan)
      val leg = beamPlan.legs.head
      beamPlan.putStrategy(leg, strat)
      beamPlan.getStrategy[TripModeChoiceStrategy](leg) should be(Some(strat))
    }
    "should attach a strategy to a trip" in {
      val beamPlan = BeamPlan(matsimPlan)
      val trip = beamPlan.trips.head
      beamPlan.putStrategy(trip, strat)
      beamPlan.getStrategy[TripModeChoiceStrategy](trip) should be(Some(strat))
    }
    "should attach a strategy to a tour" in {
      val beamPlan = BeamPlan(matsimPlan)
      val tour = beamPlan.tours.head
      beamPlan.putStrategy(tour, strat)
      beamPlan.getStrategy[TripModeChoiceStrategy](tour) should be(Some(strat))
    }
    "should attach a strategy to a trip and the trip's activity and leg" in {
      val beamPlan = BeamPlan(matsimPlan)
      val trip = beamPlan.trips.head
      beamPlan.putStrategy(trip, strat)
      beamPlan.getStrategy[TripModeChoiceStrategy](trip.activity) should be(Some(strat))
      trip.leg match {
        case Some(leg) =>
          beamPlan.getStrategy[TripModeChoiceStrategy](leg) should be(Some(strat))
        case None =>
      }
    }
    "should not attach a strategy to tour's trips, activities, and legs" in {
      val beamPlan = BeamPlan(matsimPlan)
      val tour = beamPlan.tours(1)
      val strategy = TripModeChoiceStrategy(None)
      beamPlan.putStrategy(tour, strategy)
      beamPlan.getStrategy[TripModeChoiceStrategy](tour) should be(Some(strategy))
      tour.trips.foreach { trip =>
        beamPlan.getStrategy[TripModeChoiceStrategy](trip) should be(Some(strat))
        beamPlan.getStrategy[TripModeChoiceStrategy](trip.activity) should be(Some(strat))
        trip.leg match {
          case Some(leg) =>
            beamPlan.getStrategy[TripModeChoiceStrategy](leg) should be(Some(strat))
          case None =>
        }
      }
    }
=======

>>>>>>> 9c4ee4d4
    "should return a trip or tour containing a leg" in {
      val beamPlan = BeamPlan(matsimPlan)
      val tour = beamPlan.tours(2)
      val trip = tour.trips.head
      beamPlan.getTripContaining(trip.activity) should be(trip)
      beamPlan.getTripContaining(trip.leg.get) should be(trip)
      beamPlan.getTourContaining(trip.activity) should be(tour)
    }
    "should successfully add a leg between activities of an existing matsim plan" in {
      val newLeg = PopulationUtils.createLeg("FAKE")
      val newPlan = BeamPlan.addOrReplaceLegBetweenActivities(
        matsimPlanOfActivities,
        newLeg,
        matsimPlanOfActivities.getPlanElements.get(1).asInstanceOf[Activity],
        matsimPlanOfActivities.getPlanElements.get(2).asInstanceOf[Activity]
      )
      newPlan.getPlanElements.get(2) should be(newLeg)
    }
    "should successfully replace a leg between activities of an existing matsim plan" in {
      val newLeg = PopulationUtils.createLeg("FAKE")
      val newPlan = BeamPlan.addOrReplaceLegBetweenActivities(
        matsimPlan,
        newLeg,
        matsimPlan.getPlanElements.get(2).asInstanceOf[Activity],
        matsimPlan.getPlanElements.get(4).asInstanceOf[Activity]
      )
      newPlan.getPlanElements.get(3) should be(newLeg)
    }
  }
}<|MERGE_RESOLUTION|>--- conflicted
+++ resolved
@@ -1,11 +1,8 @@
 package beam.agentsim.planning
 
 import beam.agentsim.agents.planning.BeamPlan
-<<<<<<< HEAD
 import beam.agentsim.agents.planning.Strategy.TripModeChoiceStrategy
 import beam.router.Modes.BeamMode.CAR
-=======
->>>>>>> 9c4ee4d4
 import beam.sim.BeamHelper
 import org.matsim.api.core.v01.Coord
 import org.matsim.api.core.v01.population.{Activity, Plan}
@@ -40,11 +37,8 @@
     PopulationUtils.createAndAddLeg(matsimPlan, "car")
     PopulationUtils.createAndAddActivityFromCoord(matsimPlan, "Home", new Coord(0.0, 0.0))
 
-<<<<<<< HEAD
     val strat = TripModeChoiceStrategy(Some(CAR))
 
-=======
->>>>>>> 9c4ee4d4
     "should contain the same activities and legs as the MATSimn plan used in creation" in {
       val beamPlan = BeamPlan(matsimPlan)
       beamPlan.getPlanElements.asScala
@@ -54,7 +48,6 @@
         .zip(beamPlan.getPlanElements.asScala)
         .forall(both => both._1.equals(both._2)) should be(true)
     }
-<<<<<<< HEAD
     "should attach a strategy to an activity" in {
       val beamPlan = BeamPlan(matsimPlan)
       val act = beamPlan.activities.head
@@ -106,9 +99,6 @@
         }
       }
     }
-=======
-
->>>>>>> 9c4ee4d4
     "should return a trip or tour containing a leg" in {
       val beamPlan = BeamPlan(matsimPlan)
       val tour = beamPlan.tours(2)
