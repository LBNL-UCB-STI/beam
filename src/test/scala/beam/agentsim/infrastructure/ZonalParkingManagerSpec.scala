--- conflicted
+++ resolved
@@ -8,11 +8,6 @@
 import beam.agentsim.agents.vehicles.EnergyEconomyAttributes.Powertrain
 import beam.agentsim.agents.vehicles.{BeamVehicle, BeamVehicleType, VehicleManager}
 import beam.agentsim.events.SpaceTime
-<<<<<<< HEAD
-import beam.agentsim.infrastructure.charging.ChargingPointType.CustomChargingPoint
-import beam.agentsim.infrastructure.charging.ElectricCurrentType
-=======
->>>>>>> cc46647f
 import beam.agentsim.infrastructure.parking.PricingModel.FlatFee
 import beam.agentsim.infrastructure.parking._
 import beam.agentsim.infrastructure.taz.{TAZ, TAZTreeMap}
@@ -129,14 +124,8 @@
           10000000
         ) // one TAZ at agent coordinate
         config = BeamConfig(system.settings.config)
-<<<<<<< HEAD
-        oneParkingOption: Iterator[String] =
-          """taz,parkingType,pricingModel,chargingType,numStalls,feeInCents,reservedFor
-            |1,Workplace,FlatFee,None,1,1234,
-=======
         oneParkingOption: Iterator[String] = s"""taz,parkingType,pricingModel,chargingPointType,numStalls,feeInCents,reservedFor,parkingZoneId
             |1,Workplace,FlatFee,None,1,1234,,0
->>>>>>> cc46647f
             |
           """.stripMargin.split("\n").toIterator
         zonalParkingManager = ZonalParkingManagerSpec.mockZonalParkingManager(
@@ -188,11 +177,9 @@
     }
   }
 
-<<<<<<< HEAD
-  describe("ZonalParkingManager with only XFC charging option") {
-    it(
-      "should first return that an ultra fast charging stall for XFC capable vehicle, and afterward respond with a default stall for non XFC capable vehicle"
-    ) {
+  describe("ZonalParkingManager with one parking option") {
+    it("should allow us to book and then release that stall") {
+
       for {
         tazTreeMap <- ZonalParkingManagerSpec.mockTazTreeMap(
           List((coordCenterOfUTM, 10000)),
@@ -204,89 +191,8 @@
         ) // one TAZ at agent coordinate
         config = BeamConfig(system.settings.config)
         oneParkingOption: Iterator[String] =
-          """taz,parkingType,pricingModel,chargingType,numStalls,feeInCents,reservedFor
-                                               |1,Workplace,FlatFee,UltraFast(250|DC),9999,5678,
-          """.stripMargin.split("\n").toIterator
-        zonalParkingManager = ZonalParkingManagerSpec.mockZonalParkingManager(
-          tazTreeMap,
-          geo,
-          oneParkingOption,
-          boundingBox,
-          new Random(randomSeed),
-          config
-        )
-      } {
-        val vehicleType1 = beamScenario.vehicleTypes(Id.create("BEV_XFC", classOf[BeamVehicleType]))
-        val vehicle1 = new BeamVehicle(
-          id = Id.createVehicleId("car-01"),
-          powerTrain = new Powertrain(0.0),
-          beamVehicleType = vehicleType1
-        )
-        val xfcChargingPoint = CustomChargingPoint("ultrafast", 250.0, ElectricCurrentType.DC)
-        // first request is handled with the only stall in the system
-        val firstInquiry = ParkingInquiry(centerSpaceTime, "work", beamVehicle = Some(vehicle1), triggerId = 73737)
-        val expectedFirstStall =
-          ParkingStall(
-            Id.create(1, classOf[TAZ]),
-            Id.create(1, classOf[TAZ]),
-            0,
-            coordCenterOfUTM,
-            56.78,
-            Some(xfcChargingPoint),
-            Some(PricingModel.FlatFee(12.34)),
-            ParkingType.Workplace,
-            reservedFor = IndexedSeq.empty
-          )
-        val response1 = zonalParkingManager.processParkingInquiry(firstInquiry)
-        assert(response1.isDefined, "no response")
-        assert(response1.get.requestId == firstInquiry.requestId, "something is wildly broken")
-        assert(response1.get.triggerId == firstInquiry.triggerId, "something is wildly broken with trigger id")
-        assert(response1.get.stall.toString == expectedFirstStall.toString, "something is wildly broken")
-
-        // since only stall is in use, the second inquiry will be handled with the emergency stall
-        val vehicleType2 = beamScenario.vehicleTypes(Id.create("BEV", classOf[BeamVehicleType]))
-        val vehicle2 = new BeamVehicle(
-          id = Id.createVehicleId("car-01"),
-          powerTrain = new Powertrain(0.0),
-          beamVehicleType = vehicleType2
-        )
-        val secondInquiry = ParkingInquiry(centerSpaceTime, "work", beamVehicle = Some(vehicle2), triggerId = 49238)
-        val response2 @ Some(ParkingInquiryResponse(stall, responseId, triggerId)) =
-          zonalParkingManager.processParkingInquiry(secondInquiry)
-        assert(response2.isDefined, "no response")
-        assert(
-          stall.geoId == TAZ.EmergencyTAZId && responseId == secondInquiry.requestId
-          && triggerId == secondInquiry.triggerId,
-          "something is wildly broken"
-        )
-        assert(stall.chargingPointType.isEmpty, "it should not get an Ultra Fast charging point stall")
-      }
-    }
-  }
-
-=======
->>>>>>> cc46647f
-  describe("ZonalParkingManager with one parking option") {
-    it("should allow us to book and then release that stall") {
-
-      for {
-        tazTreeMap <- ZonalParkingManagerSpec.mockTazTreeMap(
-          List((coordCenterOfUTM, 10000)),
-          startAtId = 1,
-          167000,
-          0,
-          833000,
-          10000000
-        ) // one TAZ at agent coordinate
-        config = BeamConfig(system.settings.config)
-        oneParkingOption: Iterator[String] =
-<<<<<<< HEAD
-          """taz,parkingType,pricingModel,chargingType,numStalls,feeInCents,reservedFor
-          |1,Workplace,FlatFee,None,1,1234,
-=======
           """taz,parkingType,pricingModel,chargingPointType,numStalls,feeInCents,reservedFor,parkingZoneId
           |1,Workplace,FlatFee,None,1,1234,,0
->>>>>>> cc46647f
           |
           """.stripMargin.split("\n").toIterator
         zonalParkingManager = ZonalParkingManagerSpec.mockZonalParkingManager(
@@ -499,11 +405,7 @@
         ParkingZone.createId("cs_DefaultManager_4_Public_NA_Block_0_20"),
         PricingModel("block", "0").get,
         ParkingType.Public,
-<<<<<<< HEAD
-        Some(Id.create("freight", classOf[VehicleManager])),
-=======
         VehicleManager.defaultManager,
->>>>>>> cc46647f
         "FREIGHT-1"
       )
     }
@@ -561,21 +463,7 @@
         "beamVilleCar"
       )
 
-<<<<<<< HEAD
-      assertVehicleManager(
-        zpm,
-        new Coord(166321.0, 1568.0),
-        Some(sharedFleet1)
-      )
-
-      assertVehicleManager(
-        zpm,
-        new Coord(166500.0, 1500.0),
-        Some(sharedFleet2)
-      )
-=======
       assertVehicleManager(zonesMap(sharedFleet1), new Coord(166321.0, 1568.0), sharedFleet1)
->>>>>>> cc46647f
 
       assertVehicleManager(zonesMap(sharedFleet2), new Coord(166500.0, 1500.0), sharedFleet2)
     }
@@ -593,11 +481,7 @@
       beamVehicleType = vehicleType,
       vehicleManagerId = vehicleManagerId
     )
-<<<<<<< HEAD
-    val inquiry = ParkingInquiry(SpaceTime(coord, 0), "init", beamVehicle = Some(vehicle), triggerId = 0)
-=======
     val inquiry = ParkingInquiry.init(SpaceTime(coord, 0), "init", vehicleManagerId, Some(vehicle), triggerId = 0)
->>>>>>> cc46647f
     val response = zpm.processParkingInquiry(inquiry)
     assert(response.isDefined, "no response")
     assert(response.get.stall.vehicleManagerId == vehicleManagerId, "something is wildly broken")
@@ -610,11 +494,7 @@
     parkingZoneId: Id[ParkingZoneId],
     pricingModel: PricingModel,
     parkingType: ParkingType,
-<<<<<<< HEAD
-    vehicleManagerIdMaybe: Option[Id[VehicleManager]],
-=======
     vehicleManagerId: Id[VehicleManager],
->>>>>>> cc46647f
     vehicleTypeName: String
   ) = {
     val vehicleType = beamScenario.vehicleTypes(Id.create(vehicleTypeName, classOf[BeamVehicleType]))
@@ -624,11 +504,7 @@
       beamVehicleType = vehicleType,
       vehicleManagerId = vehicleManagerId
     )
-<<<<<<< HEAD
-    val inquiry = ParkingInquiry(spaceTime, "init", beamVehicle = Some(vehicle), triggerId = 3737)
-=======
     val inquiry = ParkingInquiry.init(spaceTime, "init", vehicleManagerId, Some(vehicle), triggerId = 3737)
->>>>>>> cc46647f
     val response = zpm.processParkingInquiry(inquiry)
     val tazId1 = Id.create(tazId, classOf[TAZ])
     val costInDollars = if (pricingModel.isInstanceOf[FlatFee]) pricingModel.costInDollars else 0.0
@@ -685,7 +561,8 @@
     )
   }
 
-  /** creates a mock TAZTreeMap from a list of coordinate/geo area pairs
+  /**
+    * creates a mock TAZTreeMap from a list of coordinate/geo area pairs
     * @param coords a list of coordinates paired with the area for the TAZ
     * @param startAtId name each TAZ by integer id ascending, starting from this number
     * @return a mock TAZTreeMap, or nothing
@@ -736,13 +613,7 @@
   def makeParkingConfiguration(split: List[Int]): Iterator[String] = {
     val header = "taz,parkingType,pricingModel,chargingPointType,numStalls,feeInCents,reservedFor,parkingZoneId"
     val result = split.zipWithIndex
-<<<<<<< HEAD
-      .map { case (stalls, i) =>
-        s"${i + 1},Workplace,FlatFee,None,$stalls,0,"
-      }
-=======
       .map { case (stalls, i) => s"${i + 1},Workplace,FlatFee,None,$stalls,0,," }
->>>>>>> cc46647f
       .mkString(s"$header\n", "\n", "")
       .split("\n")
       .toIterator
@@ -756,15 +627,6 @@
   ): Map[Id[ParkingZoneId], ParkingZone[TAZ]] = {
     val result = treeMap.getTAZs
       .zip(zones)
-<<<<<<< HEAD
-      .foldLeft(List.empty[ParkingZone[TAZ]]) { case (acc, (taz, numZones)) =>
-        val parkingZones = (0 until numZones)
-          .map(i =>
-            ParkingZone(
-              acc.size + i,
-              taz.tazId,
-              ParkingType.Workplace,
-=======
       .foldLeft(Map.empty[Id[ParkingZoneId], ParkingZone[TAZ]]) { case (acc, (taz, numZones)) =>
         val parkingZones = (0 until numZones).map { i =>
           val zone = ParkingZone
@@ -773,17 +635,12 @@
               taz.tazId,
               ParkingType.Workplace,
               vehicleManagerId,
->>>>>>> cc46647f
               5,
               IndexedSeq.empty,
               pricingModel = Some(FlatFee(3.0))
             )
-<<<<<<< HEAD
-          )
-=======
           zone.parkingZoneId -> zone
         }.toMap
->>>>>>> cc46647f
         acc ++ parkingZones
       }
     result
