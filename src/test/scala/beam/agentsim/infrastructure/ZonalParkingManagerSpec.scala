--- conflicted
+++ resolved
@@ -10,7 +10,7 @@
 import beam.agentsim.events.SpaceTime
 import beam.agentsim.infrastructure.charging.ChargingPointType.CustomChargingPoint
 import beam.agentsim.infrastructure.charging.ElectricCurrentType
-import beam.agentsim.infrastructure.parking.PricingModel.{Block, FlatFee}
+import beam.agentsim.infrastructure.parking.PricingModel.FlatFee
 import beam.agentsim.infrastructure.parking._
 import beam.agentsim.infrastructure.taz.{TAZ, TAZTreeMap}
 import beam.sim.common.{GeoUtils, GeoUtilsImpl}
@@ -94,7 +94,7 @@
             inquiry.destinationUtm.loc.getY - 2000
           ),
           new Random(randomSeed),
-          geoId = TAZ.EmergencyTAZId,
+          geoId = TAZ.EmergencyTAZId
         )
 
         val response = zonalParkingManager.processParkingInquiry(inquiry)
@@ -125,7 +125,8 @@
           10000000
         ) // one TAZ at agent coordinate
         config = BeamConfig(system.settings.config)
-        oneParkingOption: Iterator[String] = """taz,parkingType,pricingModel,chargingType,numStalls,feeInCents,reservedFor
+        oneParkingOption: Iterator[String] =
+          """taz,parkingType,pricingModel,chargingType,numStalls,feeInCents,reservedFor
             |1,Workplace,FlatFee,None,1,1234,
             |
           """.stripMargin.split("\n").toIterator
@@ -188,7 +189,8 @@
           10000000
         ) // one TAZ at agent coordinate
         config = BeamConfig(system.settings.config)
-        oneParkingOption: Iterator[String] = """taz,parkingType,pricingModel,chargingType,numStalls,feeInCents,reservedFor
+        oneParkingOption: Iterator[String] =
+          """taz,parkingType,pricingModel,chargingType,numStalls,feeInCents,reservedFor
                                                |1,Workplace,FlatFee,UltraFast(250|DC),9999,5678,
           """.stripMargin.split("\n").toIterator
         zonalParkingManager = ZonalParkingManagerSpec.mockZonalParkingManager(
@@ -208,11 +210,7 @@
         )
         val xfcChargingPoint = CustomChargingPoint("ultrafast", 250.0, ElectricCurrentType.DC)
         // first request is handled with the only stall in the system
-<<<<<<< HEAD
-        val firstInquiry = ParkingInquiry(coordCenterOfUTM, "work", beamVehicle = Some(vehicle1))
-=======
-        val firstInquiry = ParkingInquiry(centerSpaceTime, "work", Some(vehicle1), triggerId = 73737)
->>>>>>> bfb505aa
+        val firstInquiry = ParkingInquiry(centerSpaceTime, "work", beamVehicle = Some(vehicle1), triggerId = 73737)
         val expectedFirstStall =
           ParkingStall(
             Id.create(1, classOf[TAZ]),
@@ -238,13 +236,8 @@
           powerTrain = new Powertrain(0.0),
           beamVehicleType = vehicleType2
         )
-<<<<<<< HEAD
-        val secondInquiry = ParkingInquiry(coordCenterOfUTM, "work", beamVehicle = Some(vehicle2))
-        val response2 @ Some(ParkingInquiryResponse(stall, responseId)) =
-=======
-        val secondInquiry = ParkingInquiry(centerSpaceTime, "work", Some(vehicle2), triggerId = 49238)
+        val secondInquiry = ParkingInquiry(centerSpaceTime, "work", beamVehicle = Some(vehicle2), triggerId = 49238)
         val response2 @ Some(ParkingInquiryResponse(stall, responseId, triggerId)) =
->>>>>>> bfb505aa
           zonalParkingManager.processParkingInquiry(secondInquiry)
         assert(response2.isDefined, "no response")
         assert(
@@ -270,7 +263,8 @@
           10000000
         ) // one TAZ at agent coordinate
         config = BeamConfig(system.settings.config)
-        oneParkingOption: Iterator[String] = """taz,parkingType,pricingModel,chargingType,numStalls,feeInCents,reservedFor
+        oneParkingOption: Iterator[String] =
+          """taz,parkingType,pricingModel,chargingType,numStalls,feeInCents,reservedFor
           |1,Workplace,FlatFee,None,1,1234,
           |
           """.stripMargin.split("\n").toIterator
@@ -479,7 +473,7 @@
         FlatFee(0.0),
         ParkingType.Public,
         Some(Id.create("freight", classOf[VehicleManager])),
-        "FREIGHT-1",
+        "FREIGHT-1"
       )
     }
   }
@@ -517,7 +511,7 @@
       assertVehicleManager(
         zpm,
         new Coord(166321.0, 1568.0),
-        Some(sharedFleet1),
+        Some(sharedFleet1)
       )
 
       assertVehicleManager(
@@ -541,11 +535,7 @@
       beamVehicleType = vehicleType,
       vehicleManager = vehicleManagerIdMaybe
     )
-<<<<<<< HEAD
-    val inquiry = ParkingInquiry(coord, "init", beamVehicle = Some(vehicle))
-=======
-    val inquiry = ParkingInquiry(SpaceTime(coord, 0), "init", Some(vehicle), triggerId = 0)
->>>>>>> bfb505aa
+    val inquiry = ParkingInquiry(SpaceTime(coord, 0), "init", beamVehicle = Some(vehicle), triggerId = 0)
     val response = zpm.processParkingInquiry(inquiry)
     assert(response.isDefined, "no response")
     assert(
@@ -562,7 +552,7 @@
     pricingModel: PricingModel,
     parkingType: ParkingType,
     vehicleManagerIdMaybe: Option[Id[VehicleManager]],
-    vehicleTypeName: String,
+    vehicleTypeName: String
   ) = {
     val vehicleType = beamScenario.vehicleTypes(Id.create(vehicleTypeName, classOf[BeamVehicleType]))
     val vehicle = new BeamVehicle(
@@ -571,11 +561,7 @@
       beamVehicleType = vehicleType,
       vehicleManager = vehicleManagerIdMaybe
     )
-<<<<<<< HEAD
-    val inquiry = ParkingInquiry(coord, "init", beamVehicle = Some(vehicle))
-=======
-    val inquiry = ParkingInquiry(spaceTime, "init", Some(vehicle), triggerId = 3737)
->>>>>>> bfb505aa
+    val inquiry = ParkingInquiry(spaceTime, "init", beamVehicle = Some(vehicle), triggerId = 3737)
     val response = zpm.processParkingInquiry(inquiry)
     val tazId1 = Id.create(tazId, classOf[TAZ])
     val costInDollars = if (pricingModel.isInstanceOf[FlatFee]) pricingModel.costInDollars else 0.0
@@ -630,8 +616,7 @@
     )
   }
 
-  /**
-    * creates a mock TAZTreeMap from a list of coordinate/geo area pairs
+  /** creates a mock TAZTreeMap from a list of coordinate/geo area pairs
     * @param coords a list of coordinates paired with the area for the TAZ
     * @param startAtId name each TAZ by integer id ascending, starting from this number
     * @return a mock TAZTreeMap, or nothing
@@ -682,9 +667,8 @@
   def makeParkingConfiguration(split: List[Int]): Iterator[String] = {
     val header = "taz,parkingType,pricingModel,chargingType,numStalls,feeInCents,reservedFor"
     val result = split.zipWithIndex
-      .map {
-        case (stalls, i) =>
-          s"${i + 1},Workplace,FlatFee,None,$stalls,0,"
+      .map { case (stalls, i) =>
+        s"${i + 1},Workplace,FlatFee,None,$stalls,0,"
       }
       .mkString(s"$header\n", "\n", "")
       .split("\n")
@@ -695,21 +679,19 @@
   def makeParkingZones(treeMap: TAZTreeMap, zones: List[Int]): Array[ParkingZone[TAZ]] = {
     val result = treeMap.getTAZs
       .zip(zones)
-      .foldLeft(List.empty[ParkingZone[TAZ]]) {
-        case (acc, (taz, numZones)) =>
-          val parkingZones = (0 until numZones)
-            .map(
-              i =>
-                ParkingZone(
-                  acc.size + i,
-                  taz.tazId,
-                  ParkingType.Workplace,
-                  5,
-                  IndexedSeq.empty,
-                  pricingModel = Some(FlatFee(3.0))
-              )
+      .foldLeft(List.empty[ParkingZone[TAZ]]) { case (acc, (taz, numZones)) =>
+        val parkingZones = (0 until numZones)
+          .map(i =>
+            ParkingZone(
+              acc.size + i,
+              taz.tazId,
+              ParkingType.Workplace,
+              5,
+              IndexedSeq.empty,
+              pricingModel = Some(FlatFee(3.0))
             )
-          acc ++ parkingZones
+          )
+        acc ++ parkingZones
       }
     result.toArray
   }
