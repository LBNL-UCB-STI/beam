--- conflicted
+++ resolved
@@ -437,13 +437,8 @@
         beamConfig.beam.agentsim.agents.parking.fractionOfSameTypeZones,
         beamConfig.beam.agentsim.agents.parking.minNumberOfSameTypeZones,
         randomSeed,
-<<<<<<< HEAD
-        beamConfig.beam.agentsim.agents.parking.mulitnomialLogit,
-        beamConfig.beam.agentsim.agents.parking.estimatedMinParkingDuration
-=======
         beamConfig.beam.agentsim.agents.parking.multinomialLogit,
         beamConfig.beam.agentsim.agents.parking.estimatedMinParkingDurationInSeconds
->>>>>>> 4886ed98
       )
 
       assertParkingResponse(
