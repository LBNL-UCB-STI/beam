--- conflicted
+++ resolved
@@ -85,11 +85,7 @@
           config
         )
       } {
-<<<<<<< HEAD
-        val inquiry = ParkingInquiry(centerSpaceTime, "work")
-=======
-        val inquiry = ParkingInquiry(coordCenterOfUTM, "work", triggerId = 77239)
->>>>>>> 10f4cf0c
+        val inquiry = ParkingInquiry(centerSpaceTime, "work", triggerId = 77239)
         val expectedStall: ParkingStall = ParkingStall.lastResortStall(
           new Envelope(
             inquiry.destinationUtm.loc.getX + 2000,
@@ -144,11 +140,7 @@
       } {
 
         // first request is handled with the only stall in the system
-<<<<<<< HEAD
-        val firstInquiry = ParkingInquiry(centerSpaceTime, "work")
-=======
-        val firstInquiry = ParkingInquiry(coordCenterOfUTM, "work", triggerId = 3234324)
->>>>>>> 10f4cf0c
+        val firstInquiry = ParkingInquiry(centerSpaceTime, "work", triggerId = 3234324)
         val expectedFirstStall =
           ParkingStall(
             Id.create(1, classOf[TAZ]),
@@ -169,13 +161,8 @@
         )
 
         // since only stall is in use, the second inquiry will be handled with the emergency stall
-<<<<<<< HEAD
-        val secondInquiry = ParkingInquiry(centerSpaceTime, "work")
-        val response2 @ Some(ParkingInquiryResponse(stall, responseId)) =
-=======
-        val secondInquiry = ParkingInquiry(coordCenterOfUTM, "work", triggerId = 123709)
+        val secondInquiry = ParkingInquiry(centerSpaceTime, "work", triggerId = 123709)
         val response2 @ Some(ParkingInquiryResponse(stall, responseId, triggerId)) =
->>>>>>> 10f4cf0c
           zonalParkingManager.processParkingInquiry(secondInquiry)
         assert(response2.isDefined, "no response")
         assert(
@@ -221,11 +208,7 @@
         )
         val xfcChargingPoint = CustomChargingPoint("ultrafast", 250.0, ElectricCurrentType.DC)
         // first request is handled with the only stall in the system
-<<<<<<< HEAD
-        val firstInquiry = ParkingInquiry(centerSpaceTime, "work", Some(vehicle1))
-=======
-        val firstInquiry = ParkingInquiry(coordCenterOfUTM, "work", Some(vehicle1), triggerId = 73737)
->>>>>>> 10f4cf0c
+        val firstInquiry = ParkingInquiry(centerSpaceTime, "work", Some(vehicle1), triggerId = 73737)
         val expectedFirstStall =
           ParkingStall(
             Id.create(1, classOf[TAZ]),
@@ -251,13 +234,8 @@
           powerTrain = new Powertrain(0.0),
           beamVehicleType = vehicleType2
         )
-<<<<<<< HEAD
-        val secondInquiry = ParkingInquiry(centerSpaceTime, "work", Some(vehicle2))
-        val response2 @ Some(ParkingInquiryResponse(stall, responseId)) =
-=======
-        val secondInquiry = ParkingInquiry(coordCenterOfUTM, "work", Some(vehicle2), triggerId = 49238)
+        val secondInquiry = ParkingInquiry(centerSpaceTime, "work", Some(vehicle2), triggerId = 49238)
         val response2 @ Some(ParkingInquiryResponse(stall, responseId, triggerId)) =
->>>>>>> 10f4cf0c
           zonalParkingManager.processParkingInquiry(secondInquiry)
         assert(response2.isDefined, "no response")
         assert(
@@ -297,13 +275,8 @@
         )
       } {
         // note: ParkingInquiry constructor has a side effect of creating a new (unique) request id
-<<<<<<< HEAD
-        val firstInquiry = ParkingInquiry(centerSpaceTime, "work")
-        val secondInquiry = ParkingInquiry(centerSpaceTime, "work")
-=======
-        val firstInquiry = ParkingInquiry(coordCenterOfUTM, "work", triggerId = 3829)
-        val secondInquiry = ParkingInquiry(coordCenterOfUTM, "work", triggerId = 38429)
->>>>>>> 10f4cf0c
+        val firstInquiry = ParkingInquiry(centerSpaceTime, "work", triggerId = 3829)
+        val secondInquiry = ParkingInquiry(centerSpaceTime, "work", triggerId = 38429)
         val expectedParkingZoneId = 0
         val expectedTAZId = Id.create(1, classOf[TAZ])
         val expectedStall =
@@ -382,11 +355,7 @@
 
         val wasProvidedNonEmergencyParking: Iterable[Int] = for {
           _ <- 1 to maxInquiries
-<<<<<<< HEAD
-          req = ParkingInquiry(SpaceTime(middleOfWorld, 0), "work")
-=======
-          req = ParkingInquiry(middleOfWorld, "work", triggerId = 839237)
->>>>>>> 10f4cf0c
+          req = ParkingInquiry(SpaceTime(middleOfWorld, 0), "work", triggerId = 839237)
           response1 = zonalParkingManager.processParkingInquiry(req)
           counted = response1 match {
             case Some(res @ ParkingInquiryResponse(_, _, _)) =>
@@ -563,11 +532,7 @@
       beamVehicleType = vehicleType,
       vehicleManager = vehicleManagerIdMaybe
     )
-<<<<<<< HEAD
-    val inquiry = ParkingInquiry(SpaceTime(coord, 0), "init", Some(vehicle))
-=======
-    val inquiry = ParkingInquiry(coord, "init", Some(vehicle), triggerId = 0)
->>>>>>> 10f4cf0c
+    val inquiry = ParkingInquiry(SpaceTime(coord, 0), "init", Some(vehicle), triggerId = 0)
     val response = zpm.processParkingInquiry(inquiry)
     assert(response.isDefined, "no response")
     assert(
@@ -593,11 +558,7 @@
       beamVehicleType = vehicleType,
       vehicleManager = vehicleManagerIdMaybe
     )
-<<<<<<< HEAD
-    val inquiry = ParkingInquiry(spaceTime, "init", Some(vehicle))
-=======
-    val inquiry = ParkingInquiry(coord, "init", Some(vehicle), triggerId = 3737)
->>>>>>> 10f4cf0c
+    val inquiry = ParkingInquiry(spaceTime, "init", Some(vehicle), triggerId = 3737)
     val response = zpm.processParkingInquiry(inquiry)
     val tazId1 = Id.create(tazId, classOf[TAZ])
     val costInDollars = if (pricingModel.isInstanceOf[FlatFee]) pricingModel.costInDollars else 0.0
