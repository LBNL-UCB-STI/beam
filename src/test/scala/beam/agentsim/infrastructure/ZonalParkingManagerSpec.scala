package beam.agentsim.infrastructure

import akka.actor.ActorSystem
import akka.testkit.{ImplicitSender, TestKitBase}
import akka.util.Timeout
import beam.agentsim.Resource.ReleaseParkingStall
import beam.agentsim.agents.BeamvilleFixtures
import beam.agentsim.agents.vehicles.EnergyEconomyAttributes.Powertrain
import beam.agentsim.agents.vehicles.VehicleManager.ReservedFor
import beam.agentsim.agents.vehicles.{BeamVehicle, BeamVehicleType, VehicleManager}
import beam.agentsim.events.SpaceTime
import beam.agentsim.infrastructure.ParkingInquiry.ParkingSearchMode
import beam.agentsim.infrastructure.parking.PricingModel.{Block, FlatFee}
import beam.agentsim.infrastructure.parking._
import beam.agentsim.infrastructure.taz.{TAZ, TAZTreeMap}
import beam.sim.common.{GeoUtils, GeoUtilsImpl}
import beam.sim.config.BeamConfig
import beam.utils.TestConfigUtils.testConfig
import beam.utils.{SimRunnerForTest, TestConfigUtils}
import com.typesafe.config.{Config, ConfigFactory}
import org.locationtech.jts.geom.Envelope
import org.matsim.api.core.v01.{Coord, Id}
import org.matsim.core.utils.collections.QuadTree
import org.scalatest.funspec.AnyFunSpecLike
import org.scalatest.matchers.should.Matchers

import java.util.concurrent.TimeUnit
import java.util.concurrent.atomic.AtomicReference
import scala.annotation.tailrec
import scala.io.Source
import scala.util.Random

class ZonalParkingManagerSpec
    extends AnyFunSpecLike
    with TestKitBase
    with SimRunnerForTest
    with ImplicitSender
    with Matchers
    with BeamvilleFixtures {

  lazy val config: Config = ConfigFactory
    .parseString(
      """
        akka.log-dead-letters = 10
        akka.actor.debug.fsm = true
        akka.loglevel = debug
        akka.test.timefactor = 2
        beam.agentsim.agents.freight {
          enabled = true
          plansFilePath = ${beam.inputDirectory}"/freight/payload-plans.csv"
          toursFilePath = ${beam.inputDirectory}"/freight/freight-tours.csv"
          carriersFilePath = ${beam.inputDirectory}"/freight/freight-carriers.csv"
          carrierParkingFilePath = ${beam.inputDirectory}"/freight/freight-depots.csv"
          vehicleTypesFilePath = ${beam.inputDirectory}"/freight/freight-vehicleTypes.csv"
          reader = "Generic"
        }
        """
    )
    .withFallback(testConfig("test/input/beamville/beam.conf"))
    .resolve()

  lazy implicit val system: ActorSystem = ActorSystem("PersonAndTransitDriverSpec", config)
  override def outputDirPath: String = TestConfigUtils.testOutputDir

  private implicit val timeout: Timeout = Timeout(60, TimeUnit.SECONDS)

  val randomSeed: Int = 0

  // a coordinate in the center of the UTM coordinate system
  val coordCenterOfUTM = new Coord(500000, 5000000)
  val centerSpaceTime: SpaceTime = SpaceTime(coordCenterOfUTM, 0)

  val geo = new GeoUtilsImpl(beamConfig)

  describe("ZonalParkingManager with no parking") {
    val tazTreeMap = ZonalParkingManagerSpec
      .mockTazTreeMap(
        coords = List((coordCenterOfUTM, 10000)), // one TAZ at agent coordinate
        startAtId = 1,
        xMin = 167000,
        yMin = 0,
        xMax = 833000,
        yMax = 10000000
      )
      .get
    val config = beamConfig
    val emptyParkingDescription: Iterator[String] = Iterator.single(ParkingZoneFileUtils.ParkingFileHeader)
    val zonalParkingManager = ZonalParkingManagerSpec.mockZonalParkingManager(
      config,
      tazTreeMap,
      geo,
      emptyParkingDescription,
      boundingBox,
      randomSeed
    )
    it("should return a response with an emergency stall") {
      val inquiry = ParkingInquiry.init(centerSpaceTime, "work", triggerId = 77239)
      val expectedStall: ParkingStall = ParkingStall.lastResortStall(
        new Envelope(
          inquiry.destinationUtm.loc.getX + 2000,
          inquiry.destinationUtm.loc.getX - 2000,
          inquiry.destinationUtm.loc.getY + 2000,
          inquiry.destinationUtm.loc.getY - 2000
        ),
        new Random(randomSeed)
      )

<<<<<<< HEAD
      for {
        tazTreeMap <- ZonalParkingManagerSpec.mockTazTreeMap(
          coords = List((coordCenterOfUTM, 10000)),
          startAtId = 1,
          xMin = 167000,
          yMin = 0,
          xMax = 833000,
          yMax = 10000000
        ) // one TAZ at agent coordinate
        config = beamConfig
        emptyParkingDescription: Iterator[String] = Iterator.single(ParkingZoneFileUtils.ParkingFileHeader)
        zonalParkingManager = ZonalParkingManagerSpec.mockZonalParkingManager(
          config,
          tazTreeMap,
          geo,
          emptyParkingDescription,
          boundingBox,
          randomSeed
        )
      } {
        val inquiry = ParkingInquiry.init(centerSpaceTime, "work", triggerId = 77239)
        val envelope = new Envelope(
          inquiry.destinationUtm.loc.getX + 100,
          inquiry.destinationUtm.loc.getX - 100,
          inquiry.destinationUtm.loc.getY + 100,
          inquiry.destinationUtm.loc.getY - 100
        )
        val response = zonalParkingManager.processParkingInquiry(inquiry)
        assert(response.triggerId == 77239)
        assert(response.stall.tazId.toString == "emergency")
        assert(envelope.contains(response.stall.locationUTM.getX, response.stall.locationUTM.getY))
=======
      val response = zonalParkingManager.processParkingInquiry(inquiry)

      // note on the random seed:
      // since there are no TAZs to search and sample parking locations from,
      // the random number generator is unused by the [[ZonalParkingManager]] search, and we can
      // therefore rely on the coordinate that is generated when [[ZonalParkingManager]] calls [[ParkingStall.emergencyStall]] internally
      assert(
        response == ParkingInquiryResponse(expectedStall, inquiry.requestId, inquiry.triggerId),
        "something is wildly broken"
      )
    }
    describe("when given a double parking allowed inquiry") {
      it("should return a double parking response") {
        val inquiry = ParkingInquiry.init(
          centerSpaceTime,
          "Unloading",
          searchMode = ParkingSearchMode.DoubleParkingAllowed,
          triggerId = 77239
        )
        val response = zonalParkingManager.processParkingInquiry(inquiry)
        response.requestId shouldBe inquiry.requestId
        response.triggerId shouldBe inquiry.triggerId
        response.stall.tazId shouldBe Id.create(1, classOf[TAZ])
        response.stall.locationUTM shouldBe inquiry.destinationUtm.loc
        response.stall.chargingPointType shouldBe None
        response.stall.parkingType shouldBe ParkingType.DoubleParking
        response.stall.parkingZoneId shouldBe ParkingZone.DefaultParkingZoneId
>>>>>>> cc75d249
      }
    }
  }

  describe("ZonalParkingManager with one parking option") {
    it("should first return that only stall, and afterward respond with the default stall") {

      for {
        tazTreeMap <- ZonalParkingManagerSpec.mockTazTreeMap(
          List((coordCenterOfUTM, 10000)),
          startAtId = 1,
          167000,
          0,
          833000,
          10000000
        ) // one TAZ at agent coordinate
        config = BeamConfig(system.settings.config)
        oneParkingOption: Iterator[String] = s"""taz,parkingType,pricingModel,chargingPointType,numStalls,feeInCents,reservedFor,parkingZoneId
            |1,Workplace,FlatFee,None,1,1234,,0
            |
          """.stripMargin.split("\n").toIterator
        zonalParkingManager = ZonalParkingManagerSpec.mockZonalParkingManager(
          config,
          tazTreeMap,
          geo,
          oneParkingOption,
          boundingBox,
          randomSeed
        )
      } {

        // first request is handled with the only stall in the system
        val firstInquiry =
          ParkingInquiry.init(centerSpaceTime, "work", triggerId = 3234324)
        val expectedFirstStall =
          ParkingStall(
            Id.create(1, classOf[TAZ]),
            ParkingZone.createId("0"),
            coordCenterOfUTM,
            12.34,
            None,
            Some(PricingModel.FlatFee(12.34)),
            ParkingType.Workplace,
            VehicleManager.AnyManager
          )
        val response1 = zonalParkingManager.processParkingInquiry(firstInquiry)
        assert(
          response1 == ParkingInquiryResponse(expectedFirstStall, firstInquiry.requestId, firstInquiry.triggerId),
          "something is wildly broken"
        )

        // since only stall is in use, the second inquiry will be handled with the emergency stall
        val secondInquiry =
          ParkingInquiry.init(centerSpaceTime, "work", triggerId = 123709)
        val _ @ParkingInquiryResponse(stall, responseId, triggerId) =
          zonalParkingManager.processParkingInquiry(secondInquiry)
        assert(
          stall.tazId == TAZ.EmergencyTAZId && responseId == secondInquiry.requestId
          && triggerId == secondInquiry.triggerId,
          "something is wildly broken"
        )
      }
    }
  }

  describe("ZonalParkingManager with one parking option") {
    it("should allow us to book and then release that stall") {

      for {
        tazTreeMap <- ZonalParkingManagerSpec.mockTazTreeMap(
          List((coordCenterOfUTM, 10000)),
          startAtId = 1,
          167000,
          0,
          833000,
          10000000
        ) // one TAZ at agent coordinate
        config = BeamConfig(system.settings.config)
        oneParkingOption: Iterator[String] =
          """taz,parkingType,pricingModel,chargingPointType,numStalls,feeInCents,reservedFor,parkingZoneId
          |1,Workplace,FlatFee,None,1,1234,,0
          |
          """.stripMargin.split("\n").toIterator
        zonalParkingManager = ZonalParkingManagerSpec.mockZonalParkingManager(
          config,
          tazTreeMap,
          geo,
          oneParkingOption,
          boundingBox,
          randomSeed
        )
      } {
        // note: ParkingInquiry constructor has a side effect of creating a new (unique) request id
        val firstInquiry = ParkingInquiry.init(centerSpaceTime, "work", triggerId = 3829)
        val secondInquiry =
          ParkingInquiry.init(centerSpaceTime, "work", triggerId = 38429)
        val expectedTAZId = Id.create(1, classOf[TAZ])
        val expectedStall =
          ParkingStall(
            expectedTAZId,
            ParkingZone.createId("0"),
            coordCenterOfUTM,
            12.34,
            None,
            Some(PricingModel.FlatFee(12.34)),
            ParkingType.Workplace,
            VehicleManager.AnyManager
          )

        // request the stall
        val response1 = zonalParkingManager.processParkingInquiry(firstInquiry)
        assert(
          response1 == ParkingInquiryResponse(expectedStall, firstInquiry.requestId, firstInquiry.triggerId),
          "something is wildly broken"
        )

        // release the stall
        val releaseParkingStall = ReleaseParkingStall(expectedStall, 0)
        zonalParkingManager.processReleaseParkingStall(releaseParkingStall)

        // request the stall again
        val response2 = zonalParkingManager.processParkingInquiry(secondInquiry)
        assert(
          response2 == ParkingInquiryResponse(expectedStall, secondInquiry.requestId, secondInquiry.triggerId),
          "something is wildly broken"
        )
      }
    }
  }

  describe("ZonalParkingManager with a known set of parking alternatives") {
    it("should allow us to book all of those options and then provide us emergency stalls after that point") {

      val random = new Random(1)

      // run this many trials of this test
      val trials = 1
      // the maximum number of parking stalls across all TAZs in each trial
      val maxParkingStalls = 10000
      // make inquiries (demand) over-saturate parking availability (supply)
      val maxInquiries = (maxParkingStalls.toDouble * 1.25).toInt

      // four square TAZs in a grid
      val tazList: List[(Coord, Double)] = List(
        (new Coord(25, 25), 2500),
        (new Coord(75, 25), 2500),
        (new Coord(25, 75), 2500),
        (new Coord(75, 75), 2500)
      )
      val middleOfWorld = new Coord(50, 50)

      for {
        _ <- 1 to trials
        numStalls = math.max(4, random.nextInt(maxParkingStalls))
        tazTreeMap <- ZonalParkingManagerSpec.mockTazTreeMap(tazList, startAtId = 1, 0, 0, 100, 100)
        split = ZonalParkingManagerSpec.randomSplitOfMaxStalls(numStalls, 4, random)
        parkingConfiguration: Iterator[String] = ZonalParkingManagerSpec.makeParkingConfiguration(split)
        config = BeamConfig(system.settings.config)
        zonalParkingManager = ZonalParkingManagerSpec.mockZonalParkingManager(
          config,
          tazTreeMap,
          geo,
          parkingConfiguration,
          boundingBox,
          randomSeed
        )
      } {

        val wasProvidedNonEmergencyParking: Iterable[Int] = for {
          _ <- 1 to maxInquiries
          req = ParkingInquiry.init(
            SpaceTime(middleOfWorld, 0),
            "work",
            triggerId = 839237
          )
          response1 = zonalParkingManager.processParkingInquiry(req)
          ParkingInquiryResponse(stall, _, _) = response1
          counted = if (stall.tazId != TAZ.EmergencyTAZId) 1 else 0
        } yield {
          counted
        }

        // if we counted how many inquiries were handled with non-emergency stalls, we can confirm this should match the numStalls
        // since we intentionally over-saturated parking demand
        val numWithNonEmergencyParking =
          if (wasProvidedNonEmergencyParking.nonEmpty) wasProvidedNonEmergencyParking.sum else 0
        numWithNonEmergencyParking should be(numStalls)
      }
    }
  }

  describe("ZonalParkingManager with loaded common data") {
    it("should return the correct stall") {
      val source = Source.fromFile("test/input/beamville/parking/taz-parking.csv")
      val parkingDescription: Iterator[String] = source.getLines()
      val tazMap = taz.TAZTreeMap.fromCsv("test/input/beamville/taz-centers.csv")
      val minSearchRadius = 1000.0
      val maxSearchRadius = 16093.4 // meters, aka 10 miles
      val searchDoubleParkingRadius = 100.0
      val zpm = ZonalParkingManager(
        parkingDescription,
        tazMap,
        boundingBox,
        geo.distUTMInMeters(_, _),
        minSearchRadius,
        maxSearchRadius,
        searchDoubleParkingRadius,
        randomSeed,
        beamConfig.beam.agentsim.agents.parking.multinomialLogit,
        beamConfig,
        None
      )

      assertParkingResponse(
        zpm,
        SpaceTime(new Coord(170308.0, 2964.0), 0),
        "4",
        ParkingZone.createId("17"),
        Block(0.0, 3600),
        ParkingType.Public,
        "beamVilleCar"
      )

      assertParkingResponse(
        zpm,
        SpaceTime(new Coord(166321.0, 1568.0), 0),
        "1",
        ParkingZone.createId("122"),
        Block(0.0, 3600),
        ParkingType.Public,
        "beamVilleCar"
      )

      assertParkingResponse(
        zpm,
        SpaceTime(new Coord(167141.3, 3326.017), 0),
        "2",
        ParkingZone.createId("14"),
        Block(0.0, 3600),
        ParkingType.Public,
        "beamVilleCar"
      )

      assertParkingResponse(
        zpm,
        SpaceTime(new Coord(167141.3, 3326.017), 1800),
        "2",
        ParkingZone.createId("115"),
        FlatFee(0.0),
        ParkingType.Public,
        "beamVilleCar"
      )

      source.close()
    }
  }

  describe("ZonalParkingManager with time restrictions") {
    it("should return a stall from the single available zone (index=2)") {
      val parkingDescription: Iterator[String] =
        """taz,parkingType,pricingModel,chargingPointType,numStalls,feeInCents,timeRestrictions,reservedFor,parkingZoneId
          |4,Public,FlatFee,NoCharger,10,0,Car|0-17:30;LightDutyTruck|17:31-23:59,,a
          |4,Public,Block,NoCharger,20,0,LightDutyTruck|0-17:30;Car|17:31-23:59,,b""".stripMargin
          .split("\n")
          .toIterator
      val tazMap = taz.TAZTreeMap.fromCsv("test/input/beamville/taz-centers.csv")
      val minSearchRadius = 1000.0
      val maxSearchRadius = 16093.4 // meters, aka 10 miles
      val searchDoubleParkingRadius = 100.0
      val zpm = ZonalParkingManager(
        parkingDescription,
        tazMap,
        boundingBox,
        geo.distUTMInMeters(_, _),
        minSearchRadius,
        maxSearchRadius,
        searchDoubleParkingRadius,
        randomSeed,
        beamConfig.beam.agentsim.agents.parking.multinomialLogit,
        beamConfig,
        None
      )

      assertParkingResponse(
        zpm,
        SpaceTime(new Coord(169369.8, 3326.017), 8 * 3600),
        "4",
        ParkingZone.createId("b"),
        PricingModel("block", "0").get,
        ParkingType.Public,
        "FREIGHT-1"
      )
    }
  }

  describe("When no parking stalls at destingation and a doubleParkingAllowed is true") {
    it("should return a double parking stall") {
      val parkingDescription: Iterator[String] =
        """taz,parkingType,pricingModel,chargingPointType,numStalls,feeInCents,timeRestrictions,reservedFor,parkingZoneId
          |4,Public,FlatFee,NoCharger,1,0,,,a
          |4,Public,Block,NoCharger,1,0,,,b""".stripMargin
          .split("\n")
          .toIterator
      val tazMap = taz.TAZTreeMap.fromCsv("test/input/beamville/taz-centers.csv")
      val minSearchRadius = 1000.0
      val maxSearchRadius = 16093.4 // meters, aka 10 miles
      val searchDoubleParkingRadius = 100.0
      val zpm = ZonalParkingManager(
        parkingDescription,
        tazMap,
        boundingBox,
        geo.distUTMInMeters(_, _),
        minSearchRadius,
        maxSearchRadius,
        searchDoubleParkingRadius,
        randomSeed,
        beamConfig.beam.agentsim.agents.parking.multinomialLogit,
        beamConfig,
        None
      )
      val taz4Location = new Coord(169369.8, 3326.017)
      // taking the only 2 stalls we have in parking manager
      zpm.processParkingInquiry(ParkingInquiry.init(SpaceTime(taz4Location, 8 * 3600), "Work", triggerId = 3737))
      zpm.processParkingInquiry(ParkingInquiry.init(SpaceTime(taz4Location, 8 * 3600), "Work", triggerId = 3738))
      // sending double parking response
      val inquiry = ParkingInquiry.init(
        SpaceTime(taz4Location, 8 * 3600),
        "Unloading",
        searchMode = ParkingSearchMode.DoubleParkingAllowed,
        triggerId = 3739
      )
      val response = zpm.processParkingInquiry(inquiry)
      response.requestId shouldBe inquiry.requestId
      response.triggerId shouldBe inquiry.triggerId
      response.stall.tazId shouldBe Id.create(4, classOf[TAZ])
      response.stall.locationUTM shouldBe inquiry.destinationUtm.loc
      response.stall.chargingPointType shouldBe None
      response.stall.parkingType shouldBe ParkingType.DoubleParking
      response.stall.parkingZoneId shouldBe ParkingZone.DefaultParkingZoneId
    }
  }

  describe("ZonalParkingManager with multiple parking files loaded") {
    it("should return the correct stall corresponding with the request (reservedFor, vehicleManagerId)") {
      val sharedFleet1 = VehicleManager.createOrGetReservedFor("shared-fleet-1", VehicleManager.TypeEnum.Shared)
      val sharedFleet2 = VehicleManager.createOrGetReservedFor("shared-fleet-2", VehicleManager.TypeEnum.Shared)
      val tazMap = taz.TAZTreeMap.fromCsv("test/input/beamville/taz-centers.csv")
      val stalls = InfrastructureUtils.loadStalls(
        "test/test-resources/beam/agentsim/infrastructure/taz-parking.csv",
        IndexedSeq(
          (
            "test/test-resources/beam/agentsim/infrastructure/taz-parking-shared-fleet-1.csv",
            sharedFleet1,
            Seq(ParkingType.Public)
          ),
          (
            "test/test-resources/beam/agentsim/infrastructure/taz-parking-shared-fleet-2.csv",
            sharedFleet2,
            Seq(ParkingType.Public)
          )
        ),
        null, //it is required only in case of failures
        1.0,
        1.0,
        randomSeed,
        beamConfig,
        None
      )
      val parkingZones = InfrastructureUtils.loadParkingStalls(stalls)
      val zonesMap = ZonalParkingManager(
        parkingZones,
        tazMap,
        geo.distUTMInMeters(_, _),
        boundingBox,
        beamConfig.beam.agentsim.agents.parking.minSearchRadius,
        beamConfig.beam.agentsim.agents.parking.maxSearchRadius,
        beamConfig.beam.agentsim.agents.parking.searchDoubleParkingRadius,
        beamConfig.beam.agentsim.agents.parking.fractionOfSameTypeZones,
        beamConfig.beam.agentsim.agents.parking.minNumberOfSameTypeZones,
        randomSeed,
        beamConfig.beam.agentsim.agents.parking.multinomialLogit,
        beamConfig.beam.agentsim.agents.parking.estimatedMinParkingDurationInSeconds
      )

      assertParkingResponse(
        zonesMap,
        SpaceTime(new Coord(170308.0, 2964.0), 0),
        "4",
        ParkingZone.createId("82"),
        FlatFee(1.99),
        ParkingType.Public,
        "beamVilleCar"
      )

      assertVehicleManager(
        zonesMap,
        new Coord(166321.0, 1568.0),
        sharedFleet1,
        Seq(sharedFleet1, VehicleManager.AnyManager)
      )

      assertVehicleManager(
        zonesMap,
        new Coord(166500.0, 1500.0),
        sharedFleet2,
        Seq(sharedFleet2, VehicleManager.AnyManager)
      )
    }
  }

  private def assertVehicleManager(
    zpm: ParkingNetwork,
    coord: Coord,
    reservedFor: ReservedFor,
    vehicleManagerToAssert: Seq[ReservedFor]
  ) = {
    val vehicleType = beamScenario.vehicleTypes(Id.create("beamVilleCar", classOf[BeamVehicleType]))
    val vehicle = new BeamVehicle(
      id = Id.createVehicleId("car-01"),
      powerTrain = new Powertrain(0.0),
      beamVehicleType = vehicleType,
      vehicleManagerId = new AtomicReference(reservedFor.managerId)
    )
    vehicle.spaceTime = SpaceTime(coord.getX - 200, coord.getY - 200, 0)
    val inquiry = ParkingInquiry.init(SpaceTime(coord, 0), "init", reservedFor, Some(vehicle), triggerId = 0)
    val response = zpm.processParkingInquiry(inquiry)
    assert(vehicleManagerToAssert.contains(response.stall.reservedFor), "something is wildly broken")
  }

  private def assertParkingResponse(
    zpm: ParkingNetwork,
    spaceTime: SpaceTime,
    tazId: String,
    parkingZoneId: Id[ParkingZoneId],
    pricingModel: PricingModel,
    parkingType: ParkingType,
    vehicleTypeName: String,
    reservedFor: ReservedFor = VehicleManager.AnyManager
  ) = {
    val vehicleType = beamScenario.vehicleTypes(Id.create(vehicleTypeName, classOf[BeamVehicleType]))
    val vehicle = new BeamVehicle(
      id = Id.createVehicleId("car-01"),
      powerTrain = new Powertrain(0.0),
      beamVehicleType = vehicleType,
      vehicleManagerId = new AtomicReference(reservedFor.managerId)
    )
    vehicle.spaceTime = SpaceTime(spaceTime.loc.getX - 200, spaceTime.loc.getY - 200, 0)
    val inquiry = ParkingInquiry.init(spaceTime, "init", reservedFor, Some(vehicle), triggerId = 3737)
    val response = zpm.processParkingInquiry(inquiry)
    val tazId1 = Id.create(tazId, classOf[TAZ])
    val costInDollars = PricingModel.evaluateParkingTicket(pricingModel, 60)
    val expectedStall =
      ParkingStall(
        tazId1,
        parkingZoneId,
        spaceTime.loc,
        costInDollars,
        None,
        Some(pricingModel),
        parkingType,
        reservedFor = reservedFor
      )
    assert(
      response == ParkingInquiryResponse(expectedStall, inquiry.requestId, inquiry.triggerId),
      "something is wildly broken"
    )
  }

  override def afterAll(): Unit = {
    shutdown()
  }
}

object ZonalParkingManagerSpec {

  def mockZonalParkingManager(
    beamConfig: BeamConfig,
    tazTreeMap: TAZTreeMap,
    geo: GeoUtils,
    parkingDescription: Iterator[String],
    boundingBox: Envelope,
    seed: Int
  ): ZonalParkingManager = {
    val minSearchRadius = 1000.0
    val maxSearchRadius = 16093.4 // meters, aka 10 miles
    val searchDoubleParkingRadius = 100.0
    ZonalParkingManager(
      parkingDescription,
      tazTreeMap,
      boundingBox,
      geo.distUTMInMeters(_, _),
      minSearchRadius,
      maxSearchRadius,
      searchDoubleParkingRadius,
      seed,
      beamConfig.beam.agentsim.agents.parking.multinomialLogit,
      beamConfig,
      None
    )
  }

  /**
    * creates a mock TAZTreeMap from a list of coordinate/geo area pairs
    * @param coords a list of coordinates paired with the area for the TAZ
    * @param startAtId name each TAZ by integer id ascending, starting from this number
    * @return a mock TAZTreeMap, or nothing
    */
  def mockTazTreeMap(
    coords: List[(Coord, Double)],
    startAtId: Int,
    xMin: Double,
    yMin: Double,
    xMax: Double,
    yMax: Double
  ): Option[TAZTreeMap] = {
    if (coords.isEmpty) None
    else {
      val quadTree = coords.foldLeft(new QuadTree[TAZ](xMin, yMin, xMax, yMax)) { (tree, tazData) =>
        val (coord, area) = tazData
        val tazId = Id.create(startAtId + tree.size, classOf[TAZ])
        val taz = new TAZ(tazId, coord, area, None)
        tree.put(coord.getX, coord.getY, taz)
        tree
      }
      Some { new TAZTreeMap(quadTree) }
    }
  }

  // comes up with a random n-way split of numStalls
  def randomSplitOfMaxStalls(numStalls: Int, numSplits: Int, random: Random): List[Int] = {
    @tailrec
    def _sample(remaining: Int, split: List[Int] = List.empty): List[Int] = {
      if (split.length == numSplits - 1) (numStalls - split.sum) +: split
      else {
        val nextSample =
          if (remaining > split.size) random.nextInt(remaining - split.size)
          else if (remaining == numSplits - split.size) 1
          else 0
        val nextRemaining = remaining - nextSample
        _sample(nextRemaining, nextSample +: split)
      }
    }
    if (numStalls <= 0 || numSplits < 1) List.empty
    else {
      val result = _sample(numStalls)
      result
    }
  }

  // using a split of numStalls, create a parking input for all-work, $0-cost parking alternatives with varying stall counts
  def makeParkingConfiguration(split: List[Int]): Iterator[String] = {
    val header = "taz,parkingType,pricingModel,chargingPointType,numStalls,feeInCents,reservedFor,parkingZoneId"
    val result = split.zipWithIndex
      .map { case (stalls, i) => s"${i + 1},Workplace,FlatFee,None,$stalls,0,," }
      .mkString(s"$header\n", "\n", "")
      .split("\n")
      .toIterator
    result
  }

  def makeParkingZones(
    treeMap: TAZTreeMap,
    zones: List[Int],
    reservedFor: ReservedFor
  ): Map[Id[ParkingZoneId], ParkingZone] = {
    val result = treeMap.getTAZs
      .zip(zones)
      .foldLeft(Map.empty[Id[ParkingZoneId], ParkingZone]) { case (acc, (taz, numZones)) =>
        val parkingZones = (0 until numZones).map { _ =>
          val zone = ParkingZone
            .init(
              None,
              taz.tazId,
              ParkingType.Workplace,
              reservedFor,
              5,
              pricingModel = Some(FlatFee(3.0))
            )
          zone.parkingZoneId -> zone
        }.toMap
        acc ++ parkingZones
      }
    result
  }
}<|MERGE_RESOLUTION|>--- conflicted
+++ resolved
@@ -105,39 +105,6 @@
         new Random(randomSeed)
       )
 
-<<<<<<< HEAD
-      for {
-        tazTreeMap <- ZonalParkingManagerSpec.mockTazTreeMap(
-          coords = List((coordCenterOfUTM, 10000)),
-          startAtId = 1,
-          xMin = 167000,
-          yMin = 0,
-          xMax = 833000,
-          yMax = 10000000
-        ) // one TAZ at agent coordinate
-        config = beamConfig
-        emptyParkingDescription: Iterator[String] = Iterator.single(ParkingZoneFileUtils.ParkingFileHeader)
-        zonalParkingManager = ZonalParkingManagerSpec.mockZonalParkingManager(
-          config,
-          tazTreeMap,
-          geo,
-          emptyParkingDescription,
-          boundingBox,
-          randomSeed
-        )
-      } {
-        val inquiry = ParkingInquiry.init(centerSpaceTime, "work", triggerId = 77239)
-        val envelope = new Envelope(
-          inquiry.destinationUtm.loc.getX + 100,
-          inquiry.destinationUtm.loc.getX - 100,
-          inquiry.destinationUtm.loc.getY + 100,
-          inquiry.destinationUtm.loc.getY - 100
-        )
-        val response = zonalParkingManager.processParkingInquiry(inquiry)
-        assert(response.triggerId == 77239)
-        assert(response.stall.tazId.toString == "emergency")
-        assert(envelope.contains(response.stall.locationUTM.getX, response.stall.locationUTM.getY))
-=======
       val response = zonalParkingManager.processParkingInquiry(inquiry)
 
       // note on the random seed:
@@ -165,7 +132,6 @@
         response.stall.chargingPointType shouldBe None
         response.stall.parkingType shouldBe ParkingType.DoubleParking
         response.stall.parkingZoneId shouldBe ParkingZone.DefaultParkingZoneId
->>>>>>> cc75d249
       }
     }
   }
