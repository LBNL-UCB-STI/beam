--- conflicted
+++ resolved
@@ -8,9 +8,7 @@
 import beam.agentsim.agents.vehicles.EnergyEconomyAttributes.Powertrain
 import beam.agentsim.agents.vehicles.{BeamVehicle, BeamVehicleType, VehicleManager}
 import beam.agentsim.events.SpaceTime
-import beam.agentsim.infrastructure.charging.ChargingPointType.CustomChargingPoint
-import beam.agentsim.infrastructure.charging.ElectricCurrentType
-import beam.agentsim.infrastructure.parking.PricingModel.{Block, FlatFee}
+import beam.agentsim.infrastructure.parking.PricingModel.FlatFee
 import beam.agentsim.infrastructure.parking._
 import beam.agentsim.infrastructure.taz.{TAZ, TAZTreeMap}
 import beam.sim.common.{GeoUtils, GeoUtilsImpl}
@@ -83,18 +81,10 @@
           geo,
           emptyParkingDescription,
           boundingBox,
-<<<<<<< HEAD
           randomSeed
         )
       } {
         val inquiry = ParkingInquiry.init(centerSpaceTime, "work", VehicleManager.defaultManager, triggerId = 77239)
-=======
-          new Random(randomSeed),
-          config
-        )
-      } {
-        val inquiry = ParkingInquiry(centerSpaceTime, "work", triggerId = 77239)
->>>>>>> 11f01ae0
         val expectedStall: ParkingStall = ParkingStall.lastResortStall(
           new Envelope(
             inquiry.destinationUtm.loc.getX + 2000,
@@ -134,14 +124,8 @@
           10000000
         ) // one TAZ at agent coordinate
         config = BeamConfig(system.settings.config)
-<<<<<<< HEAD
         oneParkingOption: Iterator[String] = s"""taz,parkingType,pricingModel,chargingPointType,numStalls,feeInCents,reservedFor,parkingZoneId
             |1,Workplace,FlatFee,None,1,1234,,0
-=======
-        oneParkingOption: Iterator[String] =
-          """taz,parkingType,pricingModel,chargingType,numStalls,feeInCents,reservedFor
-            |1,Workplace,FlatFee,None,1,1234,
->>>>>>> 11f01ae0
             |
           """.stripMargin.split("\n").toIterator
         zonalParkingManager = ZonalParkingManagerSpec.mockZonalParkingManager(
@@ -151,22 +135,13 @@
           geo,
           oneParkingOption,
           boundingBox,
-<<<<<<< HEAD
           randomSeed
-=======
-          new Random(randomSeed),
-          config
->>>>>>> 11f01ae0
         )
       } {
 
         // first request is handled with the only stall in the system
-<<<<<<< HEAD
         val firstInquiry =
           ParkingInquiry.init(centerSpaceTime, "work", VehicleManager.defaultManager, triggerId = 3234324)
-=======
-        val firstInquiry = ParkingInquiry(centerSpaceTime, "work", triggerId = 3234324)
->>>>>>> 11f01ae0
         val expectedFirstStall =
           ParkingStall(
             Id.create(1, classOf[TAZ]),
@@ -177,12 +152,8 @@
             None,
             Some(PricingModel.FlatFee(12.34)),
             ParkingType.Workplace,
-<<<<<<< HEAD
             reservedFor = Seq.empty,
             VehicleManager.defaultManager
-=======
-            reservedFor = Seq.empty
->>>>>>> 11f01ae0
           )
         val response1 = zonalParkingManager.processParkingInquiry(firstInquiry)
         assert(response1.isDefined, "no response")
@@ -192,11 +163,8 @@
         )
 
         // since only stall is in use, the second inquiry will be handled with the emergency stall
-<<<<<<< HEAD
         val secondInquiry =
           ParkingInquiry.init(centerSpaceTime, "work", VehicleManager.defaultManager, triggerId = 123709)
-=======
-        val secondInquiry = ParkingInquiry(centerSpaceTime, "work", triggerId = 123709)
         val response2 @ Some(ParkingInquiryResponse(stall, responseId, triggerId)) =
           zonalParkingManager.processParkingInquiry(secondInquiry)
         assert(response2.isDefined, "no response")
@@ -209,10 +177,9 @@
     }
   }
 
-  describe("ZonalParkingManager with only XFC charging option") {
-    it(
-      "should first return that an ultra fast charging stall for XFC capable vehicle, and afterward respond with a default stall for non XFC capable vehicle"
-    ) {
+  describe("ZonalParkingManager with one parking option") {
+    it("should allow us to book and then release that stall") {
+
       for {
         tazTreeMap <- ZonalParkingManagerSpec.mockTazTreeMap(
           List((coordCenterOfUTM, 10000)),
@@ -224,87 +191,8 @@
         ) // one TAZ at agent coordinate
         config = BeamConfig(system.settings.config)
         oneParkingOption: Iterator[String] =
-          """taz,parkingType,pricingModel,chargingType,numStalls,feeInCents,reservedFor
-                                               |1,Workplace,FlatFee,UltraFast(250|DC),9999,5678,
-          """.stripMargin.split("\n").toIterator
-        zonalParkingManager = ZonalParkingManagerSpec.mockZonalParkingManager(
-          tazTreeMap,
-          geo,
-          oneParkingOption,
-          boundingBox,
-          new Random(randomSeed),
-          config
-        )
-      } {
-        val vehicleType1 = beamScenario.vehicleTypes(Id.create("BEV_XFC", classOf[BeamVehicleType]))
-        val vehicle1 = new BeamVehicle(
-          id = Id.createVehicleId("car-01"),
-          powerTrain = new Powertrain(0.0),
-          beamVehicleType = vehicleType1
-        )
-        val xfcChargingPoint = CustomChargingPoint("ultrafast", 250.0, ElectricCurrentType.DC)
-        // first request is handled with the only stall in the system
-        val firstInquiry = ParkingInquiry(centerSpaceTime, "work", Some(vehicle1), triggerId = 73737)
-        val expectedFirstStall =
-          ParkingStall(
-            Id.create(1, classOf[TAZ]),
-            Id.create(1, classOf[TAZ]),
-            0,
-            coordCenterOfUTM,
-            56.78,
-            Some(xfcChargingPoint),
-            Some(PricingModel.FlatFee(12.34)),
-            ParkingType.Workplace,
-            reservedFor = IndexedSeq.empty
-          )
-        val response1 = zonalParkingManager.processParkingInquiry(firstInquiry)
-        assert(response1.isDefined, "no response")
-        assert(response1.get.requestId == firstInquiry.requestId, "something is wildly broken")
-        assert(response1.get.triggerId == firstInquiry.triggerId, "something is wildly broken with trigger id")
-        assert(response1.get.stall.toString == expectedFirstStall.toString, "something is wildly broken")
-
-        // since only stall is in use, the second inquiry will be handled with the emergency stall
-        val vehicleType2 = beamScenario.vehicleTypes(Id.create("BEV", classOf[BeamVehicleType]))
-        val vehicle2 = new BeamVehicle(
-          id = Id.createVehicleId("car-01"),
-          powerTrain = new Powertrain(0.0),
-          beamVehicleType = vehicleType2
-        )
-        val secondInquiry = ParkingInquiry(centerSpaceTime, "work", Some(vehicle2), triggerId = 49238)
->>>>>>> 11f01ae0
-        val response2 @ Some(ParkingInquiryResponse(stall, responseId, triggerId)) =
-          zonalParkingManager.processParkingInquiry(secondInquiry)
-        assert(response2.isDefined, "no response")
-        assert(
-          stall.geoId == TAZ.EmergencyTAZId && responseId == secondInquiry.requestId
-          && triggerId == secondInquiry.triggerId,
-          "something is wildly broken"
-        )
-      }
-    }
-  }
-
-  describe("ZonalParkingManager with one parking option") {
-    it("should allow us to book and then release that stall") {
-
-      for {
-        tazTreeMap <- ZonalParkingManagerSpec.mockTazTreeMap(
-          List((coordCenterOfUTM, 10000)),
-          startAtId = 1,
-          167000,
-          0,
-          833000,
-          10000000
-        ) // one TAZ at agent coordinate
-        config = BeamConfig(system.settings.config)
-        oneParkingOption: Iterator[String] =
-<<<<<<< HEAD
           """taz,parkingType,pricingModel,chargingPointType,numStalls,feeInCents,reservedFor,parkingZoneId
           |1,Workplace,FlatFee,None,1,1234,,0
-=======
-          """taz,parkingType,pricingModel,chargingType,numStalls,feeInCents,reservedFor
-          |1,Workplace,FlatFee,None,1,1234,
->>>>>>> 11f01ae0
           |
           """.stripMargin.split("\n").toIterator
         zonalParkingManager = ZonalParkingManagerSpec.mockZonalParkingManager(
@@ -314,7 +202,6 @@
           geo,
           oneParkingOption,
           boundingBox,
-<<<<<<< HEAD
           randomSeed
         )
       } {
@@ -322,16 +209,6 @@
         val firstInquiry = ParkingInquiry.init(centerSpaceTime, "work", VehicleManager.defaultManager, triggerId = 3829)
         val secondInquiry =
           ParkingInquiry.init(centerSpaceTime, "work", VehicleManager.defaultManager, triggerId = 38429)
-=======
-          new Random(randomSeed),
-          config
-        )
-      } {
-        // note: ParkingInquiry constructor has a side effect of creating a new (unique) request id
-        val firstInquiry = ParkingInquiry(centerSpaceTime, "work", triggerId = 3829)
-        val secondInquiry = ParkingInquiry(centerSpaceTime, "work", triggerId = 38429)
-        val expectedParkingZoneId = 0
->>>>>>> 11f01ae0
         val expectedTAZId = Id.create(1, classOf[TAZ])
         val expectedStall =
           ParkingStall(
@@ -343,12 +220,8 @@
             None,
             Some(PricingModel.FlatFee(12.34)),
             ParkingType.Workplace,
-<<<<<<< HEAD
             reservedFor = Seq.empty,
             VehicleManager.defaultManager
-=======
-            reservedFor = Seq.empty
->>>>>>> 11f01ae0
           )
 
         // request the stall
@@ -409,27 +282,18 @@
           geo,
           parkingConfiguration,
           boundingBox,
-<<<<<<< HEAD
           randomSeed
-=======
-          new Random(randomSeed),
-          config
->>>>>>> 11f01ae0
         )
       } {
 
         val wasProvidedNonEmergencyParking: Iterable[Int] = for {
           _ <- 1 to maxInquiries
-<<<<<<< HEAD
           req = ParkingInquiry.init(
             SpaceTime(middleOfWorld, 0),
             "work",
             VehicleManager.defaultManager,
             triggerId = 839237
           )
-=======
-          req = ParkingInquiry(SpaceTime(middleOfWorld, 0), "work", triggerId = 839237)
->>>>>>> 11f01ae0
           response1 = zonalParkingManager.processParkingInquiry(req)
           counted = response1 match {
             case Some(res @ ParkingInquiryResponse(_, _, _)) =>
@@ -468,30 +332,18 @@
         geo.distUTMInMeters(_, _),
         minSearchRadius,
         maxSearchRadius,
-<<<<<<< HEAD
         randomSeed,
         beamConfig.beam.agentsim.agents.parking.mulitnomialLogit
-=======
-        boundingBox,
-        chargingPointConfig = beamConfig.beam.agentsim.chargingNetworkManager.chargingPoint
->>>>>>> 11f01ae0
       )
 
       assertParkingResponse(
         zpm,
         SpaceTime(new Coord(170308.0, 2964.0), 0),
         "4",
-<<<<<<< HEAD
         ParkingZone.createId("cs_DefaultManager_4_Residential_NoCharger_FlatFee"),
         FlatFee(0.0),
         ParkingType.Residential,
         VehicleManager.defaultManager,
-=======
-        73,
-        FlatFee(0.0),
-        ParkingType.Residential,
-        None,
->>>>>>> 11f01ae0
         "beamVilleCar"
       )
 
@@ -499,37 +351,21 @@
         zpm,
         SpaceTime(new Coord(166321.0, 1568.0), 0),
         "1",
-<<<<<<< HEAD
         ParkingZone.createId("cs_DefaultManager_1_Residential_NoCharger_FlatFee"),
         FlatFee(0.0),
         ParkingType.Residential,
         VehicleManager.defaultManager,
-=======
-        80,
-        FlatFee(0.0),
-        ParkingType.Public,
-        None,
->>>>>>> 11f01ae0
         "beamVilleCar"
       )
 
       assertParkingResponse(
         zpm,
-<<<<<<< HEAD
         SpaceTime(new Coord(167141.3, 3326.017), 0),
         "2",
         ParkingZone.createId("cs_DefaultManager_2_Residential_NoCharger_FlatFee"),
         FlatFee(0.0),
         ParkingType.Residential,
         VehicleManager.defaultManager,
-=======
-        SpaceTime(new Coord(166500.0, 1500.0), 0),
-        "1",
-        22,
-        FlatFee(0.0),
-        ParkingType.Residential,
-        None,
->>>>>>> 11f01ae0
         "beamVilleCar"
       )
 
@@ -540,56 +376,11 @@
   describe("ZonalParkingManager with time restrictions") {
     it("should return a stall from the single available zone (index=2)") {
       val parkingDescription: Iterator[String] =
-<<<<<<< HEAD
         """taz,parkingType,pricingModel,chargingPointType,numStalls,feeInCents,reservedFor,timeRestrictions,vehicleManager,parkingZoneId
           |4,Public,FlatFee,NoCharger,10,0,,Car|0-17:30;LightDutyTruck|17:31-23:59,,
           |4,Public,Block,NoCharger,20,0,,LightDutyTruck|0-17:30;Car|17:31-23:59,,""".stripMargin
           .split("\n")
           .toIterator
-=======
-        """taz,parkingType,pricingModel,chargingType,numStalls,feeInCents,reservedFor,timeRestrictions,vehicleManager
-          |4,Public,FlatFee,NoCharger,10,0,,LightDutyTruck|17:30-24,freight
-          |4,Public,Block,NoCharger,20,0,,LightDutyTruck|17:30-24,freight
-          |4,Public,FlatFee,NoCharger,30,0,,LightDutyTruck|0-17,freight
-          |4,Public,FlatFee,NoCharger,40,0,,LightDutyTruck|17:30-24:00,freight
-          |4,Public,Block,NoCharger,50,0,,LightDutyTruck|17:30-24,freight
-          |4,Public,FlatFee,NoCharger,60,0,,LightDutyTruck|17:30-24,freight""".stripMargin
-          .split("\n")
-          .toIterator
-      val tazMap = taz.TAZTreeMap.fromCsv("test/input/beamville/taz-centers.csv")
-      val minSearchRadius = 1000.0
-      val maxSearchRadius = 16093.4 // meters, aka 10 miles
-      val zpm = ZonalParkingManager(
-        parkingDescription,
-        tazMap.tazQuadTree,
-        tazMap.idToTAZMapping,
-        identity[TAZ](_),
-        geo,
-        new Random(randomSeed),
-        minSearchRadius,
-        maxSearchRadius,
-        boundingBox,
-        chargingPointConfig = beamConfig.beam.agentsim.chargingNetworkManager.chargingPoint
-      )
-
-      assertParkingResponse(
-        zpm,
-        SpaceTime(new Coord(169369.8, 3326.017), 8 * 3600),
-        "4",
-        2,
-        FlatFee(0.0),
-        ParkingType.Public,
-        Some(Id.create("freight", classOf[VehicleManager])),
-        "FREIGHT-1"
-      )
-    }
-  }
-
-  describe("ZonalParkingManager with multiple parking files loaded") {
-    it("should return the correct stall corresponding with the request (reservedFor, vehicleManagerId)") {
-      val sharedFleet1 = Id.create("shared-fleet-1", classOf[VehicleManager])
-      val sharedFleet2 = Id.create("shared-fleet-2", classOf[VehicleManager])
->>>>>>> 11f01ae0
       val tazMap = taz.TAZTreeMap.fromCsv("test/input/beamville/taz-centers.csv")
       val minSearchRadius = 1000.0
       val maxSearchRadius = 16093.4 // meters, aka 10 miles
@@ -600,24 +391,15 @@
         tazMap.idToTAZMapping,
         identity[TAZ](_),
         boundingBox,
-<<<<<<< HEAD
         geo.distUTMInMeters(_, _),
         minSearchRadius,
         maxSearchRadius,
         randomSeed,
         beamConfig.beam.agentsim.agents.parking.mulitnomialLogit
-=======
-        "test/test-resources/beam/agentsim/infrastructure/taz-parking.csv",
-        IndexedSeq(
-          "test/test-resources/beam/agentsim/infrastructure/taz-parking-shared-fleet-1.csv",
-          "test/test-resources/beam/agentsim/infrastructure/taz-parking-shared-fleet-2.csv"
-        )
->>>>>>> 11f01ae0
       )
 
       assertParkingResponse(
         zpm,
-<<<<<<< HEAD
         SpaceTime(new Coord(169369.8, 3326.017), 8 * 3600),
         "4",
         ParkingZone.createId("cs_DefaultManager_4_Public_NoCharger_Block"),
@@ -625,20 +407,10 @@
         ParkingType.Public,
         VehicleManager.defaultManager,
         "FREIGHT-1"
-=======
-        SpaceTime(new Coord(170308.0, 2964.0), 0),
-        "4",
-        73,
-        FlatFee(1.99),
-        ParkingType.Residential,
-        None,
-        "beamVilleCar"
->>>>>>> 11f01ae0
-      )
-    }
-  }
-
-<<<<<<< HEAD
+      )
+    }
+  }
+
   describe("ZonalParkingManager with multiple parking files loaded") {
     it("should return the correct stall corresponding with the request (reservedFor, vehicleManagerId)") {
       val sharedFleet1 = VehicleManager.createIdUsingUnique("shared-fleet-1", VehicleManager.BEAMShared)
@@ -662,12 +434,6 @@
         1.0,
         1.0,
         randomSeed
-=======
-      assertVehicleManager(
-        zpm,
-        new Coord(166321.0, 1568.0),
-        Some(sharedFleet1)
->>>>>>> 11f01ae0
       )
       val parkingZones = InfrastructureUtils.buildParkingZones(stalls)
       val zonesMap = parkingZones.map { case (vId, zones) =>
@@ -686,7 +452,6 @@
         )
       }
 
-<<<<<<< HEAD
       assertParkingResponse(
         zonesMap(VehicleManager.defaultManager),
         SpaceTime(new Coord(170308.0, 2964.0), 0),
@@ -696,12 +461,6 @@
         ParkingType.Residential,
         VehicleManager.defaultManager,
         "beamVilleCar"
-=======
-      assertVehicleManager(
-        zpm,
-        new Coord(166500.0, 1500.0),
-        Some(sharedFleet2)
->>>>>>> 11f01ae0
       )
 
       assertVehicleManager(zonesMap(sharedFleet1), new Coord(166321.0, 1568.0), sharedFleet1)
@@ -713,35 +472,19 @@
   private def assertVehicleManager(
     zpm: ParkingNetwork[_],
     coord: Coord,
-<<<<<<< HEAD
     vehicleManagerId: Id[VehicleManager]
-=======
-    vehicleManagerIdMaybe: Option[Id[VehicleManager]]
->>>>>>> 11f01ae0
   ) = {
     val vehicleType = beamScenario.vehicleTypes(Id.create("beamVilleCar", classOf[BeamVehicleType]))
     val vehicle = new BeamVehicle(
       id = Id.createVehicleId("car-01"),
       powerTrain = new Powertrain(0.0),
       beamVehicleType = vehicleType,
-<<<<<<< HEAD
       vehicleManagerId = vehicleManagerId
     )
     val inquiry = ParkingInquiry.init(SpaceTime(coord, 0), "init", vehicleManagerId, Some(vehicle), triggerId = 0)
     val response = zpm.processParkingInquiry(inquiry)
     assert(response.isDefined, "no response")
     assert(response.get.stall.vehicleManagerId == vehicleManagerId, "something is wildly broken")
-=======
-      vehicleManager = vehicleManagerIdMaybe
-    )
-    val inquiry = ParkingInquiry(SpaceTime(coord, 0), "init", Some(vehicle), triggerId = 0)
-    val response = zpm.processParkingInquiry(inquiry)
-    assert(response.isDefined, "no response")
-    assert(
-      response.get.stall.vehicleManager.isEmpty || response.get.stall.vehicleManager == vehicleManagerIdMaybe,
-      "something is wildly broken"
-    )
->>>>>>> 11f01ae0
   }
 
   private def assertParkingResponse(
@@ -751,11 +494,7 @@
     parkingZoneId: Id[ParkingZoneId],
     pricingModel: PricingModel,
     parkingType: ParkingType,
-<<<<<<< HEAD
     vehicleManagerId: Id[VehicleManager],
-=======
-    vehicleManagerIdMaybe: Option[Id[VehicleManager]],
->>>>>>> 11f01ae0
     vehicleTypeName: String
   ) = {
     val vehicleType = beamScenario.vehicleTypes(Id.create(vehicleTypeName, classOf[BeamVehicleType]))
@@ -763,15 +502,9 @@
       id = Id.createVehicleId("car-01"),
       powerTrain = new Powertrain(0.0),
       beamVehicleType = vehicleType,
-<<<<<<< HEAD
       vehicleManagerId = vehicleManagerId
     )
     val inquiry = ParkingInquiry.init(spaceTime, "init", vehicleManagerId, Some(vehicle), triggerId = 3737)
-=======
-      vehicleManager = vehicleManagerIdMaybe
-    )
-    val inquiry = ParkingInquiry(spaceTime, "init", Some(vehicle), triggerId = 3737)
->>>>>>> 11f01ae0
     val response = zpm.processParkingInquiry(inquiry)
     val tazId1 = Id.create(tazId, classOf[TAZ])
     val costInDollars = if (pricingModel.isInstanceOf[FlatFee]) pricingModel.costInDollars else 0.0
@@ -785,13 +518,8 @@
         None,
         Some(pricingModel),
         parkingType,
-<<<<<<< HEAD
         reservedFor = IndexedSeq.empty,
         vehicleManagerId
-=======
-        reservedFor = Seq.empty,
-        vehicleManagerIdMaybe
->>>>>>> 11f01ae0
       )
     assert(response.isDefined, "no response")
     assert(
@@ -814,12 +542,7 @@
     geo: GeoUtils,
     parkingDescription: Iterator[String],
     boundingBox: Envelope,
-<<<<<<< HEAD
     seed: Int
-=======
-    random: Random = Random,
-    beamConfig: BeamConfig
->>>>>>> 11f01ae0
   ): ZonalParkingManager[TAZ] = {
     val minSearchRadius = 1000.0
     val maxSearchRadius = 16093.4 // meters, aka 10 miles
@@ -833,13 +556,8 @@
       geo.distUTMInMeters(_, _),
       minSearchRadius,
       maxSearchRadius,
-<<<<<<< HEAD
       seed,
       beamConfig.beam.agentsim.agents.parking.mulitnomialLogit
-=======
-      boundingBox,
-      chargingPointConfig = beamConfig.beam.agentsim.chargingNetworkManager.chargingPoint
->>>>>>> 11f01ae0
     )
   }
 
@@ -893,18 +611,9 @@
 
   // using a split of numStalls, create a parking input for all-work, $0-cost parking alternatives with varying stall counts
   def makeParkingConfiguration(split: List[Int]): Iterator[String] = {
-<<<<<<< HEAD
     val header = "taz,parkingType,pricingModel,chargingPointType,numStalls,feeInCents,reservedFor,parkingZoneId"
     val result = split.zipWithIndex
-      .map { case (stalls, i) =>
-        s"${i + 1},Workplace,FlatFee,None,$stalls,0,,"
-=======
-    val header = "taz,parkingType,pricingModel,chargingType,numStalls,feeInCents,reservedFor"
-    val result = split.zipWithIndex
-      .map { case (stalls, i) =>
-        s"${i + 1},Workplace,FlatFee,None,$stalls,0,"
->>>>>>> 11f01ae0
-      }
+      .map { case (stalls, i) => s"${i + 1},Workplace,FlatFee,None,$stalls,0,," }
       .mkString(s"$header\n", "\n", "")
       .split("\n")
       .toIterator
@@ -918,7 +627,6 @@
   ): Map[Id[ParkingZoneId], ParkingZone[TAZ]] = {
     val result = treeMap.getTAZs
       .zip(zones)
-<<<<<<< HEAD
       .foldLeft(Map.empty[Id[ParkingZoneId], ParkingZone[TAZ]]) { case (acc, (taz, numZones)) =>
         val parkingZones = (0 until numZones).map { i =>
           val zone = ParkingZone
@@ -927,25 +635,12 @@
               taz.tazId,
               ParkingType.Workplace,
               vehicleManagerId,
-=======
-      .foldLeft(List.empty[ParkingZone[TAZ]]) { case (acc, (taz, numZones)) =>
-        val parkingZones = (0 until numZones)
-          .map(i =>
-            ParkingZone(
-              acc.size + i,
-              taz.tazId,
-              ParkingType.Workplace,
->>>>>>> 11f01ae0
               5,
               IndexedSeq.empty,
               pricingModel = Some(FlatFee(3.0))
             )
-<<<<<<< HEAD
           zone.parkingZoneId -> zone
         }.toMap
-=======
-          )
->>>>>>> 11f01ae0
         acc ++ parkingZones
       }
     result
