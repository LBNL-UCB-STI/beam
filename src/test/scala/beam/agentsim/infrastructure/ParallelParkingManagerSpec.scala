--- conflicted
+++ resolved
@@ -195,14 +195,8 @@
         response2 match {
           case Some(ParkingInquiryResponse(stall, responseId, triggerId))
               if stall.geoId == TAZ.EmergencyTAZId
-<<<<<<< HEAD
-              && responseId == secondInquiry.requestId && triggerId == secondInquiry.triggerId =>
-          case _                                                                               => assert(response2.isDefined, "no response")
-=======
                 && responseId == secondInquiry.requestId && triggerId == secondInquiry.triggerId =>
-            res
           case _ => assert(response2.isDefined, "no response")
->>>>>>> 270c56c9
         }
       }
     }
