--- conflicted
+++ resolved
@@ -35,15 +35,9 @@
                     parkingZone.maxStalls should equal(testNumStalls)
                     parkingZone.stallsAvailable should equal(testNumStalls)
                     parkingZone.pricingModel match {
-<<<<<<< HEAD
-                      case None                                => fail("should have found a pricing model in the parking zone")
-                      case Some(PricingModel.FlatFee(cost)) => cost should equal(testFeeInCents)
-                      case x                                   => fail(s"found $x but expected $testPricingModel pricing model type in the parking zone")
-=======
                       case None                             => fail("should have found a pricing model in the parking zone")
                       case Some(PricingModel.FlatFee(cost)) => cost should equal(testFeeInCents)
                       case x                                => fail(s"found $x but expected $testPricingModel pricing model type in the parking zone")
->>>>>>> c909aba8
                     }
                     parkingZone.chargingPointType match {
                       case None => fail("should have found a charging point in the parking zone")
