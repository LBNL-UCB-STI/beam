package beam.agentsim.infrastructure.parking

import beam.agentsim.agents.vehicles.VehicleCategory.{Car, LightDutyTruck, MediumDutyPassenger}
import beam.agentsim.agents.vehicles.{VehicleCategory, VehicleManager}
import beam.agentsim.infrastructure.HierarchicalParkingManager
import beam.agentsim.infrastructure.charging.ChargingPointType
import beam.agentsim.infrastructure.parking.ParkingType.{Public, Residential, Workplace}
import beam.agentsim.infrastructure.parking.ParkingZoneFileUtilsSpec.PositiveTestData
import beam.agentsim.infrastructure.parking.ParkingZoneSearch.ZoneSearchTree
import beam.agentsim.infrastructure.taz.TAZ
import org.matsim.api.core.v01.Id
import org.matsim.api.core.v01.network.Link
import org.scalatest.matchers.should.Matchers
import org.scalatest.wordspec.AnyWordSpec

import scala.util.Random

class ParkingZoneFileUtilsSpec extends AnyWordSpec with Matchers {
  "ParkingZoneFileUtils" when {
    ".fromIterator" when {
      "positive tests" when {
        "a row contains all valid entries" should {
          "construct a ParkingZone collection and random lookup tree" in new ParkingZoneFileUtilsSpec.PositiveTestData {
            val ParkingZoneFileUtils.ParkingLoadingAccumulator(collection, lookupTree, totalRows, failedRows) =
              ParkingZoneFileUtils.fromIterator[TAZ](validRow, VehicleManager.defaultManager)
            totalRows should equal(1)
            failedRows should equal(0)
            lookupTree.get(Id.create("1", classOf[TAZ])) match {
              case None => fail("should contain TAZ with id = 1 in the lookup tree")
              case Some(lookupSubtree) =>
                lookupSubtree.get(ParkingType.Residential) match {
                  case None                     => fail("should contain a 'residential' parking type under TAZ 1 in the lookup tree")
                  case Some(listOfParkingZones) =>
                    // confirm lookup table and collection have correct attributes
                    lookupSubtree.size should equal(1)
                    lookupTree.size should equal(1)
                    listOfParkingZones.length should equal(1)

                    // extract parking zone based on discovered zone id
                    val foundParkingZoneId: Id[ParkingZoneId] = listOfParkingZones.head
                    val parkingZone: ParkingZone[TAZ] = collection(foundParkingZoneId)

                    // confirm parking zone has correct attributes
                    parkingZone.parkingZoneId should equal(foundParkingZoneId)
                    parkingZone.maxStalls should equal(testNumStalls)
                    parkingZone.stallsAvailable should equal(testNumStalls)
                    parkingZone.pricingModel match {
                      case None                             => fail("should have found a pricing model in the parking zone")
                      case Some(PricingModel.FlatFee(cost)) => cost should equal(testFeeInDollars)
                      case x                                => fail(s"found $x but expected $testPricingModel pricing model type in the parking zone")
                    }
                    parkingZone.chargingPointType match {
                      case None => fail("should have found a charging point in the parking zone")
                      case Some(chargingPoint) =>
                        chargingPoint should equal(ChargingPointType.TeslaSuperCharger)
                    }
                    parkingZone.reservedFor should be(Seq(VehicleCategory.Car, VehicleCategory.LightDutyTruck))
                    parkingZone.timeRestrictions should be(
                      Map(
                        VehicleCategory.Car            -> Range(3600, 43200),
                        VehicleCategory.LightDutyTruck -> Range(48600, 61200)
                      )
                    )
                }
            }
          }
        }
        "a row contains all valid entries, using some empty columns where optional" ignore {
          "construct a ParkingZone collection and random lookup tree" in new ParkingZoneFileUtilsSpec.PositiveTestData {}
        }
        "time restriction" should {
          "be parsed" in new PositiveTestData {
            val result: ParkingZoneFileUtils.ParkingLoadingAccumulator[TAZ] =
              ParkingZoneFileUtils.fromIterator[TAZ](timeRestrictionData, VehicleManager.defaultManager)
            result.failedRows should be(0)
            result.totalRows should be(2)
            result.zones(Id.create("parkingZone1", classOf[ParkingZoneId])).timeRestrictions should be(
              Map(
                MediumDutyPassenger -> (18600 until 27000),
<<<<<<< HEAD
                LightDutyTruck      -> (63000 until 86400)
=======
                LightDutyTruck      -> (63000 until 86400),
                Car                 -> (0 until 63000)
>>>>>>> cc46647f
              )
            )
            result.zones(Id.create("parkingZone2", classOf[ParkingZoneId])).timeRestrictions should be(
              Map(
<<<<<<< HEAD
                LightDutyTruck -> (63000 until 86400)
              )
            )
            result.zones(5).timeRestrictions should be(
              Map(
=======
>>>>>>> cc46647f
                LightDutyTruck -> (63000 until 86400),
                Car            -> (0 until 63000)
              )
            )
            println(result.zones)
          }
        }
      }
      "negative tests" when {
        "parking type doesn't exist" should {
          "have one failed row" in new ParkingZoneFileUtilsSpec.NegativeTestData {
            val result: ParkingZoneFileUtils.ParkingLoadingAccumulator[TAZ] =
              ParkingZoneFileUtils.fromIterator(badParkingType, VehicleManager.defaultManager)
            result.failedRows should equal(1)
          }
//          "throw an error" in new ParkingZoneFileUtilsSpec.NegativeTestData {
//            an [java.io.IOException] should be thrownBy ParkingZoneFileUtils.fromIterator(badParkingType)
//          }
        }
        "pricing model doesn't exist" should {
          "have one failed row" in new ParkingZoneFileUtilsSpec.NegativeTestData {
            val result: ParkingZoneFileUtils.ParkingLoadingAccumulator[TAZ] =
              ParkingZoneFileUtils.fromIterator(badPricingModel, VehicleManager.defaultManager)
            result.failedRows should equal(1)
          }
//          "throw an error" in new ParkingZoneFileUtilsSpec.NegativeTestData {
//            an [java.io.IOException] should be thrownBy ParkingZoneFileUtils.fromIterator(badPricingModel)
//          }
        }
        "charging type doesn't exist" ignore {
          "have one failed row" in new ParkingZoneFileUtilsSpec.NegativeTestData {
            val result: ParkingZoneFileUtils.ParkingLoadingAccumulator[TAZ] =
              ParkingZoneFileUtils.fromIterator(badChargingType, VehicleManager.defaultManager)
            result.failedRows should equal(1)
          }
//          "throw an error" in new ParkingZoneFileUtilsSpec.NegativeTestData {
//            an [java.io.IOException] should be thrownBy ParkingZoneFileUtils.fromIterator(badChargingType)
//          }
        }
        "non-numeric number of stalls" should {
          "have one failed row" in new ParkingZoneFileUtilsSpec.NegativeTestData {
            val result: ParkingZoneFileUtils.ParkingLoadingAccumulator[TAZ] =
              ParkingZoneFileUtils.fromIterator(badNumStalls, VehicleManager.defaultManager)
            result.failedRows should equal(1)
          }
//          "throw an error" in new ParkingZoneFileUtilsSpec.NegativeTestData {
//            an [java.io.IOException] should be thrownBy ParkingZoneFileUtils.fromIterator(badNumStalls)
//          }
        }
        "invalid (negative) number of stalls" should {
          "have one failed row" in new ParkingZoneFileUtilsSpec.NegativeTestData {
            val result: ParkingZoneFileUtils.ParkingLoadingAccumulator[TAZ] =
              ParkingZoneFileUtils.fromIterator(invalidNumStalls, VehicleManager.defaultManager)
            result.failedRows should equal(1)
          }
//          "throw an error" in new ParkingZoneFileUtilsSpec.NegativeTestData {
//            an [java.io.IOException] should be thrownBy ParkingZoneFileUtils.fromIterator(invalidNumStalls)
//          }
        }
        "non-numeric fee in cents" should {
          "have one failed row" in new ParkingZoneFileUtilsSpec.NegativeTestData {
            val result: ParkingZoneFileUtils.ParkingLoadingAccumulator[TAZ] =
              ParkingZoneFileUtils.fromIterator(badFeeInCents, VehicleManager.defaultManager)
            result.failedRows should equal(1)
          }
//          "throw an error" in new ParkingZoneFileUtilsSpec.NegativeTestData {
//            an [java.io.IOException] should be thrownBy ParkingZoneFileUtils.fromIterator(badFeeInCents)
//          }
        }
      }
    }
    "creates zone search tree" should {
      "produce correct tree" in new PositiveTestData {
        val ParkingZoneFileUtils.ParkingLoadingAccumulator(zones, lookupTree, _, _) =
          ParkingZoneFileUtils.fromIterator[Link](linkLevelData, VehicleManager.defaultManager)
        val tree: ZoneSearchTree[Link] = ParkingZoneFileUtils.createZoneSearchTree(zones.values.toSeq)
        tree should equal(lookupTree)
      }
      "produce correct tree for bigger data" in new PositiveTestData {
        val (zones, lookupTree) =
          ParkingZoneFileUtils
            .fromFile[Link](
              "test/input/sf-light/link-parking.csv.gz",
              new Random(42),
              VehicleManager.defaultManager,
              0.13
            )
        val tree: ZoneSearchTree[Link] = ParkingZoneFileUtils.createZoneSearchTree(zones.values.toSeq)
        tree should equal(lookupTree)
      }
    }

    "creates a zone search tree" should {
      "produce the right result" in {
        val (parkingZones, _) =
          ParkingZoneFileUtils
            .fromFile[Link](
              "test/test-resources/beam/agentsim/infrastructure/taz-parking-similar-zones.csv",
<<<<<<< HEAD
              new Random(777934L)
=======
              new Random(777934L),
              defaultVehicleManagerId = VehicleManager.defaultManager
>>>>>>> cc46647f
            )
        parkingZones should have size 2990
        val collapsed = HierarchicalParkingManager.collapse(parkingZones)
        val collapsedZones205 = collapsed.filter(_._2.geoId.toString == "205")
        collapsedZones205 should have size 11
        val zoneSearchTree = ParkingZoneFileUtils.createZoneSearchTree(collapsed.values.toSeq)
        val subTree = zoneSearchTree(Id.create("205", classOf[Link]))
        subTree.values.map(_.length).sum should be(11)
        subTree(Public) should have length 4
        subTree(Workplace) should have length 3
        subTree(Residential) should have length 4
      }
    }

    "Time restriction parser" when {
      "parses time restriction" should {
        "extract correct values" in {
          val restrictions = ParkingZoneFileUtils.parseTimeRestrictions("Car|1-12;LightDutyTruck|13:30-17")
          restrictions should be(
            Map(VehicleCategory.Car -> Range(3600, 43200), VehicleCategory.LightDutyTruck -> Range(48600, 61200))
          )
        }
      }
    }

  }
}

object ParkingZoneFileUtilsSpec {

  trait PositiveTestData {
    val testChargingType: ChargingPointType = ChargingPointType.TeslaSuperCharger
    val testNumStalls: Int = 7
    val testFeeInCents: Int = 100
    val testFeeInDollars: Int = testFeeInCents / 100
    val testPricingModel: String = "FlatFee"

    val validRow: Iterator[String] =
      s"""taz,parkingType,pricingModel,chargingPointType,numStalls,feeInCents,reservedFor,timeRestrictions
         |1,Residential,$testPricingModel,$testChargingType,$testNumStalls,$testFeeInCents,car|LightDutyTruck,Car|1-12;LightDutyTruck|13:30-17
      """.stripMargin.split("\n").toIterator

    val validRowWithEmpties: Iterator[String] =
      s"""taz,parkingType,pricingModel,chargingPointType,numStalls,feeInCents,reservedFor
         |1,Residential,,,$testNumStalls,$testFeeInCents,
      """.stripMargin.split("\n").toIterator

    val linkLevelData: Iterator[String] =
      """taz,parkingType,pricingModel,chargingPointType,numStalls,feeInCents,reservedFor
        |49577,Residential,FlatFee,level1(2.3|AC),10,0.0,
        |49577,Public,Block,level2(7.2|AC),10,0.0,
        |49577,Workplace,FlatFee,dcfast(50.0|DC),10,0.0,
        |83658,Residential,Block,dcfast(50.0|DC),100,0.0,
        |83658,Residential,FlatFee,NoCharger,100,0.0,
        |83658,Workplace,FlatFee,ultrafast(250.0|DC),100,0.0,
        |83661,Residential,Block,dcfast(50.0|DC),1000,0.0,
        |83661,Public,FlatFee,level2(7.2|AC),1000,0.0,
        |83663,Workplace,FlatFee,level2(7.2|AC),10000,0.0,
        |83663,Workplace,FlatFee,ultrafast(250.0|DC),10000,0.0,
        |
      """.stripMargin.split("\n").toIterator

    val timeRestrictionData: Iterator[String] =
      """taz,parkingType,pricingModel,chargingPointType,numStalls,feeInCents,reservedFor,timeRestrictions,vehicleManager,parkingZoneId
        |4,Public,FlatFee,NoCharger,10,0,,MediumDutyPassenger|5:10-7:30;LightDutyTruck|17:30-24;Car|0-17:30,,parkingZone1
        |4,Public,Block,NoCharger,20,0,,LightDutyTruck|17:30-24;Car|0-17:30,,parkingZone2""".stripMargin
        .split("\n")
        .toIterator
  }

  trait NegativeTestData {

    val badParkingType: Iterator[String] =
      """taz,parkingType,pricingModel,chargingPointType,numStalls,feeInCents,reservedFor
        |1,Foo,FlatFee,TeslaSuperCharger,7,0,
        |2,Public,Block,TeslaSuperCharger,18,0,
        |
      """.stripMargin.split("\n").toIterator

    val badPricingModel: Iterator[String] =
      """taz,parkingType,pricingModel,chargingPointType,numStalls,feeInCents,reservedFor
        |1,Workplace,Foo,TeslaSuperCharger,7,0,
        |2,Public,Block,TeslaSuperCharger,18,0,
        |
      """.stripMargin.split("\n").toIterator

    val badChargingType: Iterator[String] =
      """taz,parkingType,pricingModel,chargingPointType,numStalls,feeInCents,reservedFor
        |1,Workplace,FlatFee,Foo,7,0,
        |2,Public,Block,TeslaSuperCharger,18,0,
        |
      """.stripMargin.split("\n").toIterator

    val badNumStalls: Iterator[String] =
      """taz,parkingType,pricingModel,chargingPointType,numStalls,feeInCents,reservedFor
        |1,Workplace,FlatFee,TeslaSuperCharger,Foo,0,
        |2,Public,Block,TeslaSuperCharger,18,0,
        |
      """.stripMargin.split("\n").toIterator

    val invalidNumStalls: Iterator[String] =
      """taz,parkingType,pricingModel,chargingPointType,numStalls,feeInCents,reservedFor
        |1,Workplace,FlatFee,TeslaSuperCharger,-1,0,
        |2,Public,Block,TeslaSuperCharger,18,0,
        |
      """.stripMargin.split("\n").toIterator

    val badFeeInCents: Iterator[String] =
      """taz,parkingType,pricingModel,chargingPointType,numStalls,feeInCents,reservedFor
        |1,Workplace,FlatFee,TeslaSuperCharger,7,Foo,
        |2,Public,Block,TeslaSuperCharger,18,0,
        |
      """.stripMargin.split("\n").toIterator
  }
}<|MERGE_RESOLUTION|>--- conflicted
+++ resolved
@@ -77,24 +77,12 @@
             result.zones(Id.create("parkingZone1", classOf[ParkingZoneId])).timeRestrictions should be(
               Map(
                 MediumDutyPassenger -> (18600 until 27000),
-<<<<<<< HEAD
-                LightDutyTruck      -> (63000 until 86400)
-=======
                 LightDutyTruck      -> (63000 until 86400),
                 Car                 -> (0 until 63000)
->>>>>>> cc46647f
               )
             )
             result.zones(Id.create("parkingZone2", classOf[ParkingZoneId])).timeRestrictions should be(
               Map(
-<<<<<<< HEAD
-                LightDutyTruck -> (63000 until 86400)
-              )
-            )
-            result.zones(5).timeRestrictions should be(
-              Map(
-=======
->>>>>>> cc46647f
                 LightDutyTruck -> (63000 until 86400),
                 Car            -> (0 until 63000)
               )
@@ -193,12 +181,8 @@
           ParkingZoneFileUtils
             .fromFile[Link](
               "test/test-resources/beam/agentsim/infrastructure/taz-parking-similar-zones.csv",
-<<<<<<< HEAD
-              new Random(777934L)
-=======
               new Random(777934L),
               defaultVehicleManagerId = VehicleManager.defaultManager
->>>>>>> cc46647f
             )
         parkingZones should have size 2990
         val collapsed = HierarchicalParkingManager.collapse(parkingZones)
