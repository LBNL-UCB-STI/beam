package beam.agentsim.infrastructure.parking

<<<<<<< HEAD
=======
import beam.agentsim.agents.vehicles.VehicleCategory.{Car, LightDutyTruck, MediumDutyPassenger}
>>>>>>> 21a88cfc
import beam.agentsim.agents.vehicles.VehicleCategory
import beam.agentsim.infrastructure.charging.ChargingPointType
import beam.agentsim.infrastructure.parking.ParkingZoneFileUtilsSpec.PositiveTestData
import beam.agentsim.infrastructure.parking.ParkingZoneSearch.ZoneSearchTree
import beam.agentsim.infrastructure.taz.TAZ
import org.matsim.api.core.v01.Id
import org.matsim.api.core.v01.network.Link
import org.scalatest.matchers.should.Matchers
import org.scalatest.wordspec.AnyWordSpec

import scala.util.Random

class ParkingZoneFileUtilsSpec extends AnyWordSpec with Matchers {
  "ParkingZoneFileUtils" when {
    ".fromIterator" when {
      "positive tests" when {
        "a row contains all valid entries" should {
          "construct a ParkingZone collection and random lookup tree" in new ParkingZoneFileUtilsSpec.PositiveTestData {
            val ParkingZoneFileUtils.ParkingLoadingAccumulator(collection, lookupTree, totalRows, failedRows) =
              ParkingZoneFileUtils.fromIterator[TAZ](validRow)
            totalRows should equal(1)
            failedRows should equal(0)
            lookupTree.get(Id.create("1", classOf[TAZ])) match {
              case None => fail("should contain TAZ with id = 1 in the lookup tree")
              case Some(lookupSubtree) =>
                lookupSubtree.get(ParkingType.Residential) match {
                  case None                     => fail("should contain a 'residential' parking type under TAZ 1 in the lookup tree")
                  case Some(listOfParkingZones) =>
                    // confirm lookup table and collection have correct attributes
                    lookupSubtree.size should equal(1)
                    lookupTree.size should equal(1)
                    listOfParkingZones.length should equal(1)

                    // extract parking zone based on discovered zone id
                    val foundParkingZoneId: Id[ParkingZoneId] = listOfParkingZones.head
                    val parkingZone: ParkingZone[TAZ] = collection(foundParkingZoneId)

                    // confirm parking zone has correct attributes
                    parkingZone.parkingZoneId should equal(foundParkingZoneId)
                    parkingZone.maxStalls should equal(testNumStalls)
                    parkingZone.stallsAvailable should equal(testNumStalls)
                    parkingZone.pricingModel match {
                      case None                             => fail("should have found a pricing model in the parking zone")
                      case Some(PricingModel.FlatFee(cost)) => cost should equal(testFeeInDollars)
                      case x                                => fail(s"found $x but expected $testPricingModel pricing model type in the parking zone")
                    }
                    parkingZone.chargingPointType match {
                      case None => fail("should have found a charging point in the parking zone")
                      case Some(chargingPoint) =>
                        chargingPoint should equal(ChargingPointType.TeslaSuperCharger)
                    }
                    parkingZone.reservedFor should be(Seq(VehicleCategory.Car, VehicleCategory.LightDutyTruck))
                    parkingZone.timeRestrictions should be(
                      Map(
                        VehicleCategory.Car            -> Range(3600, 43200),
                        VehicleCategory.LightDutyTruck -> Range(48600, 61200)
                      )
                    )
                }
            }
          }
        }
        "a row contains all valid entries, using some empty columns where optional" ignore {
          "construct a ParkingZone collection and random lookup tree" in new ParkingZoneFileUtilsSpec.PositiveTestData {}
        }
        "time restriction" should {
          "be parsed" in new PositiveTestData {
            val result: ParkingZoneFileUtils.ParkingLoadingAccumulator[TAZ] =
              ParkingZoneFileUtils.fromIterator[TAZ](timeRestrictionData)
            result.failedRows should be(0)
            result.totalRows should be(6)
            result.zones(0).timeRestrictions should be(
              Map(
                MediumDutyPassenger -> (18600 until 27000),
                LightDutyTruck      -> (63000 until 86400),
              )
            )
            result.zones(1).timeRestrictions should be(
              Map(
                LightDutyTruck -> (63000 until 86400),
              )
            )
            result.zones(5).timeRestrictions should be(
              Map(
                LightDutyTruck -> (63000 until 86400),
                Car            -> (0 until 63000),
              )
            )
            println(result.zones)
          }
        }
      }
      "negative tests" when {
        "parking type doesn't exist" should {
          "have one failed row" in new ParkingZoneFileUtilsSpec.NegativeTestData {
            val result: ParkingZoneFileUtils.ParkingLoadingAccumulator[TAZ] =
              ParkingZoneFileUtils.fromIterator(badParkingType)
            result.failedRows should equal(1)
          }
//          "throw an error" in new ParkingZoneFileUtilsSpec.NegativeTestData {
//            an [java.io.IOException] should be thrownBy ParkingZoneFileUtils.fromIterator(badParkingType)
//          }
        }
        "pricing model doesn't exist" should {
          "have one failed row" in new ParkingZoneFileUtilsSpec.NegativeTestData {
            val result: ParkingZoneFileUtils.ParkingLoadingAccumulator[TAZ] =
              ParkingZoneFileUtils.fromIterator(badPricingModel)
            result.failedRows should equal(1)
          }
//          "throw an error" in new ParkingZoneFileUtilsSpec.NegativeTestData {
//            an [java.io.IOException] should be thrownBy ParkingZoneFileUtils.fromIterator(badPricingModel)
//          }
        }
        "charging type doesn't exist" ignore {
          "have one failed row" in new ParkingZoneFileUtilsSpec.NegativeTestData {
            val result: ParkingZoneFileUtils.ParkingLoadingAccumulator[TAZ] =
              ParkingZoneFileUtils.fromIterator(badChargingType)
            result.failedRows should equal(1)
          }
//          "throw an error" in new ParkingZoneFileUtilsSpec.NegativeTestData {
//            an [java.io.IOException] should be thrownBy ParkingZoneFileUtils.fromIterator(badChargingType)
//          }
        }
        "non-numeric number of stalls" should {
          "have one failed row" in new ParkingZoneFileUtilsSpec.NegativeTestData {
            val result: ParkingZoneFileUtils.ParkingLoadingAccumulator[TAZ] =
              ParkingZoneFileUtils.fromIterator(badNumStalls)
            result.failedRows should equal(1)
          }
//          "throw an error" in new ParkingZoneFileUtilsSpec.NegativeTestData {
//            an [java.io.IOException] should be thrownBy ParkingZoneFileUtils.fromIterator(badNumStalls)
//          }
        }
        "invalid (negative) number of stalls" should {
          "have one failed row" in new ParkingZoneFileUtilsSpec.NegativeTestData {
            val result: ParkingZoneFileUtils.ParkingLoadingAccumulator[TAZ] =
              ParkingZoneFileUtils.fromIterator(invalidNumStalls)
            result.failedRows should equal(1)
          }
//          "throw an error" in new ParkingZoneFileUtilsSpec.NegativeTestData {
//            an [java.io.IOException] should be thrownBy ParkingZoneFileUtils.fromIterator(invalidNumStalls)
//          }
        }
        "non-numeric fee in cents" should {
          "have one failed row" in new ParkingZoneFileUtilsSpec.NegativeTestData {
            val result: ParkingZoneFileUtils.ParkingLoadingAccumulator[TAZ] =
              ParkingZoneFileUtils.fromIterator(badFeeInCents)
            result.failedRows should equal(1)
          }
//          "throw an error" in new ParkingZoneFileUtilsSpec.NegativeTestData {
//            an [java.io.IOException] should be thrownBy ParkingZoneFileUtils.fromIterator(badFeeInCents)
//          }
        }
      }
    }
    "creates zone search tree" should {
      "produce correct tree" in new PositiveTestData {
        val ParkingZoneFileUtils.ParkingLoadingAccumulator(zones, lookupTree, _, _) =
          ParkingZoneFileUtils.fromIterator[Link](linkLevelData)
<<<<<<< HEAD
        val tree: ZoneSearchTree[Link] = ParkingZoneFileUtils.createZoneSearchTree(zones.values.toSeq)
=======
        val tree: ZoneSearchTree[Link] = ParkingZoneFileUtils.createZoneSearchTree(zones)
>>>>>>> 21a88cfc
        tree should equal(lookupTree)
      }
      "produce correct tree for bigger data" in new PositiveTestData {
        val (zones, lookupTree) =
          ParkingZoneFileUtils.fromFile[Link]("test/input/sf-light/link-parking.csv.gz", new Random(42), 0.13)
<<<<<<< HEAD
        val tree: ZoneSearchTree[Link] = ParkingZoneFileUtils.createZoneSearchTree(zones.values.toSeq)
=======
        val tree: ZoneSearchTree[Link] = ParkingZoneFileUtils.createZoneSearchTree(zones)
>>>>>>> 21a88cfc
        tree should equal(lookupTree)
      }
    }

    "Time restriction parser" when {
      "parses time restriction" should {
        "extract correct values" in {
<<<<<<< HEAD
          val restrictions = ParkingZoneFileUtils.parseTimeRestrictions("Car:1-12|LightDutyTruck:13:30-17")
=======
          val restrictions = ParkingZoneFileUtils.parseTimeRestrictions("Car|1-12;LightDutyTruck|13:30-17")
>>>>>>> 21a88cfc
          restrictions should be(
            Map(VehicleCategory.Car -> Range(3600, 43200), VehicleCategory.LightDutyTruck -> Range(48600, 61200))
          )
        }
      }
    }

  }
}

object ParkingZoneFileUtilsSpec {

  trait PositiveTestData {
    val testChargingType: ChargingPointType = ChargingPointType.TeslaSuperCharger
    val testNumStalls: Int = 7
    val testFeeInCents: Int = 100
    val testFeeInDollars: Int = testFeeInCents / 100
    val testPricingModel: String = "FlatFee"

    val validRow: Iterator[String] =
<<<<<<< HEAD
      s"""taz,parkingType,pricingModel,chargingPointType,numStalls,feeInCents,reservedFor,timeRestrictions
         |1,Residential,$testPricingModel,$testChargingType,$testNumStalls,$testFeeInCents,car|LightDutyTruck,Car:1-12|LightDutyTruck:13:30-17
      """.stripMargin.split("\n").toIterator

    val validRowWithEmpties: Iterator[String] =
      s"""taz,parkingType,pricingModel,chargingPointType,numStalls,feeInCents,reservedFor
=======
      s"""taz,parkingType,pricingModel,chargingType,numStalls,feeInCents,reservedFor,timeRestrictions
         |1,Residential,$testPricingModel,$testChargingType,$testNumStalls,$testFeeInCents,car|LightDutyTruck,Car|1-12;LightDutyTruck|13:30-17
      """.stripMargin.split("\n").toIterator

    val validRowWithEmpties: Iterator[String] =
      s"""taz,parkingType,pricingModel,chargingType,numStalls,feeInCents,reservedFor
>>>>>>> 21a88cfc
         |1,Residential,,,$testNumStalls,$testFeeInCents,
      """.stripMargin.split("\n").toIterator

    val linkLevelData: Iterator[String] =
      """taz,parkingType,pricingModel,chargingPointType,numStalls,feeInCents,reservedFor
        |49577,Residential,FlatFee,level1(2.3|AC),10,0.0,
        |49577,Public,Block,level2(7.2|AC),10,0.0,
        |49577,Workplace,FlatFee,dcfast(50.0|DC),10,0.0,
        |83658,Residential,Block,dcfast(50.0|DC),100,0.0,
        |83658,Residential,FlatFee,NoCharger,100,0.0,
        |83658,Workplace,FlatFee,ultrafast(250.0|DC),100,0.0,
        |83661,Residential,Block,dcfast(50.0|DC),1000,0.0,
        |83661,Public,FlatFee,level2(7.2|AC),1000,0.0,
        |83661,Public,FlatFee,level2(7.2|AC),1000,0.0,
        |83663,Workplace,FlatFee,level2(7.2|AC),10000,0.0,
        |83663,Workplace,FlatFee,ultrafast(250.0|DC),10000,0.0,
        |
      """.stripMargin.split("\n").toIterator

    val timeRestrictionData: Iterator[String] =
      """taz,parkingType,pricingModel,chargingType,numStalls,feeInCents,reservedFor,timeRestrictions,vehicleManager
        |4,Public,FlatFee,NoCharger,10,0,,MediumDutyPassenger|5:10-7:30;LightDutyTruck|17:30-24,freight
        |4,Public,Block,NoCharger,20,0,,LightDutyTruck|17:30-24,freight
        |4,Public,FlatFee,NoCharger,30,0,,LightDutyTruck|0-17,freight
        |4,Public,FlatFee,NoCharger,40,0,,LightDutyTruck|17:30-24:00,freight
        |4,Public,Block,NoCharger,50,0,,LightDutyTruck|17:30-24,freight
        |4,Public,FlatFee,NoCharger,60,0,,LightDutyTruck|17:30-24 ; Car|0-17:30,freight""".stripMargin
        .split("\n")
        .toIterator
  }

  trait NegativeTestData {

    val badParkingType: Iterator[String] =
<<<<<<< HEAD
      """taz,parkingType,pricingModel,chargingPointType,numStalls,feeInCents,reservedFor
=======
      """taz,parkingType,pricingModel,chargingType,numStalls,feeInCents,reservedFor
>>>>>>> 21a88cfc
        |1,Foo,FlatFee,TeslaSuperCharger,7,0,
        |2,Public,Block,TeslaSuperCharger,18,0,
        |
      """.stripMargin.split("\n").toIterator

    val badPricingModel: Iterator[String] =
<<<<<<< HEAD
      """taz,parkingType,pricingModel,chargingPointType,numStalls,feeInCents,reservedFor
=======
      """taz,parkingType,pricingModel,chargingType,numStalls,feeInCents,reservedFor
>>>>>>> 21a88cfc
        |1,Workplace,Foo,TeslaSuperCharger,7,0,
        |2,Public,Block,TeslaSuperCharger,18,0,
        |
      """.stripMargin.split("\n").toIterator

    val badChargingType: Iterator[String] =
<<<<<<< HEAD
      """taz,parkingType,pricingModel,chargingPointType,numStalls,feeInCents,reservedFor
=======
      """taz,parkingType,pricingModel,chargingType,numStalls,feeInCents,reservedFor
>>>>>>> 21a88cfc
        |1,Workplace,FlatFee,Foo,7,0,
        |2,Public,Block,TeslaSuperCharger,18,0,
        |
      """.stripMargin.split("\n").toIterator

    val badNumStalls: Iterator[String] =
<<<<<<< HEAD
      """taz,parkingType,pricingModel,chargingPointType,numStalls,feeInCents,reservedFor
=======
      """taz,parkingType,pricingModel,chargingType,numStalls,feeInCents,reservedFor
>>>>>>> 21a88cfc
        |1,Workplace,FlatFee,TeslaSuperCharger,Foo,0,
        |2,Public,Block,TeslaSuperCharger,18,0,
        |
      """.stripMargin.split("\n").toIterator

    val invalidNumStalls: Iterator[String] =
<<<<<<< HEAD
      """taz,parkingType,pricingModel,chargingPointType,numStalls,feeInCents,reservedFor
=======
      """taz,parkingType,pricingModel,chargingType,numStalls,feeInCents,reservedFor
>>>>>>> 21a88cfc
        |1,Workplace,FlatFee,TeslaSuperCharger,-1,0,
        |2,Public,Block,TeslaSuperCharger,18,0,
        |
      """.stripMargin.split("\n").toIterator

    val badFeeInCents: Iterator[String] =
<<<<<<< HEAD
      """taz,parkingType,pricingModel,chargingPointType,numStalls,feeInCents,reservedFor
=======
      """taz,parkingType,pricingModel,chargingType,numStalls,feeInCents,reservedFor
>>>>>>> 21a88cfc
        |1,Workplace,FlatFee,TeslaSuperCharger,7,Foo,
        |2,Public,Block,TeslaSuperCharger,18,0,
        |
      """.stripMargin.split("\n").toIterator
  }
}<|MERGE_RESOLUTION|>--- conflicted
+++ resolved
@@ -1,9 +1,6 @@
 package beam.agentsim.infrastructure.parking
 
-<<<<<<< HEAD
-=======
 import beam.agentsim.agents.vehicles.VehicleCategory.{Car, LightDutyTruck, MediumDutyPassenger}
->>>>>>> 21a88cfc
 import beam.agentsim.agents.vehicles.VehicleCategory
 import beam.agentsim.infrastructure.charging.ChargingPointType
 import beam.agentsim.infrastructure.parking.ParkingZoneFileUtilsSpec.PositiveTestData
@@ -74,19 +71,15 @@
             val result: ParkingZoneFileUtils.ParkingLoadingAccumulator[TAZ] =
               ParkingZoneFileUtils.fromIterator[TAZ](timeRestrictionData)
             result.failedRows should be(0)
-            result.totalRows should be(6)
-            result.zones(0).timeRestrictions should be(
+            result.totalRows should be(2)
+            result.zones(Id.create("parkingZone1", classOf[ParkingZoneId])).timeRestrictions should be(
               Map(
                 MediumDutyPassenger -> (18600 until 27000),
                 LightDutyTruck      -> (63000 until 86400),
+                Car                 -> (0 until 63000)
               )
             )
-            result.zones(1).timeRestrictions should be(
-              Map(
-                LightDutyTruck -> (63000 until 86400),
-              )
-            )
-            result.zones(5).timeRestrictions should be(
+            result.zones(Id.create("parkingZone2", classOf[ParkingZoneId])).timeRestrictions should be(
               Map(
                 LightDutyTruck -> (63000 until 86400),
                 Car            -> (0 until 63000),
@@ -163,21 +156,13 @@
       "produce correct tree" in new PositiveTestData {
         val ParkingZoneFileUtils.ParkingLoadingAccumulator(zones, lookupTree, _, _) =
           ParkingZoneFileUtils.fromIterator[Link](linkLevelData)
-<<<<<<< HEAD
         val tree: ZoneSearchTree[Link] = ParkingZoneFileUtils.createZoneSearchTree(zones.values.toSeq)
-=======
-        val tree: ZoneSearchTree[Link] = ParkingZoneFileUtils.createZoneSearchTree(zones)
->>>>>>> 21a88cfc
         tree should equal(lookupTree)
       }
       "produce correct tree for bigger data" in new PositiveTestData {
         val (zones, lookupTree) =
           ParkingZoneFileUtils.fromFile[Link]("test/input/sf-light/link-parking.csv.gz", new Random(42), 0.13)
-<<<<<<< HEAD
         val tree: ZoneSearchTree[Link] = ParkingZoneFileUtils.createZoneSearchTree(zones.values.toSeq)
-=======
-        val tree: ZoneSearchTree[Link] = ParkingZoneFileUtils.createZoneSearchTree(zones)
->>>>>>> 21a88cfc
         tree should equal(lookupTree)
       }
     }
@@ -185,11 +170,7 @@
     "Time restriction parser" when {
       "parses time restriction" should {
         "extract correct values" in {
-<<<<<<< HEAD
-          val restrictions = ParkingZoneFileUtils.parseTimeRestrictions("Car:1-12|LightDutyTruck:13:30-17")
-=======
           val restrictions = ParkingZoneFileUtils.parseTimeRestrictions("Car|1-12;LightDutyTruck|13:30-17")
->>>>>>> 21a88cfc
           restrictions should be(
             Map(VehicleCategory.Car -> Range(3600, 43200), VehicleCategory.LightDutyTruck -> Range(48600, 61200))
           )
@@ -210,21 +191,12 @@
     val testPricingModel: String = "FlatFee"
 
     val validRow: Iterator[String] =
-<<<<<<< HEAD
       s"""taz,parkingType,pricingModel,chargingPointType,numStalls,feeInCents,reservedFor,timeRestrictions
-         |1,Residential,$testPricingModel,$testChargingType,$testNumStalls,$testFeeInCents,car|LightDutyTruck,Car:1-12|LightDutyTruck:13:30-17
+         |1,Residential,$testPricingModel,$testChargingType,$testNumStalls,$testFeeInCents,car|LightDutyTruck,Car|1-12;LightDutyTruck|13:30-17
       """.stripMargin.split("\n").toIterator
 
     val validRowWithEmpties: Iterator[String] =
       s"""taz,parkingType,pricingModel,chargingPointType,numStalls,feeInCents,reservedFor
-=======
-      s"""taz,parkingType,pricingModel,chargingType,numStalls,feeInCents,reservedFor,timeRestrictions
-         |1,Residential,$testPricingModel,$testChargingType,$testNumStalls,$testFeeInCents,car|LightDutyTruck,Car|1-12;LightDutyTruck|13:30-17
-      """.stripMargin.split("\n").toIterator
-
-    val validRowWithEmpties: Iterator[String] =
-      s"""taz,parkingType,pricingModel,chargingType,numStalls,feeInCents,reservedFor
->>>>>>> 21a88cfc
          |1,Residential,,,$testNumStalls,$testFeeInCents,
       """.stripMargin.split("\n").toIterator
 
@@ -245,13 +217,9 @@
       """.stripMargin.split("\n").toIterator
 
     val timeRestrictionData: Iterator[String] =
-      """taz,parkingType,pricingModel,chargingType,numStalls,feeInCents,reservedFor,timeRestrictions,vehicleManager
-        |4,Public,FlatFee,NoCharger,10,0,,MediumDutyPassenger|5:10-7:30;LightDutyTruck|17:30-24,freight
-        |4,Public,Block,NoCharger,20,0,,LightDutyTruck|17:30-24,freight
-        |4,Public,FlatFee,NoCharger,30,0,,LightDutyTruck|0-17,freight
-        |4,Public,FlatFee,NoCharger,40,0,,LightDutyTruck|17:30-24:00,freight
-        |4,Public,Block,NoCharger,50,0,,LightDutyTruck|17:30-24,freight
-        |4,Public,FlatFee,NoCharger,60,0,,LightDutyTruck|17:30-24 ; Car|0-17:30,freight""".stripMargin
+      """taz,parkingType,pricingModel,chargingPointType,numStalls,feeInCents,reservedFor,timeRestrictions,vehicleManager,parkingZoneId
+        |4,Public,FlatFee,NoCharger,10,0,,MediumDutyPassenger|5:10-7:30;LightDutyTruck|17:30-24;Car|0-17:30,,parkingZone1
+        |4,Public,Block,NoCharger,20,0,,LightDutyTruck|17:30-24;Car|0-17:30,,parkingZone2""".stripMargin
         .split("\n")
         .toIterator
   }
@@ -259,66 +227,42 @@
   trait NegativeTestData {
 
     val badParkingType: Iterator[String] =
-<<<<<<< HEAD
-      """taz,parkingType,pricingModel,chargingPointType,numStalls,feeInCents,reservedFor
-=======
-      """taz,parkingType,pricingModel,chargingType,numStalls,feeInCents,reservedFor
->>>>>>> 21a88cfc
+      """taz,parkingType,pricingModel,chargingPointType,numStalls,feeInCents,reservedFor
         |1,Foo,FlatFee,TeslaSuperCharger,7,0,
         |2,Public,Block,TeslaSuperCharger,18,0,
         |
       """.stripMargin.split("\n").toIterator
 
     val badPricingModel: Iterator[String] =
-<<<<<<< HEAD
-      """taz,parkingType,pricingModel,chargingPointType,numStalls,feeInCents,reservedFor
-=======
-      """taz,parkingType,pricingModel,chargingType,numStalls,feeInCents,reservedFor
->>>>>>> 21a88cfc
+      """taz,parkingType,pricingModel,chargingPointType,numStalls,feeInCents,reservedFor
         |1,Workplace,Foo,TeslaSuperCharger,7,0,
         |2,Public,Block,TeslaSuperCharger,18,0,
         |
       """.stripMargin.split("\n").toIterator
 
     val badChargingType: Iterator[String] =
-<<<<<<< HEAD
-      """taz,parkingType,pricingModel,chargingPointType,numStalls,feeInCents,reservedFor
-=======
-      """taz,parkingType,pricingModel,chargingType,numStalls,feeInCents,reservedFor
->>>>>>> 21a88cfc
+      """taz,parkingType,pricingModel,chargingPointType,numStalls,feeInCents,reservedFor
         |1,Workplace,FlatFee,Foo,7,0,
         |2,Public,Block,TeslaSuperCharger,18,0,
         |
       """.stripMargin.split("\n").toIterator
 
     val badNumStalls: Iterator[String] =
-<<<<<<< HEAD
-      """taz,parkingType,pricingModel,chargingPointType,numStalls,feeInCents,reservedFor
-=======
-      """taz,parkingType,pricingModel,chargingType,numStalls,feeInCents,reservedFor
->>>>>>> 21a88cfc
+      """taz,parkingType,pricingModel,chargingPointType,numStalls,feeInCents,reservedFor
         |1,Workplace,FlatFee,TeslaSuperCharger,Foo,0,
         |2,Public,Block,TeslaSuperCharger,18,0,
         |
       """.stripMargin.split("\n").toIterator
 
     val invalidNumStalls: Iterator[String] =
-<<<<<<< HEAD
-      """taz,parkingType,pricingModel,chargingPointType,numStalls,feeInCents,reservedFor
-=======
-      """taz,parkingType,pricingModel,chargingType,numStalls,feeInCents,reservedFor
->>>>>>> 21a88cfc
+      """taz,parkingType,pricingModel,chargingPointType,numStalls,feeInCents,reservedFor
         |1,Workplace,FlatFee,TeslaSuperCharger,-1,0,
         |2,Public,Block,TeslaSuperCharger,18,0,
         |
       """.stripMargin.split("\n").toIterator
 
     val badFeeInCents: Iterator[String] =
-<<<<<<< HEAD
-      """taz,parkingType,pricingModel,chargingPointType,numStalls,feeInCents,reservedFor
-=======
-      """taz,parkingType,pricingModel,chargingType,numStalls,feeInCents,reservedFor
->>>>>>> 21a88cfc
+      """taz,parkingType,pricingModel,chargingPointType,numStalls,feeInCents,reservedFor
         |1,Workplace,FlatFee,TeslaSuperCharger,7,Foo,
         |2,Public,Block,TeslaSuperCharger,18,0,
         |
