--- conflicted
+++ resolved
@@ -1,12 +1,8 @@
 package beam.agentsim.infrastructure.parking
 
-<<<<<<< HEAD
 import beam.agentsim.agents.vehicles.VehicleCategory.{Car, LightDutyTruck, MediumDutyPassenger}
 import beam.agentsim.agents.vehicles.VehicleCategory
-=======
-import beam.agentsim.agents.vehicles.VehicleManager
 import beam.agentsim.infrastructure.HierarchicalParkingManager
->>>>>>> 86f525b7
 import beam.agentsim.infrastructure.charging.ChargingPointType
 import beam.agentsim.infrastructure.parking.ParkingType.{Public, Residential, Workplace}
 import beam.agentsim.infrastructure.parking.ParkingZoneFileUtilsSpec.PositiveTestData
@@ -177,19 +173,6 @@
       }
     }
 
-<<<<<<< HEAD
-    "Time restriction parser" when {
-      "parses time restriction" should {
-        "extract correct values" in {
-          val restrictions = ParkingZoneFileUtils.parseTimeRestrictions("Car|1-12;LightDutyTruck|13:30-17")
-          restrictions should be(
-            Map(VehicleCategory.Car -> Range(3600, 43200), VehicleCategory.LightDutyTruck -> Range(48600, 61200))
-          )
-        }
-      }
-    }
-
-=======
     "creates a zone search tree" should {
       "produce the right result" in {
         val (parkingZones, _) =
@@ -197,7 +180,6 @@
             .fromFile[TAZ](
               "test/test-resources/beam/agentsim/infrastructure/taz-parking-similar-zones.csv",
               new Random(777934L),
-              vehicleManagerId = Id.create("default", classOf[VehicleManager])
             )
         parkingZones should have length 3648
         val collapsed = HierarchicalParkingManager.collapse(parkingZones)
@@ -211,7 +193,18 @@
         subTree(Residential) should have length 4
       }
     }
->>>>>>> 86f525b7
+
+    "Time restriction parser" when {
+      "parses time restriction" should {
+        "extract correct values" in {
+          val restrictions = ParkingZoneFileUtils.parseTimeRestrictions("Car|1-12;LightDutyTruck|13:30-17")
+          restrictions should be(
+            Map(VehicleCategory.Car -> Range(3600, 43200), VehicleCategory.LightDutyTruck -> Range(48600, 61200))
+          )
+        }
+      }
+    }
+
   }
 }
 
