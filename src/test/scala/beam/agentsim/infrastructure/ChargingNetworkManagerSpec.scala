--- conflicted
+++ resolved
@@ -199,14 +199,10 @@
 
       chargingNetworkManager ! ChargingPlugRequest(10, beamVilleCar, parkingStall, 0)
       expectMsgType[StartingRefuelSession]
-<<<<<<< HEAD
-      expectNoMessage()
-=======
       expectMsgType[ScheduleTrigger] shouldBe ScheduleTrigger(
         ChargingTimeOutTrigger(300, beamVilleCar),
         chargingNetworkManager
       )
->>>>>>> cc46647f
       beamVilleCar.primaryFuelLevelInJoules should be(1.08e8)
 
       chargingNetworkManager ! TriggerWithId(PlanEnergyDispatchTrigger(300), 0)
@@ -280,30 +276,18 @@
       chargingNetworkManager ! ChargingUnplugRequest(35, beamVilleCar, 0)
       expectMsgType[EndingRefuelSession]
       expectNoMessage()
-<<<<<<< HEAD
-      beamVilleCar.primaryFuelLevelInJoules should be(1.4125e8)
-
-      chargingNetworkManager ! TriggerWithId(ChargingTimeOutTrigger(35, beamVilleCar), 0)
-      expectMsgType[CompletionNotice]
-      beamVilleCar.primaryFuelLevelInJoules should be(1.4125e8)
-=======
       beamVilleCar.primaryFuelLevelInJoules should be(1.4375e8)
 
       chargingNetworkManager ! TriggerWithId(ChargingTimeOutTrigger(35, beamVilleCar), 0)
       expectMsgType[CompletionNotice]
       beamVilleCar.primaryFuelLevelInJoules should be(1.4375e8)
->>>>>>> cc46647f
-
-      chargingNetworkManager ! TriggerWithId(PlanEnergyDispatchTrigger(300), 0)
-      expectMsgType[CompletionNotice].newTriggers shouldBe Vector(
-        ScheduleTrigger(PlanEnergyDispatchTrigger(600), chargingNetworkManager)
-      )
-      expectNoMessage()
-<<<<<<< HEAD
-      beamVilleCar.primaryFuelLevelInJoules should be(1.4125e8)
-=======
+
+      chargingNetworkManager ! TriggerWithId(PlanEnergyDispatchTrigger(300), 0)
+      expectMsgType[CompletionNotice].newTriggers shouldBe Vector(
+        ScheduleTrigger(PlanEnergyDispatchTrigger(600), chargingNetworkManager)
+      )
+      expectNoMessage()
       beamVilleCar.primaryFuelLevelInJoules should be(1.4375e8)
->>>>>>> cc46647f
     }
 
     "add a vehicle to charging queue with a lot fuel required but unplug event happens after 1st cycle" in {
