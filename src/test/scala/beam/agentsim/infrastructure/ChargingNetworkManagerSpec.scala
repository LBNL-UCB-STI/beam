package beam.agentsim.infrastructure

import akka.actor.{ActorSystem, Props}
import akka.testkit.{ImplicitSender, TestActorRef, TestKit, TestProbe}
import beam.agentsim.agents.BeamAgent.Finish
import beam.agentsim.agents.InitializeTrigger
import beam.agentsim.agents.vehicles.{BeamVehicle, VehicleManager}
import beam.agentsim.infrastructure.charging.ChargingPointType
import beam.agentsim.infrastructure.parking.{ParkingType, ParkingZone, ParkingZoneId, PricingModel}
import beam.agentsim.scheduler.BeamAgentScheduler
import beam.agentsim.scheduler.BeamAgentScheduler.{CompletionNotice, ScheduleTrigger}
import beam.agentsim.scheduler.Trigger.TriggerWithId
import beam.integration.Repeated
import beam.sim.config.{BeamConfig, MatSimBeamConfigBuilder}
import beam.sim.{BeamHelper, BeamServicesImpl}
import beam.utils.TestConfigUtils.testConfig
import beam.utils.{DateUtils, StuckFinder, TestConfigUtils}
import com.typesafe.config.ConfigFactory
import org.matsim.api.core.v01.Id
import org.matsim.api.core.v01.population.Person
import org.matsim.core.controler.OutputDirectoryHierarchy.OverwriteFileSetting
import org.scalatest.BeforeAndAfterEach
import org.scalatest.matchers.should.Matchers
import org.scalatest.tagobjects.Retryable
import org.scalatest.wordspec.AnyWordSpecLike

import scala.language.postfixOps

class ChargingNetworkManagerSpec
    extends TestKit(
      ActorSystem(
        "ChargingNetworkManagerSpec",
        ConfigFactory
          .parseString("""
           |akka.log-dead-letters = 10
           |akka.actor.debug.fsm = true
           |akka.loglevel = debug
           |akka.test.timefactor = 2
           |akka.test.single-expect-default = 10 s""".stripMargin)
      )
    )
    with AnyWordSpecLike
    with Matchers
    with BeamHelper
    with ImplicitSender
    with BeforeAndAfterEach
    with Repeated {

  private val filesPath = s"${System.getenv("PWD")}/test/test-resources/beam/input"

  private val conf = system.settings.config
    .withFallback(ConfigFactory.parseString(s"""
     |beam.agentsim.agents.vehicles.vehicleTypesFilePath = $filesPath"/vehicleTypes-simple.csv"
     |beam.agentsim.agents.vehicles.vehiclesFilePath = $filesPath"/vehicles-simple.csv"
     |beam.agentsim.taz.parkingFilePath = "test/input/beamville/parking/taz-parking-limited.csv"
     |beam.router.skim = {
     |  keepKLatestSkims = 1
     |  writeSkimsInterval = 1
     |  writeAggregatedSkimsInterval = 1
     |  taz-skimmer {
     |    name = "taz-skimmer"
     |    fileBaseName = "skimsTAZ"
     |  }
     |}
     |beam.agentsim.chargingNetworkManager {
     |  timeStepInSeconds = 300
     |  scaleUp {
     |    enabled = false
     |  }
     |  helics {
     |    connectionEnabled = false
     |    coreInitString = "--federates=1 --broker_address=tcp://127.0.0.1"
     |    coreType = "zmq"
     |    timeDeltaProperty = 1.0
     |    intLogLevel = 1
     |    federateName = "CNMFederate"
     |    dataOutStreamPoint = ""
     |    dataInStreamPoint = ""
     |    bufferSize = 100
     |  }
     |}
     |""".stripMargin))
    .withFallback(testConfig("test/input/beamville/beam.conf").resolve())

  import ChargingNetworkManager._

  private val beamConfig: BeamConfig = BeamConfig(conf)
  private val matsimConfig = new MatSimBeamConfigBuilder(conf).buildMatSimConf()
  matsimConfig.controler.setOutputDirectory(TestConfigUtils.testOutputDir)
  matsimConfig.controler.setOverwriteFileSetting(OverwriteFileSetting.overwriteExistingFiles)
  private val beamScenario = loadScenario(beamConfig)
  private val scenario = buildScenarioFromMatsimConfig(matsimConfig, beamScenario)
  private val injector = buildInjector(system.settings.config, beamConfig, scenario, beamScenario)
  private val beamServices = new BeamServicesImpl(injector)

  val timeStepInSeconds: Int = beamConfig.beam.agentsim.chargingNetworkManager.timeStepInSeconds

  def getBeamVilleCar(
    vehicleId: String,
    parkingStall: ParkingStall,
    fuelToSubtractInPercent: Double = 0.0
  ): BeamVehicle = {
    val beamVilleCar = beamScenario.privateVehicles(Id.create(vehicleId, classOf[BeamVehicle]))
    val fuelToSubtract = beamVilleCar.primaryFuelLevelInJoules * fuelToSubtractInPercent
    beamVilleCar.addFuel(-1 * fuelToSubtract)
    beamVilleCar.connectToChargingPoint(0)
    beamVilleCar.useParkingStall(parkingStall)
    beamVilleCar
  }

  class BeamAgentSchedulerRedirect(
    override val beamConfig: BeamConfig,
    stopTick: Int,
    override val maxWindow: Int,
    override val stuckFinder: StuckFinder
  ) extends BeamAgentScheduler(beamConfig, ".", stopTick, maxWindow, stuckFinder) {

    override def receive: Receive = {
      case Finish => context.stop(self)
      case msg    => testActor ! msg
    }
  }

  private val taz2 = beamServices.beamScenario.tazTreeMap.getTAZ("2").get
  private val chargingPointType = ChargingPointType.CustomChargingPoint("ultrafast", "250.0", "DC")
  private val pricingModel = PricingModel.FlatFee(0.0)

  val personId: Id[Person] = Id.createPersonId("dummyPerson")
  val parkingZoneId: Id[ParkingZoneId] = ParkingZone.createId("0")

  val parkingStall: ParkingStall =
    ParkingStall(
      taz2.tazId,
      parkingZoneId,
      taz2.coord,
      0.0,
      Some(chargingPointType),
      Some(pricingModel),
      ParkingType.Public,
      reservedFor = VehicleManager.AnyManager
    )
  var scheduler: TestActorRef[BeamAgentSchedulerRedirect] = _
  var parkingManager: TestProbe = _
  var personAgent: TestProbe = _
  var chargingNetworkManager: TestActorRef[ChargingNetworkManager] = _

  private val envelopeInUTM = {
    val envelopeInUTM = beamServices.geo.wgs2Utm(beamScenario.transportNetwork.streetLayer.envelope)
    envelopeInUTM.expandBy(beamConfig.beam.spatial.boundingBoxBuffer)
    envelopeInUTM
  }

  "ChargingNetworkManager" should {
    "process trigger PlanningTimeOutTrigger" taggedAs Retryable in {
      chargingNetworkManager ! TriggerWithId(PlanEnergyDispatchTrigger(0), 0)
      expectMsgType[CompletionNotice].newTriggers shouldBe Vector(
        ScheduleTrigger(PlanEnergyDispatchTrigger(300), chargingNetworkManager)
      )
      expectNoMessage()
    }

    "process the last trigger PlanningTimeOutTrigger" taggedAs Retryable in {
      chargingNetworkManager ! TriggerWithId(PlanEnergyDispatchTrigger(DateUtils.getEndOfTime(beamConfig)), 0)
      expectMsgType[CompletionNotice].newTriggers shouldBe Vector()
      expectNoMessage()
    }

    "add a vehicle to charging queue with full fuel level but ends up with no fuel added" taggedAs Retryable in {
      val beamVilleCar = getBeamVilleCar("2", parkingStall)
      beamVilleCar.primaryFuelLevelInJoules should be(2.7e8)

      chargingNetworkManager ! TriggerWithId(PlanEnergyDispatchTrigger(0), 0)
      expectMsgType[CompletionNotice].newTriggers shouldBe Vector(
        ScheduleTrigger(PlanEnergyDispatchTrigger(300), chargingNetworkManager)
      )
      expectNoMessage()
      beamVilleCar.primaryFuelLevelInJoules should be(2.7e8)

<<<<<<< HEAD
      chargingNetworkManager ! ChargingPlugRequest(10, beamVilleCar, parkingStall, personId, 0, parkingEndTime = 20)
=======
      chargingNetworkManager ! ChargingPlugRequest(10, beamVilleCar, parkingStall, personId, 0, self)
>>>>>>> 2e928dda
      expectMsgType[ScheduleTrigger].trigger shouldBe ChargingTimeOutTrigger(10, beamVilleCar)
      expectMsgType[StartingRefuelSession]
      expectNoMessage()
      beamVilleCar.primaryFuelLevelInJoules should be(2.7e8)

      chargingNetworkManager ! TriggerWithId(PlanEnergyDispatchTrigger(300), 0)
      expectMsgType[CompletionNotice].newTriggers shouldBe Vector(
        ScheduleTrigger(ChargingTimeOutTrigger(300, beamVilleCar), chargingNetworkManager),
        ScheduleTrigger(PlanEnergyDispatchTrigger(600), chargingNetworkManager)
      )
      expectNoMessage()
      beamVilleCar.primaryFuelLevelInJoules should be(2.7e8)
      beamVilleCar.isConnectedToChargingPoint() should be(true)

      chargingNetworkManager ! ChargingUnplugRequest(610, personId, beamVilleCar, 0)
      expectMsgType[UnpluggingVehicle] shouldBe UnpluggingVehicle(610, personId, beamVilleCar, parkingStall, 0.0)
      beamVilleCar.isConnectedToChargingPoint() should be(false)
    }

    "add a vehicle to charging queue with some fuel required and will charge" taggedAs Retryable in {
      val beamVilleCar = getBeamVilleCar("2", parkingStall, 0.6)

      chargingNetworkManager ! TriggerWithId(PlanEnergyDispatchTrigger(0), 0)
      expectMsgType[CompletionNotice].newTriggers shouldBe Vector(
        ScheduleTrigger(PlanEnergyDispatchTrigger(300), chargingNetworkManager)
      )
      expectNoMessage()
      beamVilleCar.primaryFuelLevelInJoules should be(1.08e8)

<<<<<<< HEAD
      chargingNetworkManager ! ChargingPlugRequest(10, beamVilleCar, parkingStall, personId, 0, parkingEndTime = 20)
=======
      chargingNetworkManager ! ChargingPlugRequest(10, beamVilleCar, parkingStall, personId, 0, self)
>>>>>>> 2e928dda
      expectMsgType[StartingRefuelSession]
      expectNoMessage()
      beamVilleCar.primaryFuelLevelInJoules should be(1.08e8)

      chargingNetworkManager ! TriggerWithId(PlanEnergyDispatchTrigger(300), 0)
      expectMsgType[CompletionNotice].newTriggers shouldBe Vector(
        ScheduleTrigger(ChargingTimeOutTrigger(442, beamVilleCar), chargingNetworkManager),
        ScheduleTrigger(PlanEnergyDispatchTrigger(600), chargingNetworkManager)
      )
      expectNoMessage()
      beamVilleCar.primaryFuelLevelInJoules should be(1.805e8)

      chargingNetworkManager ! TriggerWithId(ChargingTimeOutTrigger(442, beamVilleCar), 0)
      expectMsgType[EndingRefuelSession] shouldBe EndingRefuelSession(442, beamVilleCar.id, 0)
      expectMsgType[CompletionNotice]
      expectNoMessage()
      beamVilleCar.primaryFuelLevelInJoules should be(2.16e8)

      chargingNetworkManager ! ChargingUnplugRequest(500, personId, beamVilleCar, 0)
      expectMsgType[UnpluggingVehicle] shouldBe UnpluggingVehicle(500, personId, beamVilleCar, parkingStall, 1.08e8)
      expectNoMessage()
      beamVilleCar.primaryFuelLevelInJoules should be(2.16e8)
      beamVilleCar.isConnectedToChargingPoint() should be(false)
    }

    "add a vehicle to charging queue with a lot fuel required and will charge in 2 cycles" taggedAs Retryable in {
      val beamVilleCar = getBeamVilleCar("2", parkingStall, 0.5)

      chargingNetworkManager ! TriggerWithId(PlanEnergyDispatchTrigger(0), 0)
      expectMsgType[CompletionNotice].newTriggers shouldBe Vector(
        ScheduleTrigger(PlanEnergyDispatchTrigger(300), chargingNetworkManager)
      )
      expectNoMessage()
      beamVilleCar.primaryFuelLevelInJoules should be(1.35e8)

<<<<<<< HEAD
      chargingNetworkManager ! ChargingPlugRequest(10, beamVilleCar, parkingStall, personId, 0, parkingEndTime = 20)
=======
      chargingNetworkManager ! ChargingPlugRequest(10, beamVilleCar, parkingStall, personId, 0, self)
>>>>>>> 2e928dda
      expectMsgType[StartingRefuelSession]
      expectNoMessage()
      beamVilleCar.primaryFuelLevelInJoules should be(1.35e8)

      chargingNetworkManager ! TriggerWithId(PlanEnergyDispatchTrigger(300), 0)
      expectMsgType[CompletionNotice].newTriggers shouldBe Vector(
        ScheduleTrigger(ChargingTimeOutTrigger(334, beamVilleCar), chargingNetworkManager),
        ScheduleTrigger(PlanEnergyDispatchTrigger(600), chargingNetworkManager)
      )
      expectNoMessage()
      beamVilleCar.primaryFuelLevelInJoules should be(2.075e8)

      chargingNetworkManager ! TriggerWithId(ChargingTimeOutTrigger(334, beamVilleCar), 0)
      expectMsgType[EndingRefuelSession] shouldBe EndingRefuelSession(334, beamVilleCar.id, 0)
      expectMsgType[CompletionNotice]
      expectNoMessage()
      beamVilleCar.primaryFuelLevelInJoules should be(2.16e8)

      chargingNetworkManager ! ChargingUnplugRequest(700, personId, beamVilleCar, 0)
      expectMsgType[UnpluggingVehicle] shouldBe UnpluggingVehicle(700, personId, beamVilleCar, parkingStall, 8.1e7)
      expectNoMessage()
      beamVilleCar.primaryFuelLevelInJoules should be(2.16e8)
      beamVilleCar.isConnectedToChargingPoint() should be(false)
    }

    "add a vehicle to charging queue with a lot fuel required but unplug event happens before 1st cycle" taggedAs Retryable in {
      val beamVilleCar = getBeamVilleCar("2", parkingStall, 0.5)

      chargingNetworkManager ! TriggerWithId(PlanEnergyDispatchTrigger(0), 0)
      expectMsgType[CompletionNotice].newTriggers shouldBe Vector(
        ScheduleTrigger(PlanEnergyDispatchTrigger(300), chargingNetworkManager)
      )
      expectNoMessage()
      beamVilleCar.primaryFuelLevelInJoules should be(1.35e8)

<<<<<<< HEAD
      chargingNetworkManager ! ChargingPlugRequest(10, beamVilleCar, parkingStall, personId, 0, parkingEndTime = 20)
=======
      chargingNetworkManager ! ChargingPlugRequest(10, beamVilleCar, parkingStall, personId, 0, self)
>>>>>>> 2e928dda
      expectMsgType[StartingRefuelSession]
      expectNoMessage()
      beamVilleCar.primaryFuelLevelInJoules should be(1.35e8)

      chargingNetworkManager ! ChargingUnplugRequest(35, personId, beamVilleCar, 0)
      expectMsgType[UnpluggingVehicle] shouldBe UnpluggingVehicle(
        35,
        personId,
        beamVilleCar,
        parkingStall,
        6249999.999999999
      )
      expectNoMessage()
      beamVilleCar.primaryFuelLevelInJoules should be(1.4125e8) // TODO ???
      beamVilleCar.isConnectedToChargingPoint() should be(false)

      chargingNetworkManager ! TriggerWithId(ChargingTimeOutTrigger(35, beamVilleCar), 0)
      expectMsgType[CompletionNotice]
      beamVilleCar.primaryFuelLevelInJoules should be(1.4125e8)

      chargingNetworkManager ! TriggerWithId(PlanEnergyDispatchTrigger(300), 0)
      expectMsgType[CompletionNotice].newTriggers shouldBe Vector(
        ScheduleTrigger(PlanEnergyDispatchTrigger(600), chargingNetworkManager)
      )
      expectNoMessage()
      beamVilleCar.primaryFuelLevelInJoules should be(1.4125e8)
    }

    "add a vehicle to charging queue with a lot fuel required but unplug event happens after 1st cycle" taggedAs Retryable in {
      val beamVilleCar = getBeamVilleCar("2", parkingStall, 0.8)

      chargingNetworkManager ! TriggerWithId(PlanEnergyDispatchTrigger(0), 0)
      expectMsgType[CompletionNotice].newTriggers shouldBe Vector(
        ScheduleTrigger(PlanEnergyDispatchTrigger(300), chargingNetworkManager)
      )
      expectNoMessage()
      beamVilleCar.primaryFuelLevelInJoules should be(5.4e7)

<<<<<<< HEAD
      chargingNetworkManager ! ChargingPlugRequest(10, beamVilleCar, parkingStall, personId, 0, parkingEndTime = 20)
=======
      chargingNetworkManager ! ChargingPlugRequest(10, beamVilleCar, parkingStall, personId, 0, self)
>>>>>>> 2e928dda
      expectMsgType[StartingRefuelSession]
      expectNoMessage()
      beamVilleCar.primaryFuelLevelInJoules should be(5.4e7)

      chargingNetworkManager ! TriggerWithId(PlanEnergyDispatchTrigger(300), 0)
      expectMsgType[CompletionNotice].newTriggers shouldBe Vector(
        ScheduleTrigger(PlanEnergyDispatchTrigger(600), chargingNetworkManager)
      )
      expectNoMessage()
      beamVilleCar.primaryFuelLevelInJoules should be(1.265e8)

      chargingNetworkManager ! ChargingUnplugRequest(315, personId, beamVilleCar, 0)
      expectMsgType[UnpluggingVehicle] shouldBe UnpluggingVehicle(315, personId, beamVilleCar, parkingStall, 7.625e7)
      expectNoMessage()
      beamVilleCar.primaryFuelLevelInJoules should be(1.3025e8) // TODO ???

      chargingNetworkManager ! TriggerWithId(PlanEnergyDispatchTrigger(600), 0)
      expectMsgType[CompletionNotice].newTriggers shouldBe Vector(
        ScheduleTrigger(PlanEnergyDispatchTrigger(900), chargingNetworkManager)
      )
      expectNoMessage()
      beamVilleCar.primaryFuelLevelInJoules should be(1.3025e8)
    }

    "add a vehicle to charging queue with a lot fuel required but unplug event happens after 2nd cycle" taggedAs Retryable in {
      chargingNetworkManager ! TriggerWithId(PlanEnergyDispatchTrigger(0), 0)
      expectMsgType[CompletionNotice].newTriggers shouldBe Vector(
        ScheduleTrigger(PlanEnergyDispatchTrigger(300), chargingNetworkManager)
      )

      val beamVilleCar = getBeamVilleCar("2", parkingStall, 0.8)
<<<<<<< HEAD
      chargingNetworkManager ! ChargingPlugRequest(100, beamVilleCar, parkingStall, personId, 0, parkingEndTime = 20)
=======
      chargingNetworkManager ! ChargingPlugRequest(100, beamVilleCar, parkingStall, personId, 0, self)
>>>>>>> 2e928dda
      expectMsgType[StartingRefuelSession]
      expectNoMessage()
      beamVilleCar.primaryFuelLevelInJoules should be(5.4e7)

      chargingNetworkManager ! TriggerWithId(PlanEnergyDispatchTrigger(300), 0)
      expectMsgType[CompletionNotice].newTriggers shouldBe Vector(
        ScheduleTrigger(PlanEnergyDispatchTrigger(600), chargingNetworkManager)
      )
      beamVilleCar.primaryFuelLevelInJoules should be(1.04e8)

      chargingNetworkManager ! TriggerWithId(PlanEnergyDispatchTrigger(600), 0)
      expectMsgType[CompletionNotice].newTriggers shouldBe Vector(
        ScheduleTrigger(ChargingTimeOutTrigger(748, beamVilleCar), chargingNetworkManager),
        ScheduleTrigger(PlanEnergyDispatchTrigger(900), chargingNetworkManager)
      )
      expectNoMessage()
      beamVilleCar.primaryFuelLevelInJoules should be(1.79e8)

      chargingNetworkManager ! TriggerWithId(ChargingTimeOutTrigger(748, beamVilleCar), 0)
      expectMsgType[EndingRefuelSession] shouldBe EndingRefuelSession(748, beamVilleCar.id, 0)
      expectMsgType[CompletionNotice]
      expectNoMessage()
      beamVilleCar.primaryFuelLevelInJoules should be(2.16e8)

      chargingNetworkManager ! ChargingUnplugRequest(750, personId, beamVilleCar, 0)
      expectMsgType[UnpluggingVehicle] shouldBe UnpluggingVehicle(750, personId, beamVilleCar, parkingStall, 1.62e8)
      expectNoMessage()
      beamVilleCar.primaryFuelLevelInJoules should be(2.16e8)
    }

    "add two vehicles to charging queue and ends both charged" in {
      val beamVilleCar2 = getBeamVilleCar("2", parkingStall, 0.6)
      val beamVilleCar3 = getBeamVilleCar("3", parkingStall, 0.6)

      chargingNetworkManager ! TriggerWithId(PlanEnergyDispatchTrigger(0), 0)
      expectMsgType[CompletionNotice].newTriggers shouldBe Vector(
        ScheduleTrigger(PlanEnergyDispatchTrigger(300), chargingNetworkManager)
      )
      expectNoMessage()
      beamVilleCar2.primaryFuelLevelInJoules should be(1.08e8)
      beamVilleCar3.primaryFuelLevelInJoules should be(1.08e8)

<<<<<<< HEAD
      chargingNetworkManager ! ChargingPlugRequest(10, beamVilleCar2, parkingStall, personId, 0, parkingEndTime = 20)
=======
      chargingNetworkManager ! ChargingPlugRequest(10, beamVilleCar2, parkingStall, personId, 0, self)
>>>>>>> 2e928dda
      expectMsgType[StartingRefuelSession]
      expectNoMessage()
      beamVilleCar2.primaryFuelLevelInJoules should be(1.08e8)

<<<<<<< HEAD
      chargingNetworkManager ! ChargingPlugRequest(10, beamVilleCar3, parkingStall, personId, 112, parkingEndTime = 20)
      expectMsgType[WaitingToCharge] should be(WaitingToCharge(10, beamVilleCar3.id, 112))
=======
      chargingNetworkManager ! ChargingPlugRequest(10, beamVilleCar3, parkingStall, personId, 112, self)
      expectMsgType[WaitingToCharge] should be(WaitingToCharge(10, beamVilleCar3.id, parkingStall, 112))
>>>>>>> 2e928dda
      expectNoMessage()
      beamVilleCar3.primaryFuelLevelInJoules should be(1.08e8)

      chargingNetworkManager ! TriggerWithId(PlanEnergyDispatchTrigger(300), 0)
      expectMsgType[CompletionNotice].newTriggers shouldBe Vector(
        ScheduleTrigger(
          ChargingTimeOutTrigger(442, beamVilleCar2),
          chargingNetworkManager
        ),
        ScheduleTrigger(PlanEnergyDispatchTrigger(600), chargingNetworkManager)
      )
      expectNoMessage()
      beamVilleCar2.primaryFuelLevelInJoules should be(1.805e8)
      beamVilleCar3.primaryFuelLevelInJoules should be(1.08e8)

      chargingNetworkManager ! TriggerWithId(ChargingTimeOutTrigger(442, beamVilleCar2), 12)
      expectMsgType[EndingRefuelSession] shouldBe EndingRefuelSession(442, beamVilleCar2.id, 12)
      expectMsgType[CompletionNotice]
      expectNoMessage()
      beamVilleCar2.primaryFuelLevelInJoules should be(2.16e8)
      beamVilleCar2.isConnectedToChargingPoint() should be(true)
      beamVilleCar3.primaryFuelLevelInJoules should be(1.08e8)

      chargingNetworkManager ! TriggerWithId(PlanEnergyDispatchTrigger(600), 0)
      expectMsgType[CompletionNotice].newTriggers shouldBe Vector(
        ScheduleTrigger(PlanEnergyDispatchTrigger(900), chargingNetworkManager)
      )
      expectNoMessage()
      beamVilleCar2.primaryFuelLevelInJoules should be(2.16e8)
      beamVilleCar3.primaryFuelLevelInJoules should be(1.08e8)

      chargingNetworkManager ! ChargingUnplugRequest(750, personId, beamVilleCar2, 0)
      expectMsgType[UnpluggingVehicle] shouldBe UnpluggingVehicle(750, personId, beamVilleCar2, parkingStall, 1.08e8)
      expectNoMessage()
      beamVilleCar2.primaryFuelLevelInJoules should be(2.16e8)
      beamVilleCar3.primaryFuelLevelInJoules should be(1.08e8)

      chargingNetworkManager ! TriggerWithId(ChargingTimeOutTrigger(874, beamVilleCar3), 0)
      expectMsgType[EndingRefuelSession] shouldBe EndingRefuelSession(874, beamVilleCar3.id, 0)
      expectMsgType[CompletionNotice]
      expectNoMessage()
      beamVilleCar2.primaryFuelLevelInJoules should be(2.16e8)
      beamVilleCar3.primaryFuelLevelInJoules should be(1.455e8)
      beamVilleCar3.isConnectedToChargingPoint() should be(true)
      beamVilleCar2.isConnectedToChargingPoint() should be(false)
    }
  }

  override def beforeEach(): Unit = {
    scheduler = TestActorRef[BeamAgentSchedulerRedirect](
      Props(
        new BeamAgentSchedulerRedirect(
          beamConfig,
          900,
          10,
          new StuckFinder(beamConfig.beam.debug.stuckAgentDetection)
        )
      )
    )
    parkingManager = new TestProbe(system)

    import scala.language.existentials
    val (_, chargingNetworkMap, rideHailNetwork) =
      InfrastructureUtils.buildParkingAndChargingNetworks(beamServices, envelopeInUTM)

    chargingNetworkManager = TestActorRef[ChargingNetworkManager](
      ChargingNetworkManager.props(
        beamServices,
        chargingNetworkMap,
        rideHailNetwork,
        parkingManager.ref,
        scheduler
      )
    )
    personAgent = new TestProbe(system)

    chargingNetworkManager ! TriggerWithId(InitializeTrigger(0), 0)
    expectMsgType[ScheduleTrigger] shouldBe ScheduleTrigger(PlanEnergyDispatchTrigger(0), chargingNetworkManager)
    expectMsgType[CompletionNotice]
    expectNoMessage()
  }

  override def afterEach(): Unit = {
    val beamVilleCar = beamScenario.privateVehicles(Id.create(2, classOf[BeamVehicle]))
    beamVilleCar.resetState()
    beamVilleCar.disconnectFromChargingPoint()
    beamVilleCar.unsetParkingStall()
    beamVilleCar.addFuel(beamVilleCar.beamVehicleType.primaryFuelCapacityInJoule)
    scheduler ! Finish
    chargingNetworkManager ! Finish
    parkingManager.ref ! Finish
    personAgent.ref ! Finish
  }

}<|MERGE_RESOLUTION|>--- conflicted
+++ resolved
@@ -176,11 +176,15 @@
       expectNoMessage()
       beamVilleCar.primaryFuelLevelInJoules should be(2.7e8)
 
-<<<<<<< HEAD
-      chargingNetworkManager ! ChargingPlugRequest(10, beamVilleCar, parkingStall, personId, 0, parkingEndTime = 20)
-=======
-      chargingNetworkManager ! ChargingPlugRequest(10, beamVilleCar, parkingStall, personId, 0, self)
->>>>>>> 2e928dda
+      chargingNetworkManager ! ChargingPlugRequest(
+        10,
+        beamVilleCar,
+        parkingStall,
+        personId,
+        0,
+        self,
+        parkingEndTime = 20
+      )
       expectMsgType[ScheduleTrigger].trigger shouldBe ChargingTimeOutTrigger(10, beamVilleCar)
       expectMsgType[StartingRefuelSession]
       expectNoMessage()
@@ -210,11 +214,15 @@
       expectNoMessage()
       beamVilleCar.primaryFuelLevelInJoules should be(1.08e8)
 
-<<<<<<< HEAD
-      chargingNetworkManager ! ChargingPlugRequest(10, beamVilleCar, parkingStall, personId, 0, parkingEndTime = 20)
-=======
-      chargingNetworkManager ! ChargingPlugRequest(10, beamVilleCar, parkingStall, personId, 0, self)
->>>>>>> 2e928dda
+      chargingNetworkManager ! ChargingPlugRequest(
+        10,
+        beamVilleCar,
+        parkingStall,
+        personId,
+        0,
+        self,
+        parkingEndTime = 20
+      )
       expectMsgType[StartingRefuelSession]
       expectNoMessage()
       beamVilleCar.primaryFuelLevelInJoules should be(1.08e8)
@@ -250,11 +258,15 @@
       expectNoMessage()
       beamVilleCar.primaryFuelLevelInJoules should be(1.35e8)
 
-<<<<<<< HEAD
-      chargingNetworkManager ! ChargingPlugRequest(10, beamVilleCar, parkingStall, personId, 0, parkingEndTime = 20)
-=======
-      chargingNetworkManager ! ChargingPlugRequest(10, beamVilleCar, parkingStall, personId, 0, self)
->>>>>>> 2e928dda
+      chargingNetworkManager ! ChargingPlugRequest(
+        10,
+        beamVilleCar,
+        parkingStall,
+        personId,
+        0,
+        self,
+        parkingEndTime = 20
+      )
       expectMsgType[StartingRefuelSession]
       expectNoMessage()
       beamVilleCar.primaryFuelLevelInJoules should be(1.35e8)
@@ -290,11 +302,15 @@
       expectNoMessage()
       beamVilleCar.primaryFuelLevelInJoules should be(1.35e8)
 
-<<<<<<< HEAD
-      chargingNetworkManager ! ChargingPlugRequest(10, beamVilleCar, parkingStall, personId, 0, parkingEndTime = 20)
-=======
-      chargingNetworkManager ! ChargingPlugRequest(10, beamVilleCar, parkingStall, personId, 0, self)
->>>>>>> 2e928dda
+      chargingNetworkManager ! ChargingPlugRequest(
+        10,
+        beamVilleCar,
+        parkingStall,
+        personId,
+        0,
+        self,
+        parkingEndTime = 20
+      )
       expectMsgType[StartingRefuelSession]
       expectNoMessage()
       beamVilleCar.primaryFuelLevelInJoules should be(1.35e8)
@@ -333,11 +349,15 @@
       expectNoMessage()
       beamVilleCar.primaryFuelLevelInJoules should be(5.4e7)
 
-<<<<<<< HEAD
-      chargingNetworkManager ! ChargingPlugRequest(10, beamVilleCar, parkingStall, personId, 0, parkingEndTime = 20)
-=======
-      chargingNetworkManager ! ChargingPlugRequest(10, beamVilleCar, parkingStall, personId, 0, self)
->>>>>>> 2e928dda
+      chargingNetworkManager ! ChargingPlugRequest(
+        10,
+        beamVilleCar,
+        parkingStall,
+        personId,
+        0,
+        self,
+        parkingEndTime = 20
+      )
       expectMsgType[StartingRefuelSession]
       expectNoMessage()
       beamVilleCar.primaryFuelLevelInJoules should be(5.4e7)
@@ -369,11 +389,15 @@
       )
 
       val beamVilleCar = getBeamVilleCar("2", parkingStall, 0.8)
-<<<<<<< HEAD
-      chargingNetworkManager ! ChargingPlugRequest(100, beamVilleCar, parkingStall, personId, 0, parkingEndTime = 20)
-=======
-      chargingNetworkManager ! ChargingPlugRequest(100, beamVilleCar, parkingStall, personId, 0, self)
->>>>>>> 2e928dda
+      chargingNetworkManager ! ChargingPlugRequest(
+        100,
+        beamVilleCar,
+        parkingStall,
+        personId,
+        0,
+        self,
+        parkingEndTime = 20
+      )
       expectMsgType[StartingRefuelSession]
       expectNoMessage()
       beamVilleCar.primaryFuelLevelInJoules should be(5.4e7)
@@ -416,22 +440,29 @@
       beamVilleCar2.primaryFuelLevelInJoules should be(1.08e8)
       beamVilleCar3.primaryFuelLevelInJoules should be(1.08e8)
 
-<<<<<<< HEAD
-      chargingNetworkManager ! ChargingPlugRequest(10, beamVilleCar2, parkingStall, personId, 0, parkingEndTime = 20)
-=======
-      chargingNetworkManager ! ChargingPlugRequest(10, beamVilleCar2, parkingStall, personId, 0, self)
->>>>>>> 2e928dda
+      chargingNetworkManager ! ChargingPlugRequest(
+        10,
+        beamVilleCar2,
+        parkingStall,
+        personId,
+        0,
+        self,
+        parkingEndTime = 20
+      )
       expectMsgType[StartingRefuelSession]
       expectNoMessage()
       beamVilleCar2.primaryFuelLevelInJoules should be(1.08e8)
 
-<<<<<<< HEAD
-      chargingNetworkManager ! ChargingPlugRequest(10, beamVilleCar3, parkingStall, personId, 112, parkingEndTime = 20)
-      expectMsgType[WaitingToCharge] should be(WaitingToCharge(10, beamVilleCar3.id, 112))
-=======
-      chargingNetworkManager ! ChargingPlugRequest(10, beamVilleCar3, parkingStall, personId, 112, self)
+      chargingNetworkManager ! ChargingPlugRequest(
+        10,
+        beamVilleCar3,
+        parkingStall,
+        personId,
+        112,
+        self,
+        parkingEndTime = 20
+      )
       expectMsgType[WaitingToCharge] should be(WaitingToCharge(10, beamVilleCar3.id, parkingStall, 112))
->>>>>>> 2e928dda
       expectNoMessage()
       beamVilleCar3.primaryFuelLevelInJoules should be(1.08e8)
 
