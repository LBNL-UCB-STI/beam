package beam.agentsim.infrastructure

import akka.actor.ActorSystem
import akka.testkit.{ImplicitSender, TestKit}
import akka.util.Timeout
import beam.agentsim.Resource.ReleaseParkingStall
import beam.agentsim.agents.BeamvilleFixtures
import beam.agentsim.agents.vehicles.VehicleManager
import beam.agentsim.events.SpaceTime
import beam.agentsim.infrastructure.parking.PricingModel.{Block, FlatFee}
import beam.agentsim.infrastructure.parking._
import beam.agentsim.infrastructure.taz.{TAZ, TAZTreeMap}
import beam.sim.BeamHelper
import beam.sim.common.{GeoUtils, GeoUtilsImpl}
import beam.sim.config.BeamConfig
import beam.utils.TestConfigUtils.testConfig
import com.typesafe.config.ConfigFactory
import com.vividsolutions.jts.geom.Envelope
import org.matsim.api.core.v01.network.Link
import org.matsim.api.core.v01.{Coord, Id}
import org.matsim.core.utils.collections.QuadTree
import org.mockito.Mockito.{mock, when}
import org.scalatest.BeforeAndAfterAll
import org.scalatest.funspec.AnyFunSpecLike
import org.scalatest.matchers.should.Matchers

import java.util.concurrent.TimeUnit
import scala.util.Random

class HierarchicalParkingManagerSpec
    extends TestKit(
      ActorSystem(
        "HierarchicalParkingManagerSpec",
        ConfigFactory
          .parseString("""akka.log-dead-letters = 10
        |akka.actor.debug.fsm = true
        |akka.loglevel = debug
        |akka.test.timefactor = 2""".stripMargin)
          .withFallback(testConfig("test/input/beamville/beam.conf").resolve())
      )
    )
    with AnyFunSpecLike
    with BeforeAndAfterAll
    with ImplicitSender
    with Matchers
    with BeamHelper
    with BeamvilleFixtures {

  private implicit val timeout: Timeout = Timeout(60, TimeUnit.SECONDS)

  val randomSeed: Int = 0

  // a coordinate in the center of the UTM coordinate system
  val coordCenterOfUTM = new Coord(500000, 5000000)
  val centerSpaceTime = SpaceTime(coordCenterOfUTM, 0)

  val beamConfig: BeamConfig = BeamConfig(system.settings.config)
  val geo = new GeoUtilsImpl(beamConfig)

  describe("HierarchicalParkingManager with no parking") {
    it("should return a response with an emergency stall") {

      for {
        tazTreeMap <- ZonalParkingManagerSpec.mockTazTreeMap(
          coords = List((coordCenterOfUTM, 10000)),
          startAtId = 1,
          xMin = 167000,
          yMin = 0,
          xMax = 833000,
          yMax = 10000000
        ) // one TAZ at agent coordinate
        parkingManager = HierarchicalParkingManager.init(
          VehicleManager.defaultManager,
          Map.empty[Id[ParkingZoneId], ParkingZone[Link]],
          tazTreeMap,
          HierarchicalParkingManagerSpec.mockLinks(tazTreeMap),
          geo.distUTMInMeters,
          250.0,
          8000.0,
          boundingBox,
          randomSeed,
          beamConfig.beam.agentsim.agents.parking.mulitnomialLogit,
          checkThatNumberOfStallsMatch = true
        )
      } {

        val inquiry = ParkingInquiry.init(centerSpaceTime, "work", VehicleManager.defaultManager, triggerId = 10)
        val expectedStall: ParkingStall = ParkingStall.lastResortStall(
          new Envelope(
            inquiry.destinationUtm.loc.getX + 2000,
            inquiry.destinationUtm.loc.getX - 2000,
            inquiry.destinationUtm.loc.getY + 2000,
            inquiry.destinationUtm.loc.getY - 2000
          ),
          new Random(randomSeed),
          tazId = TAZ.EmergencyTAZId,
          geoId = LinkLevelOperations.EmergencyLinkId
        )

        val response = parkingManager.processParkingInquiry(inquiry)
        assert(response.isDefined, "no response")
        assert(
          response.get == ParkingInquiryResponse(expectedStall, inquiry.requestId, inquiry.triggerId),
          "something is wildly broken"
        )
      }
    }
  }

  describe("HierarchicalParkingManager with no taz") {
    it("should return a response with an emergency stall") {

      val tazTreeMap = new TAZTreeMap(new QuadTree[TAZ](0, 0, 0, 0))

      val parkingManager = HierarchicalParkingManager.init(
        VehicleManager.defaultManager,
        Map.empty[Id[ParkingZoneId], ParkingZone[Link]],
        tazTreeMap,
        HierarchicalParkingManagerSpec.mockLinks(tazTreeMap),
        geo.distUTMInMeters,
        250.0,
        8000.0,
        boundingBox,
        randomSeed,
        beamConfig.beam.agentsim.agents.parking.mulitnomialLogit,
        checkThatNumberOfStallsMatch = true
      )

      val inquiry = ParkingInquiry.init(centerSpaceTime, "work", VehicleManager.defaultManager, triggerId = 34347)
      val expectedStall: ParkingStall = ParkingStall.lastResortStall(
        new Envelope(
          inquiry.destinationUtm.loc.getX + 2000,
          inquiry.destinationUtm.loc.getX - 2000,
          inquiry.destinationUtm.loc.getY + 2000,
          inquiry.destinationUtm.loc.getY - 2000
        ),
        new Random(randomSeed),
        tazId = TAZ.EmergencyTAZId,
        geoId = LinkLevelOperations.EmergencyLinkId
      )

      val response = parkingManager.processParkingInquiry(inquiry)
      assert(response.isDefined, "no response")
      assert(
        response.get == ParkingInquiryResponse(expectedStall, inquiry.requestId, inquiry.triggerId),
        "something is wildly broken"
      )
    }
  }

  describe("HierarchicalParkingManager with one parking option") {
    it("should first return that only stall, and afterward respond with the default stall") {

      for {
        tazTreeMap <- ZonalParkingManagerSpec.mockTazTreeMap(
          List((coordCenterOfUTM, 10000)),
          startAtId = 1,
          167000,
          0,
          833000,
          10000000
        ) // one TAZ at agent coordinate
        oneParkingOption: Iterator[String] =
<<<<<<< HEAD
          """taz,parkingType,pricingModel,chargingType,numStalls,feeInCents,reservedFor
=======
          """taz,parkingType,pricingModel,chargingPointType,numStalls,feeInCents,reservedFor
>>>>>>> cc46647f
            |1,Workplace,FlatFee,None,1,1234,
            |
          """.stripMargin.split("\n").toIterator
        random = new Random(randomSeed)
        parking = ParkingZoneFileUtils.fromIterator[Link](
          oneParkingOption,
          VehicleManager.defaultManager,
          random
        )
        parkingManager = HierarchicalParkingManager.init(
          VehicleManager.defaultManager,
          parking.zones.toMap,
          tazTreeMap,
          HierarchicalParkingManagerSpec.mockLinks(tazTreeMap),
          geo.distUTMInMeters,
          250.0,
          8000.0,
          boundingBox,
          randomSeed,
          beamConfig.beam.agentsim.agents.parking.mulitnomialLogit,
          checkThatNumberOfStallsMatch = true
        )
      } {

        // first request is handled with the only stall in the system
        val firstInquiry =
          ParkingInquiry.init(centerSpaceTime, "work", VehicleManager.defaultManager, triggerId = 734734)
        val expectedFirstStall =
          ParkingStall(
            Id.create(1, classOf[TAZ]),
            Id.create(1, classOf[TAZ]),
            ParkingZone.createId("cs_DefaultManager_1_Workplace_NA_FlatFee_1234_1"),
            coordCenterOfUTM,
            12.34,
            None,
            Some(PricingModel.FlatFee(12.34)),
            ParkingType.Workplace,
            reservedFor = Seq.empty,
            VehicleManager.defaultManager
          )
        val response1 = parkingManager.processParkingInquiry(firstInquiry)
        assert(response1.isDefined, "no response")
        assert(
          response1.get == ParkingInquiryResponse(expectedFirstStall, firstInquiry.requestId, firstInquiry.triggerId),
          "something is wildly broken"
        )

        // since only stall is in use, the second inquiry will be handled with the emergency stall
        val secondInquiry =
          ParkingInquiry.init(centerSpaceTime, "work", VehicleManager.defaultManager, triggerId = 3333)
        val response2 = parkingManager.processParkingInquiry(secondInquiry)
        response2 match {
          case Some(ParkingInquiryResponse(stall, responseId, secondInquiry.triggerId))
              if stall.geoId == LinkLevelOperations.EmergencyLinkId && responseId == secondInquiry.requestId =>
          case _ => assert(response2.isDefined, "no response")
        }
      }
    }
  }

  describe("HierarchicalParkingManager with one parking option") {
    it("should allow us to book and then release that stall") {

      for {
        tazTreeMap <- ZonalParkingManagerSpec.mockTazTreeMap(
          List((coordCenterOfUTM, 10000)),
          startAtId = 1,
          167000,
          0,
          833000,
          10000000
        ) // one TAZ at agent coordinate
        oneParkingOption: Iterator[String] =
<<<<<<< HEAD
          """taz,parkingType,pricingModel,chargingType,numStalls,feeInCents,reservedFor
=======
          """taz,parkingType,pricingModel,chargingPointType,numStalls,feeInCents,reservedFor
>>>>>>> cc46647f
          |1,Workplace,FlatFee,None,1,1234,
          |
          """.stripMargin.split("\n").toIterator
        random = new Random(randomSeed)
        parking = ParkingZoneFileUtils
          .fromIterator[Link](
            oneParkingOption,
            VehicleManager.defaultManager,
            random
          )
        parkingManager = HierarchicalParkingManager.init(
          VehicleManager.defaultManager,
          parking.zones.toMap,
          tazTreeMap,
          HierarchicalParkingManagerSpec.mockLinks(tazTreeMap),
          geo.distUTMInMeters,
          250.0,
          8000.0,
          boundingBox,
          randomSeed,
          beamConfig.beam.agentsim.agents.parking.mulitnomialLogit,
          checkThatNumberOfStallsMatch = true
        )
      } {
        // note: ParkingInquiry constructor has a side effect of creating a new (unique) request id
        val firstInquiry = ParkingInquiry.init(centerSpaceTime, "work", VehicleManager.defaultManager, triggerId = 101)
        val secondInquiry = ParkingInquiry.init(centerSpaceTime, "work", VehicleManager.defaultManager, triggerId = 102)
        val expectedTAZId = Id.create(1, classOf[TAZ])
        val expectedStall =
          ParkingStall(
            expectedTAZId,
            expectedTAZId,
            ParkingZone.createId("cs_DefaultManager_1_Workplace_NA_FlatFee_1234_1"),
            coordCenterOfUTM,
            12.34,
            None,
            Some(PricingModel.FlatFee(12.34)),
            ParkingType.Workplace,
            reservedFor = Seq.empty,
            VehicleManager.defaultManager
          )

        // request the stall
        val response1 = parkingManager.processParkingInquiry(firstInquiry)
        assert(response1.isDefined, "no response")
        assert(
          response1.get == ParkingInquiryResponse(expectedStall, firstInquiry.requestId, firstInquiry.triggerId),
          "something is wildly broken"
        )

        // release the stall
        val releaseParkingStall = ReleaseParkingStall(expectedStall, 0)
        parkingManager.processReleaseParkingStall(releaseParkingStall)

        // request the stall again
        val response2 = parkingManager.processParkingInquiry(secondInquiry)
        assert(response2.isDefined, "no response")
        assert(
          response2.get == ParkingInquiryResponse(expectedStall, secondInquiry.requestId, secondInquiry.triggerId),
          "something is wildly broken"
        )
      }
    }
  }

  describe("HierarchicalParkingManager with a known set of parking alternatives") {
    it("should allow us to book all of those options and then provide us emergency stalls after that point") {

      val random1 = new Random(1)

      // run this many trials of this test
      val trials = 5
      // the maximum number of parking stalls across all TAZs in each trial
      val maxParkingStalls = 10000
      // make inquiries (demand) over-saturate parking availability (supply)
      val maxInquiries = (maxParkingStalls.toDouble * 1.25).toInt

      // four square TAZs in a grid
      val tazList: List[(Coord, Double)] = List(
        (new Coord(25, 25), 2500),
        (new Coord(75, 25), 2500),
        (new Coord(25, 75), 2500),
        (new Coord(75, 75), 2500)
      )
      val middleOfWorld = new Coord(50, 50)

      for {
        _ <- 1 to trials
        numStalls = math.max(4, random1.nextInt(maxParkingStalls))
        tazTreeMap <- ZonalParkingManagerSpec.mockTazTreeMap(tazList, startAtId = 1, 0, 0, 100, 100)
        split = ZonalParkingManagerSpec.randomSplitOfMaxStalls(numStalls, 4, random1)
        parkingConfiguration: Iterator[String] = ZonalParkingManagerSpec.makeParkingConfiguration(split)
        random = new Random(randomSeed)
        parking = ParkingZoneFileUtils.fromIterator[Link](
          parkingConfiguration,
          VehicleManager.defaultManager,
          random
        )
        parkingManager = HierarchicalParkingManager.init(
          VehicleManager.defaultManager,
          parking.zones.toMap,
          tazTreeMap,
          HierarchicalParkingManagerSpec.mockLinks(tazTreeMap),
          geo.distUTMInMeters,
          250.0,
          8000.0,
          boundingBox,
          randomSeed,
          beamConfig.beam.agentsim.agents.parking.mulitnomialLogit,
          checkThatNumberOfStallsMatch = true
        )
      } {

        val wasProvidedNonEmergencyParking: Iterable[Int] = for {
          _ <- 1 to maxInquiries
          req = ParkingInquiry.init(SpaceTime(middleOfWorld, 0), "work", VehicleManager.defaultManager, triggerId = 17)
          response1 = parkingManager.processParkingInquiry(req)
          counted = response1 match {
            case Some(res @ ParkingInquiryResponse(_, _, req.triggerId)) =>
              if (res.stall.geoId != LinkLevelOperations.EmergencyLinkId) 1 else 0
            case _ =>
              assert(response1.isDefined, "no response")
              0
          }
        } yield {
          counted
        }

        // if we counted how many inquiries were handled with non-emergency stalls, we can confirm this should match the numStalls
        // since we intentionally over-saturated parking demand
        val numWithNonEmergencyParking = wasProvidedNonEmergencyParking.sum
        numWithNonEmergencyParking should be(numStalls)
      }
    }
  }

  describe("HierarchicalParkingManager with loaded common data") {
    it("should return the correct stall") {
      val scenario = loadScenario(beamConfig)
<<<<<<< HEAD
      val (zones, searchTree) = ZonalParkingManager.loadParkingZones[Link](
        "test/input/beamville/parking/link-parking.csv",
        null, //it is required only in case of failures
        1.0,
        1.0,
        new Random(randomSeed)
      )
=======

      val stalls = InfrastructureUtils
        .loadStalls[Link](
          "test/input/beamville/parking/link-parking.csv",
          IndexedSeq.empty,
          null, //it is required only in case of failures
          1.0,
          1.0,
          randomSeed
        )
        .filter(_._2.chargingPointType.isEmpty)

>>>>>>> cc46647f
      val zpm = HierarchicalParkingManager.init(
        VehicleManager.defaultManager,
        stalls,
        scenario.tazTreeMap,
        scenario.linkToTAZMapping,
        geo.distUTMInMeters,
        250.0,
        8000.0,
        boundingBox,
        randomSeed,
        beamConfig.beam.agentsim.agents.parking.mulitnomialLogit,
        checkThatNumberOfStallsMatch = true
      )

      assertParkingResponse(
        zpm,
        new Coord(170308.0, 2964.0),
        "4",
        ParkingZone.DefaultParkingZoneId,
        Block(0.0, 3600),
        ParkingType.Residential,
        VehicleManager.defaultManager
      )

      assertParkingResponse(
        zpm,
        new Coord(166321.0, 1568.0),
        "1",
        ParkingZone.DefaultParkingZoneId,
        FlatFee(0.0),
        ParkingType.Residential,
        VehicleManager.defaultManager
      )

      assertParkingResponse(
        zpm,
        new Coord(166500.0, 1500.0),
        "1",
        ParkingZone.DefaultParkingZoneId,
        Block(0.0, 3600),
        ParkingType.Public,
        VehicleManager.defaultManager
      )
    }
  }

  private def assertParkingResponse(
    spm: ParkingNetwork[_],
    coord: Coord,
    tazId: String,
    parkingZoneId: Id[ParkingZoneId],
    pricingModel: PricingModel,
    parkingType: ParkingType,
    vehicleManagerId: Id[VehicleManager]
  ): Any = {
    val inquiry = ParkingInquiry.init(SpaceTime(coord, 0), "init", vehicleManagerId, triggerId = 27)
    val response = spm.processParkingInquiry(inquiry)
    response match {
      case Some(rsp @ ParkingInquiryResponse(_, _, inquiry.triggerId)) =>
        rsp.stall.tazId should be(Id.create(tazId, classOf[TAZ]))
        val dist = GeoUtils.distFormula(coord, rsp.stall.locationUTM)
        dist should be <= 400.0
      case _ =>
        assert(response.isDefined, "no response")
    }
  }

  override def afterAll: Unit = {
    shutdown()
  }
}

object HierarchicalParkingManagerSpec {

  private def mockLinks(tazTreeMap: TAZTreeMap): Map[Link, TAZ] = {
    tazTreeMap.getTAZs
      .flatMap { taz =>
        Array.fill(3)(taz)
      }
      .zipWithIndex
      .map { case (taz, i) => mockLink(taz.coord, i, 100) -> taz }
      .toMap
  }

  def mockLink(coord: Coord, id: Long, len: Double): Link = {
    val link = mock(classOf[Link])
    when(link.getCoord).thenReturn(coord)
    when(link.getId).thenReturn(Id.createLinkId(id))
    when(link.getLength).thenReturn(len)
    link
  }
}<|MERGE_RESOLUTION|>--- conflicted
+++ resolved
@@ -161,11 +161,7 @@
           10000000
         ) // one TAZ at agent coordinate
         oneParkingOption: Iterator[String] =
-<<<<<<< HEAD
-          """taz,parkingType,pricingModel,chargingType,numStalls,feeInCents,reservedFor
-=======
           """taz,parkingType,pricingModel,chargingPointType,numStalls,feeInCents,reservedFor
->>>>>>> cc46647f
             |1,Workplace,FlatFee,None,1,1234,
             |
           """.stripMargin.split("\n").toIterator
@@ -239,11 +235,7 @@
           10000000
         ) // one TAZ at agent coordinate
         oneParkingOption: Iterator[String] =
-<<<<<<< HEAD
-          """taz,parkingType,pricingModel,chargingType,numStalls,feeInCents,reservedFor
-=======
           """taz,parkingType,pricingModel,chargingPointType,numStalls,feeInCents,reservedFor
->>>>>>> cc46647f
           |1,Workplace,FlatFee,None,1,1234,
           |
           """.stripMargin.split("\n").toIterator
@@ -383,15 +375,6 @@
   describe("HierarchicalParkingManager with loaded common data") {
     it("should return the correct stall") {
       val scenario = loadScenario(beamConfig)
-<<<<<<< HEAD
-      val (zones, searchTree) = ZonalParkingManager.loadParkingZones[Link](
-        "test/input/beamville/parking/link-parking.csv",
-        null, //it is required only in case of failures
-        1.0,
-        1.0,
-        new Random(randomSeed)
-      )
-=======
 
       val stalls = InfrastructureUtils
         .loadStalls[Link](
@@ -404,7 +387,6 @@
         )
         .filter(_._2.chargingPointType.isEmpty)
 
->>>>>>> cc46647f
       val zpm = HierarchicalParkingManager.init(
         VehicleManager.defaultManager,
         stalls,
