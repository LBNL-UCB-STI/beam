package beam.agentsim.infrastructure

import akka.actor.ActorSystem
import akka.testkit.{ImplicitSender, TestKit}
import akka.util.Timeout
import beam.agentsim.Resource.ReleaseParkingStall
import beam.agentsim.agents.BeamvilleFixtures
import beam.agentsim.agents.vehicles.VehicleManager
import beam.agentsim.events.SpaceTime
import beam.agentsim.infrastructure.parking.PricingModel.{Block, FlatFee}
import beam.agentsim.infrastructure.parking._
import beam.agentsim.infrastructure.taz.{TAZ, TAZTreeMap}
import beam.sim.BeamHelper
import beam.sim.common.{GeoUtils, GeoUtilsImpl}
import beam.sim.config.BeamConfig
import beam.utils.TestConfigUtils.testConfig
import com.typesafe.config.ConfigFactory
import com.vividsolutions.jts.geom.Envelope
import org.matsim.api.core.v01.network.Link
import org.matsim.api.core.v01.{Coord, Id}
import org.matsim.core.utils.collections.QuadTree
import org.mockito.Mockito.{mock, when}
import org.scalatest.BeforeAndAfterAll
import org.scalatest.funspec.AnyFunSpecLike
import org.scalatest.matchers.should.Matchers

import java.util.concurrent.TimeUnit
import scala.util.Random

class HierarchicalParkingManagerSpec
    extends TestKit(
      ActorSystem(
        "HierarchicalParkingManagerSpec",
        ConfigFactory
          .parseString("""akka.log-dead-letters = 10
        |akka.actor.debug.fsm = true
        |akka.loglevel = debug
        |akka.test.timefactor = 2""".stripMargin)
          .withFallback(testConfig("test/input/beamville/beam.conf").resolve())
      )
    )
    with AnyFunSpecLike
    with BeforeAndAfterAll
    with ImplicitSender
    with Matchers
    with BeamHelper
    with BeamvilleFixtures {

  private implicit val timeout: Timeout = Timeout(60, TimeUnit.SECONDS)

  val randomSeed: Int = 0

  // a coordinate in the center of the UTM coordinate system
  val coordCenterOfUTM = new Coord(500000, 5000000)
  val centerSpaceTime = SpaceTime(coordCenterOfUTM, 0)

  val beamConfig: BeamConfig = BeamConfig(system.settings.config)
  val geo = new GeoUtilsImpl(beamConfig)

  describe("HierarchicalParkingManager with no parking") {
    it("should return a response with an emergency stall") {

      for {
        tazTreeMap <- ZonalParkingManagerSpec.mockTazTreeMap(
          coords = List((coordCenterOfUTM, 10000)),
          startAtId = 1,
          xMin = 167000,
          yMin = 0,
          xMax = 833000,
          yMax = 10000000
        ) // one TAZ at agent coordinate
        parkingManager = HierarchicalParkingManager.init(
          VehicleManager.defaultManager,
          Map.empty[Id[ParkingZoneId], ParkingZone[Link]],
          tazTreeMap,
          HierarchicalParkingManagerSpec.mockLinks(tazTreeMap),
          geo.distUTMInMeters,
          250.0,
          8000.0,
          boundingBox,
          randomSeed,
          beamConfig.beam.agentsim.agents.parking.mulitnomialLogit,
          checkThatNumberOfStallsMatch = true
        )
      } {

        val inquiry = ParkingInquiry.init(centerSpaceTime, "work", VehicleManager.defaultManager, triggerId = 10)
        val expectedStall: ParkingStall = ParkingStall.lastResortStall(
          new Envelope(
            inquiry.destinationUtm.loc.getX + 2000,
            inquiry.destinationUtm.loc.getX - 2000,
            inquiry.destinationUtm.loc.getY + 2000,
            inquiry.destinationUtm.loc.getY - 2000
          ),
          new Random(randomSeed),
          tazId = TAZ.EmergencyTAZId,
          geoId = LinkLevelOperations.EmergencyLinkId
        )

        val response = parkingManager.processParkingInquiry(inquiry)
        assert(response.isDefined, "no response")
        assert(
          response.get == ParkingInquiryResponse(expectedStall, inquiry.requestId, inquiry.triggerId),
          "something is wildly broken"
        )
      }
    }
  }

  describe("HierarchicalParkingManager with no taz") {
    it("should return a response with an emergency stall") {

      val tazTreeMap = new TAZTreeMap(new QuadTree[TAZ](0, 0, 0, 0))

      val parkingManager = HierarchicalParkingManager.init(
        VehicleManager.defaultManager,
        Map.empty[Id[ParkingZoneId], ParkingZone[Link]],
        tazTreeMap,
        HierarchicalParkingManagerSpec.mockLinks(tazTreeMap),
        geo.distUTMInMeters,
        250.0,
        8000.0,
        boundingBox,
        randomSeed,
        beamConfig.beam.agentsim.agents.parking.mulitnomialLogit,
        checkThatNumberOfStallsMatch = true
      )

      val inquiry = ParkingInquiry.init(centerSpaceTime, "work", VehicleManager.defaultManager, triggerId = 34347)
      val expectedStall: ParkingStall = ParkingStall.lastResortStall(
        new Envelope(
          inquiry.destinationUtm.loc.getX + 2000,
          inquiry.destinationUtm.loc.getX - 2000,
          inquiry.destinationUtm.loc.getY + 2000,
          inquiry.destinationUtm.loc.getY - 2000
        ),
        new Random(randomSeed),
        tazId = TAZ.EmergencyTAZId,
        geoId = LinkLevelOperations.EmergencyLinkId
      )

      val response = parkingManager.processParkingInquiry(inquiry)
      assert(response.isDefined, "no response")
      assert(
        response.get == ParkingInquiryResponse(expectedStall, inquiry.requestId, inquiry.triggerId),
        "something is wildly broken"
      )
    }
  }

  describe("HierarchicalParkingManager with one parking option") {
    it("should first return that only stall, and afterward respond with the default stall") {

      for {
        tazTreeMap <- ZonalParkingManagerSpec.mockTazTreeMap(
          List((coordCenterOfUTM, 10000)),
          startAtId = 1,
          167000,
          0,
          833000,
          10000000
        ) // one TAZ at agent coordinate
        oneParkingOption: Iterator[String] =
          """taz,parkingType,pricingModel,chargingPointType,numStalls,feeInCents,reservedFor
            |1,Workplace,FlatFee,None,1,1234,
            |
          """.stripMargin.split("\n").toIterator
        random = new Random(randomSeed)
        parking = ParkingZoneFileUtils.fromIterator[Link](
          oneParkingOption,
          VehicleManager.defaultManager,
          random
        )
        parkingManager = HierarchicalParkingManager.init(
          VehicleManager.defaultManager,
          parking.zones.toMap,
          tazTreeMap,
          HierarchicalParkingManagerSpec.mockLinks(tazTreeMap),
          geo.distUTMInMeters,
          250.0,
          8000.0,
          boundingBox,
          randomSeed,
          beamConfig.beam.agentsim.agents.parking.mulitnomialLogit,
          checkThatNumberOfStallsMatch = true
        )
      } {

        // first request is handled with the only stall in the system
        val firstInquiry =
          ParkingInquiry.init(centerSpaceTime, "work", VehicleManager.defaultManager, triggerId = 734734)
        val expectedFirstStall =
          ParkingStall(
            Id.create(1, classOf[TAZ]),
            Id.create(1, classOf[TAZ]),
            ParkingZone.createId("cs_DefaultManager_1_Workplace_NA_FlatFee_1234_1"),
            coordCenterOfUTM,
            12.34,
            None,
            Some(PricingModel.FlatFee(12.34)),
            ParkingType.Workplace,
            reservedFor = Seq.empty,
            VehicleManager.defaultManager
          )
        val response1 = parkingManager.processParkingInquiry(firstInquiry)
        assert(response1.isDefined, "no response")
        assert(
          response1.get == ParkingInquiryResponse(expectedFirstStall, firstInquiry.requestId, firstInquiry.triggerId),
          "something is wildly broken"
        )

        // since only stall is in use, the second inquiry will be handled with the emergency stall
        val secondInquiry =
          ParkingInquiry.init(centerSpaceTime, "work", VehicleManager.defaultManager, triggerId = 3333)
        val response2 = parkingManager.processParkingInquiry(secondInquiry)
        response2 match {
          case Some(ParkingInquiryResponse(stall, responseId, secondInquiry.triggerId))
              if stall.geoId == LinkLevelOperations.EmergencyLinkId && responseId == secondInquiry.requestId =>
          case _ => assert(response2.isDefined, "no response")
        }
      }
    }
  }

  describe("HierarchicalParkingManager with one parking option") {
    it("should allow us to book and then release that stall") {

      for {
        tazTreeMap <- ZonalParkingManagerSpec.mockTazTreeMap(
          List((coordCenterOfUTM, 10000)),
          startAtId = 1,
          167000,
          0,
          833000,
          10000000
        ) // one TAZ at agent coordinate
        oneParkingOption: Iterator[String] =
          """taz,parkingType,pricingModel,chargingPointType,numStalls,feeInCents,reservedFor
          |1,Workplace,FlatFee,None,1,1234,
          |
          """.stripMargin.split("\n").toIterator
        random = new Random(randomSeed)
        parking = ParkingZoneFileUtils
          .fromIterator[Link](
            oneParkingOption,
            VehicleManager.defaultManager,
            random
          )
        parkingManager = HierarchicalParkingManager.init(
          VehicleManager.defaultManager,
          parking.zones.toMap,
          tazTreeMap,
          HierarchicalParkingManagerSpec.mockLinks(tazTreeMap),
          geo.distUTMInMeters,
          250.0,
          8000.0,
          boundingBox,
          randomSeed,
          beamConfig.beam.agentsim.agents.parking.mulitnomialLogit,
          checkThatNumberOfStallsMatch = true
        )
      } {
        // note: ParkingInquiry constructor has a side effect of creating a new (unique) request id
        val firstInquiry = ParkingInquiry.init(centerSpaceTime, "work", VehicleManager.defaultManager, triggerId = 101)
        val secondInquiry = ParkingInquiry.init(centerSpaceTime, "work", VehicleManager.defaultManager, triggerId = 102)
        val expectedTAZId = Id.create(1, classOf[TAZ])
        val expectedStall =
          ParkingStall(
            expectedTAZId,
            expectedTAZId,
            ParkingZone.createId("cs_DefaultManager_1_Workplace_NA_FlatFee_1234_1"),
            coordCenterOfUTM,
            12.34,
            None,
            Some(PricingModel.FlatFee(12.34)),
            ParkingType.Workplace,
            reservedFor = Seq.empty,
            VehicleManager.defaultManager
          )

        // request the stall
        val response1 = parkingManager.processParkingInquiry(firstInquiry)
        assert(response1.isDefined, "no response")
        assert(
          response1.get == ParkingInquiryResponse(expectedStall, firstInquiry.requestId, firstInquiry.triggerId),
          "something is wildly broken"
        )

        // release the stall
        val releaseParkingStall = ReleaseParkingStall(expectedStall, 0)
        parkingManager.processReleaseParkingStall(releaseParkingStall)

        // request the stall again
        val response2 = parkingManager.processParkingInquiry(secondInquiry)
        assert(response2.isDefined, "no response")
        assert(
          response2.get == ParkingInquiryResponse(expectedStall, secondInquiry.requestId, secondInquiry.triggerId),
          "something is wildly broken"
        )
      }
    }
  }

  describe("HierarchicalParkingManager with a known set of parking alternatives") {
    it("should allow us to book all of those options and then provide us emergency stalls after that point") {

      val random1 = new Random(1)

      // run this many trials of this test
      val trials = 5
      // the maximum number of parking stalls across all TAZs in each trial
      val maxParkingStalls = 10000
      // make inquiries (demand) over-saturate parking availability (supply)
      val maxInquiries = (maxParkingStalls.toDouble * 1.25).toInt

      // four square TAZs in a grid
      val tazList: List[(Coord, Double)] = List(
        (new Coord(25, 25), 2500),
        (new Coord(75, 25), 2500),
        (new Coord(25, 75), 2500),
        (new Coord(75, 75), 2500)
      )
      val middleOfWorld = new Coord(50, 50)

      for {
        _ <- 1 to trials
        numStalls = math.max(4, random1.nextInt(maxParkingStalls))
        tazTreeMap <- ZonalParkingManagerSpec.mockTazTreeMap(tazList, startAtId = 1, 0, 0, 100, 100)
        split = ZonalParkingManagerSpec.randomSplitOfMaxStalls(numStalls, 4, random1)
        parkingConfiguration: Iterator[String] = ZonalParkingManagerSpec.makeParkingConfiguration(split)
        random = new Random(randomSeed)
        parking = ParkingZoneFileUtils.fromIterator[Link](
          parkingConfiguration,
          VehicleManager.defaultManager,
          random
        )
        parkingManager = HierarchicalParkingManager.init(
          VehicleManager.defaultManager,
          parking.zones.toMap,
          tazTreeMap,
          HierarchicalParkingManagerSpec.mockLinks(tazTreeMap),
          geo.distUTMInMeters,
          250.0,
          8000.0,
          boundingBox,
          randomSeed,
          beamConfig.beam.agentsim.agents.parking.mulitnomialLogit,
          checkThatNumberOfStallsMatch = true
        )
      } {

        val wasProvidedNonEmergencyParking: Iterable[Int] = for {
          _ <- 1 to maxInquiries
          req = ParkingInquiry.init(SpaceTime(middleOfWorld, 0), "work", VehicleManager.defaultManager, triggerId = 17)
          response1 = parkingManager.processParkingInquiry(req)
          counted = response1 match {
            case Some(res @ ParkingInquiryResponse(_, _, req.triggerId)) =>
              if (res.stall.geoId != LinkLevelOperations.EmergencyLinkId) 1 else 0
            case _ =>
              assert(response1.isDefined, "no response")
              0
          }
        } yield {
          counted
        }

        // if we counted how many inquiries were handled with non-emergency stalls, we can confirm this should match the numStalls
        // since we intentionally over-saturated parking demand
        val numWithNonEmergencyParking = wasProvidedNonEmergencyParking.sum
        numWithNonEmergencyParking should be(numStalls)
      }
    }
  }

  describe("HierarchicalParkingManager with loaded common data") {
    it("should return the correct stall") {
      val scenario = loadScenario(beamConfig)
<<<<<<< HEAD
      val stalls = InfrastructureUtils
        .loadStalls[Link](
          "test/input/beamville/parking/link-parking.csv",
          IndexedSeq.empty,
          null, //it is required only in case of failures
          1.0,
          1.0,
          randomSeed
        )
        .filter(_._2.chargingPointType.isEmpty)
=======
      val (zones, _) = ZonalParkingManager.loadParkingZones[Link](
        "test/input/beamville/parking/link-parking.csv",
        null, //it is required only in case of failures
        1.0,
        1.0,
        new Random(randomSeed)
      )
>>>>>>> 561afda2
      val zpm = HierarchicalParkingManager.init(
        VehicleManager.defaultManager,
        stalls,
        scenario.tazTreeMap,
        scenario.linkToTAZMapping,
        geo.distUTMInMeters,
        250.0,
        8000.0,
        boundingBox,
        randomSeed,
        beamConfig.beam.agentsim.agents.parking.mulitnomialLogit,
        checkThatNumberOfStallsMatch = true
      )

<<<<<<< HEAD
      assertParkingResponse(
        zpm,
        new Coord(170308.0, 2964.0),
        "4",
        ParkingZone.DefaultParkingZoneId,
        Block(0.0, 3600),
        ParkingType.Residential,
        VehicleManager.defaultManager
      )

      assertParkingResponse(
        zpm,
        new Coord(166321.0, 1568.0),
        "1",
        ParkingZone.DefaultParkingZoneId,
        FlatFee(0.0),
        ParkingType.Residential,
        VehicleManager.defaultManager
      )

      assertParkingResponse(
        zpm,
        new Coord(166500.0, 1500.0),
        "1",
        ParkingZone.DefaultParkingZoneId,
        Block(0.0, 3600),
        ParkingType.Public,
        VehicleManager.defaultManager
      )
=======
      assertParkingResponse(zpm, new Coord(170308.0, 2964.0), "4")

      assertParkingResponse(zpm, new Coord(166321.0, 1568.0), "1")

      assertParkingResponse(zpm, new Coord(166500.0, 1500.0), "1")
>>>>>>> 561afda2
    }
  }

  private def assertParkingResponse(
    spm: ParkingNetwork[_],
    coord: Coord,
<<<<<<< HEAD
    tazId: String,
    parkingZoneId: Id[ParkingZoneId],
    pricingModel: PricingModel,
    parkingType: ParkingType,
    vehicleManagerId: Id[VehicleManager]
=======
    tazId: String
>>>>>>> 561afda2
  ): Any = {
    val inquiry = ParkingInquiry.init(SpaceTime(coord, 0), "init", vehicleManagerId, triggerId = 27)
    val response = spm.processParkingInquiry(inquiry)
    response match {
      case Some(rsp @ ParkingInquiryResponse(_, _, inquiry.triggerId)) =>
        rsp.stall.tazId should be(Id.create(tazId, classOf[TAZ]))
        val dist = GeoUtils.distFormula(coord, rsp.stall.locationUTM)
        dist should be <= 400.0
      case _ =>
        assert(response.isDefined, "no response")
    }
  }

  override def afterAll: Unit = {
    shutdown()
  }
}

object HierarchicalParkingManagerSpec {

  private def mockLinks(tazTreeMap: TAZTreeMap): Map[Link, TAZ] = {
    tazTreeMap.getTAZs
      .flatMap { taz =>
        Array.fill(3)(taz)
      }
      .zipWithIndex
      .map { case (taz, i) => mockLink(taz.coord, i, 100) -> taz }
      .toMap
  }

  def mockLink(coord: Coord, id: Long, len: Double): Link = {
    val link = mock(classOf[Link])
    when(link.getCoord).thenReturn(coord)
    when(link.getId).thenReturn(Id.createLinkId(id))
    when(link.getLength).thenReturn(len)
    link
  }
}<|MERGE_RESOLUTION|>--- conflicted
+++ resolved
@@ -375,7 +375,7 @@
   describe("HierarchicalParkingManager with loaded common data") {
     it("should return the correct stall") {
       val scenario = loadScenario(beamConfig)
-<<<<<<< HEAD
+
       val stalls = InfrastructureUtils
         .loadStalls[Link](
           "test/input/beamville/parking/link-parking.csv",
@@ -386,15 +386,7 @@
           randomSeed
         )
         .filter(_._2.chargingPointType.isEmpty)
-=======
-      val (zones, _) = ZonalParkingManager.loadParkingZones[Link](
-        "test/input/beamville/parking/link-parking.csv",
-        null, //it is required only in case of failures
-        1.0,
-        1.0,
-        new Random(randomSeed)
-      )
->>>>>>> 561afda2
+
       val zpm = HierarchicalParkingManager.init(
         VehicleManager.defaultManager,
         stalls,
@@ -409,7 +401,6 @@
         checkThatNumberOfStallsMatch = true
       )
 
-<<<<<<< HEAD
       assertParkingResponse(
         zpm,
         new Coord(170308.0, 2964.0),
@@ -439,28 +430,17 @@
         ParkingType.Public,
         VehicleManager.defaultManager
       )
-=======
-      assertParkingResponse(zpm, new Coord(170308.0, 2964.0), "4")
-
-      assertParkingResponse(zpm, new Coord(166321.0, 1568.0), "1")
-
-      assertParkingResponse(zpm, new Coord(166500.0, 1500.0), "1")
->>>>>>> 561afda2
     }
   }
 
   private def assertParkingResponse(
     spm: ParkingNetwork[_],
     coord: Coord,
-<<<<<<< HEAD
     tazId: String,
     parkingZoneId: Id[ParkingZoneId],
     pricingModel: PricingModel,
     parkingType: ParkingType,
     vehicleManagerId: Id[VehicleManager]
-=======
-    tazId: String
->>>>>>> 561afda2
   ): Any = {
     val inquiry = ParkingInquiry.init(SpaceTime(coord, 0), "init", vehicleManagerId, triggerId = 27)
     val response = spm.processParkingInquiry(inquiry)
