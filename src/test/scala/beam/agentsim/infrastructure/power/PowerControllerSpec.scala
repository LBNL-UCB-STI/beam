--- conflicted
+++ resolved
@@ -88,23 +88,10 @@
   "PowerController when connected to grid" should {
     zoneTree.put(tazFromBeamville.coord.getX, tazFromBeamville.coord.getY, dummyChargingZone)
     val powerController: PowerController = new PowerController(
-<<<<<<< HEAD
-      Map[Id[VehicleManager], ChargingNetwork](
-        VehicleManager.privateVehicleManager.managerId -> new ChargingNetwork(
-          VehicleManager.privateVehicleManager.managerId,
-          zoneTree
-        )
-      ),
+      Map[Option[Id[VehicleManager]], ChargingNetwork](None -> new ChargingNetwork(None, zoneTree)),
       beamConfig,
       Some(beamFederateMock)
     )
-=======
-      Map[Option[Id[VehicleManager]], ChargingNetwork](None -> new ChargingNetwork(None, zoneTree)),
-      beamConfig
-    ) {
-      override private[power] lazy val beamFederateOption = Some(beamFederateMock)
-    }
->>>>>>> bfb505aa
 
     "obtain power physical bounds" in {
       val bounds = powerController.obtainPowerPhysicalBounds(
@@ -120,23 +107,10 @@
   "PowerController when not connected to grid" should {
     zoneTree.put(tazFromBeamville.coord.getX, tazFromBeamville.coord.getY, dummyChargingZone)
     val powerController: PowerController = new PowerController(
-<<<<<<< HEAD
-      Map[Id[VehicleManager], ChargingNetwork](
-        VehicleManager.privateVehicleManager.managerId -> new ChargingNetwork(
-          VehicleManager.privateVehicleManager.managerId,
-          zoneTree
-        )
-      ),
+      Map[Option[Id[VehicleManager]], ChargingNetwork](None -> new ChargingNetwork(None, zoneTree)),
       beamConfig,
       None
     )
-=======
-      Map[Option[Id[VehicleManager]], ChargingNetwork](None -> new ChargingNetwork(None, zoneTree)),
-      beamConfig
-    ) {
-      override private[power] lazy val beamFederateOption = None
-    }
->>>>>>> bfb505aa
 
     "obtain default (0.0) power physical bounds" in {
       val bounds =
