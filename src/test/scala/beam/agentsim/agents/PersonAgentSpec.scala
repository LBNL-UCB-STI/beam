--- conflicted
+++ resolved
@@ -24,12 +24,8 @@
 import beam.router.Modes.BeamMode.TRANSIT
 import beam.router.model.RoutingModel.TransitStopsInfo
 import beam.router.model.{EmbodiedBeamLeg, _}
-<<<<<<< HEAD
 import beam.router.osm.TollCalculator
-import beam.router.r5.NetworkCoordinator
-=======
 import beam.router.r5.DefaultNetworkCoordinator
->>>>>>> 94fa1c70
 import beam.sim.BeamServices
 import beam.sim.common.GeoUtilsImpl
 import beam.sim.config.{BeamConfig, MatSimBeamConfigBuilder}
@@ -139,13 +135,7 @@
     "ParkingManager"
   )
 
-<<<<<<< HEAD
-  private lazy val networkCoordinator = new NetworkCoordinator(beamConfig)
-=======
-  private val dummyAgentVehicleId = Id.createVehicleId("body-dummyAgent")
-
   private lazy val networkCoordinator = new DefaultNetworkCoordinator(beamConfig)
->>>>>>> 94fa1c70
 
   private val configBuilder = new MatSimBeamConfigBuilder(system.settings.config)
   private val matsimConfig = configBuilder.buildMatSamConf()
@@ -293,9 +283,9 @@
                     transitStops = None,
                     startPoint = SpaceTime(0.0, 0.0, 28800),
                     endPoint = SpaceTime(1.0, 1.0, 28900),
-                    distanceInM = 1000D
-                  )
-                ),
+                    distanceInM = 1000D)
+                  ),
+
                 beamVehicleId = Id.createVehicleId("body-dummyAgent"),
                 asDriver = true,
                 passengerSchedule = None,
@@ -416,7 +406,6 @@
           EmbodiedBeamTrip(
             legs = Vector(
               EmbodiedBeamLeg(
-<<<<<<< HEAD
                 beamLeg = embodyRequest.leg.copy(
                   duration = 500,
                   travelPath = embodyRequest.leg.travelPath.copy(linkTravelTime = Array(0, 500, 0))
@@ -425,25 +414,6 @@
                 asDriver = true,
                 passengerSchedule = None,
                 cost = 0.0,
-=======
-                beamLeg = BeamLeg(
-                  startTime = 28800,
-                  mode = BeamMode.WALK,
-                  duration = 100,
-                  travelPath = BeamPath(
-                    linkIds = Vector(1, 2),
-                    linkTravelTime = Vector(10, 10), // TODO FIXME
-                    transitStops = None,
-                    startPoint = SpaceTime(0.0, 0.0, 28800),
-                    endPoint = SpaceTime(1.0, 1.0, 28900),
-                    distanceInM = 1000D
-                  )
-                ),
-                beamVehicleId = dummyAgentVehicleId,
-                asDriver = true,
-                passengerSchedule = None,
-                cost = ZERO,
->>>>>>> 94fa1c70
                 unbecomeDriverOnCompletion = true
               )
             )
@@ -531,15 +501,11 @@
             SpaceTime(new Coord(167138.4, 1117), 29400),
             1.0
           )
-        ),
+          ),
         beamVehicleId = busId,
         asDriver = false,
         passengerSchedule = None,
-<<<<<<< HEAD
         cost = 2.75,
-=======
-        cost = ZERO,
->>>>>>> 94fa1c70
         unbecomeDriverOnCompletion = false
       )
       val busLeg2 = EmbodiedBeamLeg(
@@ -555,15 +521,11 @@
             SpaceTime(new Coord(180000.4, 1200), 30000),
             1.0
           )
-        ),
+          ),
         beamVehicleId = busId,
         asDriver = false,
         passengerSchedule = None,
-<<<<<<< HEAD
         cost = 0.0,
-=======
-        cost = ZERO,
->>>>>>> 94fa1c70
         unbecomeDriverOnCompletion = false
       )
       val tramLeg = EmbodiedBeamLeg(
@@ -577,17 +539,13 @@
             transitStops = Some(TransitStopsInfo(3, tramId, 4)),
             startPoint = SpaceTime(new Coord(180000.4, 1200), 30000),
             endPoint = SpaceTime(new Coord(190000.4, 1300), 30600),
-            distanceInM = 1.0
-          )
-        ),
+            distanceInM = 1.0)
+          ),
+
         beamVehicleId = tramId,
         asDriver = false,
         passengerSchedule = None,
-<<<<<<< HEAD
         cost = 0.0,
-=======
-        cost = ZERO,
->>>>>>> 94fa1c70
         unbecomeDriverOnCompletion = false
       )
 
@@ -672,20 +630,13 @@
                     transitStops = None,
                     startPoint = SpaceTime(new Coord(166321.9, 1568.87), 28800),
                     endPoint = SpaceTime(new Coord(167138.4, 1117), 28800),
-                    distanceInM = 1D
-                  )
-                ),
-<<<<<<< HEAD
+                    distanceInM = 1D)
+                  ),
+
                 beamVehicleId = Id.createVehicleId("body-dummyAgent"),
                 asDriver = true,
                 passengerSchedule = None,
                 cost = 0.0,
-=======
-                beamVehicleId = dummyAgentVehicleId,
-                asDriver = true,
-                passengerSchedule = None,
-                cost = ZERO,
->>>>>>> 94fa1c70
                 unbecomeDriverOnCompletion = false
               ),
               busLeg,
@@ -702,20 +653,13 @@
                     transitStops = None,
                     startPoint = SpaceTime(new Coord(167138.4, 1117), 30600),
                     endPoint = SpaceTime(new Coord(167138.4, 1117), 30600),
-                    distanceInM = 1D
-                  )
-                ),
-<<<<<<< HEAD
+                    distanceInM = 1D)
+                  ),
+
                 beamVehicleId = Id.createVehicleId("body-dummyAgent"),
                 asDriver = true,
                 passengerSchedule = None,
                 cost = 0.0,
-=======
-                beamVehicleId = dummyAgentVehicleId,
-                asDriver = true,
-                passengerSchedule = None,
-                cost = ZERO,
->>>>>>> 94fa1c70
                 unbecomeDriverOnCompletion = false
               )
             )
