package beam.agentsim.agents

import java.util.concurrent.TimeUnit

import akka.actor.{Actor, ActorRef, ActorSystem, Props}
import akka.testkit.TestActors.ForwardActor
import akka.testkit.{ImplicitSender, TestActorRef, TestFSMRef, TestKit, TestProbe}
import akka.util.Timeout
import beam.agentsim.agents.PersonTestUtil._
import beam.agentsim.agents.choice.mode.ModeIncentive
import beam.agentsim.agents.choice.mode.ModeIncentive.Incentive
import beam.agentsim.agents.household.HouseholdActor.HouseholdActor
import beam.agentsim.agents.modalbehaviors.DrivesVehicle.{AlightVehicleTrigger, BoardVehicleTrigger}
import beam.agentsim.agents.modalbehaviors.ModeChoiceCalculator
import beam.agentsim.agents.ridehail.{RideHailRequest, RideHailResponse}
import beam.agentsim.agents.vehicles.EnergyEconomyAttributes.Powertrain
import beam.agentsim.agents.vehicles.{BeamVehicle, ReservationRequest, ReservationResponse, ReserveConfirmInfo, _}
import beam.agentsim.events._
import beam.agentsim.infrastructure.ParkingManager.ParkingStockAttributes
import beam.agentsim.infrastructure.{TAZTreeMap, ZonalParkingManager}
import beam.agentsim.scheduler.BeamAgentScheduler
import beam.agentsim.scheduler.BeamAgentScheduler.{CompletionNotice, ScheduleTrigger, SchedulerProps, StartSchedule}
import beam.router.BeamRouter._
import beam.router.Modes.BeamMode
import beam.router.Modes.BeamMode.{RIDE_HAIL, RIDE_HAIL_TRANSIT, TRANSIT, WALK, WALK_TRANSIT}
import beam.router.model.RoutingModel.TransitStopsInfo
import beam.router.model.{EmbodiedBeamLeg, _}
import beam.router.osm.TollCalculator
import beam.router.r5.DefaultNetworkCoordinator
import beam.sim.BeamServices
import beam.sim.common.GeoUtilsImpl
import beam.sim.config.{BeamConfig, MatSimBeamConfigBuilder}
import beam.sim.population.AttributesOfIndividual
import beam.utils.StuckFinder
import beam.utils.TestConfigUtils.testConfig
import com.typesafe.config.ConfigFactory
import org.matsim.api.core.v01.events._
import org.matsim.api.core.v01.network.{Link, Network}
import org.matsim.api.core.v01.population.Person
import org.matsim.api.core.v01.{Coord, Id, Scenario}
import org.matsim.core.api.experimental.events.{EventsManager, TeleportationArrivalEvent}
import org.matsim.core.config.ConfigUtils
import org.matsim.core.controler.MatsimServices
import org.matsim.core.events.EventsManagerImpl
import org.matsim.core.events.handler.BasicEventHandler
import org.matsim.core.population.PopulationUtils
import org.matsim.core.population.routes.RouteUtils
import org.matsim.households.{Household, HouseholdsFactoryImpl}
import org.matsim.vehicles._
import org.mockito.Mockito._
import org.scalatest.mockito.MockitoSugar
import org.scalatest.{BeforeAndAfterAll, FunSpecLike}

import scala.collection.concurrent.TrieMap
import scala.collection.{mutable, JavaConverters}
import scala.concurrent.Await

class PersonAgentSpec
    extends TestKit(
      ActorSystem(
        name = "PersonAgentSpec",
        config = ConfigFactory
          .parseString(
            """
        akka.log-dead-letters = 10
        akka.actor.debug.fsm = true
        akka.loglevel = debug
        """
          )
          .withFallback(testConfig("test/input/beamville/beam.conf"))
      )
    )
    with FunSpecLike
    with BeforeAndAfterAll
    with MockitoSugar
    with ImplicitSender {

  private implicit val timeout: Timeout = Timeout(60, TimeUnit.SECONDS)
  private lazy val beamConfig = BeamConfig(system.settings.config)

  private val vehicles = TrieMap[Id[BeamVehicle], BeamVehicle]()
  private val personRefs = TrieMap[Id[Person], ActorRef]()
  private val householdsFactory: HouseholdsFactoryImpl = new HouseholdsFactoryImpl()
  private val tAZTreeMap: TAZTreeMap = BeamServices.getTazTreeMap("test/input/beamville/taz-centers.csv")
  private val tollCalculator = new TollCalculator(beamConfig)

  private lazy val beamSvc: BeamServices = {
    val matsimServices = mock[MatsimServices]

    val theServices = mock[BeamServices](withSettings().stubOnly())
    when(theServices.matsimServices).thenReturn(matsimServices)
    when(theServices.matsimServices.getScenario).thenReturn(mock[Scenario])
    when(theServices.matsimServices.getScenario.getNetwork).thenReturn(mock[Network])
    when(theServices.beamConfig).thenReturn(beamConfig)
    when(theServices.personRefs).thenReturn(personRefs)
    when(theServices.tazTreeMap).thenReturn(tAZTreeMap)
    when(theServices.geo).thenReturn(new GeoUtilsImpl(theServices))
    when(theServices.modeIncentives).thenReturn(ModeIncentive(Map[BeamMode, List[Incentive]]()))

    var map = TrieMap[Id[Vehicle], (String, String)]()
    map += (Id.createVehicleId("my_bus")  -> ("", ""))
    map += (Id.createVehicleId("my_tram") -> ("", ""))
    when(theServices.agencyAndRouteByVehicleIds).thenReturn(map)

    theServices
  }

  private lazy val modeChoiceCalculator = new ModeChoiceCalculator {
    override def apply(
      alternatives: IndexedSeq[EmbodiedBeamTrip],
      attributesOfIndividual: AttributesOfIndividual
    ): Option[EmbodiedBeamTrip] =
      Some(alternatives.head)

    override val beamServices: BeamServices = beamSvc

    override def utilityOf(alternative: EmbodiedBeamTrip, attributesOfIndividual: AttributesOfIndividual): Double = 0.0

    override def utilityOf(mode: BeamMode, cost: Double, time: Double, numTransfers: Int): Double = 0D
  }

  // Mock a transit driver (who has to be a child of a mock router)
  private lazy val transitDriverProps = Props(new ForwardActor(self))

  private val router = system.actorOf(
    Props(
      new Actor() {
        context.actorOf(transitDriverProps, "TransitDriverAgent-my_bus")
        context.actorOf(transitDriverProps, "TransitDriverAgent-my_tram")

        override def receive: Receive = {
          case _ =>
        }
      }
    ),
    "router"
  )

  private lazy val parkingManager = system.actorOf(
    ZonalParkingManager
      .props(beamSvc, beamSvc.beamRouter, ParkingStockAttributes(100)),
    "ParkingManager"
  )

  private lazy val networkCoordinator = new DefaultNetworkCoordinator(beamConfig)

  private val configBuilder = new MatSimBeamConfigBuilder(system.settings.config)
  private val matsimConfig = configBuilder.buildMatSamConf()

  describe("A PersonAgent") {

    val hoseHoldDummyId = Id.create("dummy", classOf[Household])

    it("should allow scheduler to set the first activity") {
      val eventsManager = new EventsManagerImpl()
      eventsManager.addHandler(
        new BasicEventHandler {
          override def handleEvent(event: Event): Unit = {
            self ! event
          }
        }
      )
      val scheduler =
        TestActorRef[BeamAgentScheduler](
          SchedulerProps(
            beamConfig,
            stopTick = 11,
            maxWindow = 10,
            new StuckFinder(beamConfig.beam.debug.stuckAgentDetection)
          )
        )
      val household = householdsFactory.createHousehold(hoseHoldDummyId)
      val person = PopulationUtils.getFactory.createPerson(Id.createPersonId("dummyAgent"))
      putDefaultBeamAttributes(person, Vector(WALK))
      val homeActivity = PopulationUtils.createActivityFromLinkId("home", Id.createLinkId(1))
      homeActivity.setStartTime(1.0)
      homeActivity.setEndTime(10.0)
      val plan = PopulationUtils.getFactory.createPlan()
      plan.addActivity(homeActivity)
      person.addPlan(plan)
      val personAgentRef = TestFSMRef(
        new PersonAgent(
          scheduler,
          beamSvc,
          modeChoiceCalculator,
          networkCoordinator.transportNetwork,
          self,
          self,
          eventsManager,
          Id.create("dummyAgent", classOf[PersonAgent]),
          plan,
          parkingManager,
          tollCalculator
        )
      )

      watch(personAgentRef)
      scheduler ! ScheduleTrigger(InitializeTrigger(0), personAgentRef)
      scheduler ! StartSchedule(0)
      expectTerminated(personAgentRef)
      expectMsg(CompletionNotice(0, Vector()))
    }

    // Hopefully deterministic test, where we mock a router and give the agent just one option for its trip.
    it("should demonstrate a complete trip, throwing MATSim events") {
      val eventsManager = new EventsManagerImpl()
      eventsManager.addHandler(
        new BasicEventHandler {
          override def handleEvent(event: Event): Unit = {
            self ! event
          }
        }
      )

      val household = householdsFactory.createHousehold(hoseHoldDummyId)
      val population = PopulationUtils.createPopulation(matsimConfig)
      val person = PopulationUtils.getFactory.createPerson(Id.createPersonId("dummyAgent"))
      putDefaultBeamAttributes(person, Vector(RIDE_HAIL, RIDE_HAIL_TRANSIT, WALK))
      val plan = PopulationUtils.getFactory.createPlan()
      val homeActivity = PopulationUtils.createActivityFromLinkId("home", Id.createLinkId(1))
      homeActivity.setEndTime(28800) // 8:00:00 AM
      plan.addActivity(homeActivity)
      val workActivity = PopulationUtils.createActivityFromLinkId("work", Id.createLinkId(2))
      plan.addActivity(workActivity)
      person.addPlan(plan)
      population.addPerson(person)
      household.setMemberIds(JavaConverters.bufferAsJavaList(mutable.Buffer(person.getId)))
      val scheduler = TestActorRef[BeamAgentScheduler](
        SchedulerProps(
          beamConfig,
          stopTick = 1000000,
          maxWindow = 10,
          new StuckFinder(beamConfig.beam.debug.stuckAgentDetection)
        )
      )

      val householdActor = TestActorRef[HouseholdActor](
        new HouseholdActor(
          beamSvc,
          _ => modeChoiceCalculator,
          scheduler,
          networkCoordinator.transportNetwork,
          tollCalculator,
          self,
          self,
          parkingManager,
          eventsManager,
          population,
          household,
          Map(),
          new Coord(0.0, 0.0)
        )
      )

      scheduler ! StartSchedule(0)

      // The agent will ask for a ride, and we will answer.
      val inquiry = expectMsgType[RideHailRequest]
      lastSender ! RideHailResponse(inquiry, None, None)

      // This is the ridehail to transit request.
      // We don't provide an option.
      val request1 = expectMsgType[RoutingRequest]
      assert(request1.streetVehiclesUseIntermodalUse == AccessAndEgress)
      lastSender ! RoutingResponse(
        itineraries = Vector(),
        requestId = request1.requestId
      )

      // This is the regular routing request.
      // We provide an option.
      val request2 = expectMsgType[RoutingRequest]
      assert(request2.streetVehiclesUseIntermodalUse == Access)
<<<<<<< HEAD
      personActor ! RoutingResponse(
        Vector(
=======
      lastSender ! RoutingResponse(
        itineraries = Vector(
>>>>>>> 3a12b965
          EmbodiedBeamTrip(
            legs = Vector(
              EmbodiedBeamLeg(
                beamLeg = BeamLeg(
                  startTime = 28800,
                  mode = BeamMode.WALK,
                  duration = 100,
                  travelPath = BeamPath(
                    linkIds = Vector(1, 2),
                    linkTravelTime = Vector(50, 50),
                    transitStops = None,
                    startPoint = SpaceTime(0.0, 0.0, 28800),
                    endPoint = SpaceTime(1.0, 1.0, 28900),
                    distanceInM = 1000D
                  )
                ),
                beamVehicleId = Id.createVehicleId("body-dummyAgent"),
<<<<<<< HEAD
                BeamVehicleType.defaultHumanBodyBeamVehicleType.vehicleTypeId,
=======
                BeamVehicleType.defaultHumanBodyBeamVehicleType.id,
>>>>>>> 3a12b965
                asDriver = true,
                cost = 0.0,
                unbecomeDriverOnCompletion = true
              )
            )
          )
        ),
        requestId = request2.requestId
      )

      expectMsgType[ModeChoiceEvent]
      expectMsgType[ActivityEndEvent]
      expectMsgType[PersonDepartureEvent]

      expectMsgType[PersonEntersVehicleEvent]
      expectMsgType[VehicleEntersTrafficEvent]
      expectMsgType[LinkLeaveEvent]
      expectMsgType[LinkEnterEvent]
      expectMsgType[VehicleLeavesTrafficEvent]

      expectMsgType[PathTraversalEvent]
      expectMsgType[PersonLeavesVehicleEvent]
      expectMsgType[TeleportationArrivalEvent]

      expectMsgType[PersonArrivalEvent]
      expectMsgType[ActivityStartEvent]

      expectMsgType[CompletionNotice]
    }

    it("should know how to take a walk_transit trip when it's already in its plan") {

      // In this tests, it's not easy to chronologically sort Events vs. Triggers/Messages
      // that we are expecting. And also not necessary in real life.
      // So we put the Events on a separate channel to avoid a non-deterministically failing test.
      val events = new TestProbe(system)
      val eventsManager: EventsManager = new EventsManagerImpl()
      eventsManager.addHandler(
        new BasicEventHandler {
          override def handleEvent(event: Event): Unit = {
            events.ref ! event
          }
        }
      )

      val busId = Id.createVehicleId("my_bus")
      val bus = new BeamVehicle(
        id = busId,
        powerTrain = new Powertrain(0.0),
        beamVehicleType = BeamVehicleType.defaultCarBeamVehicleType
      )
      val tramId = Id.createVehicleId("my_tram")
      val tram = new BeamVehicle(
        id = tramId,
        powerTrain = new Powertrain(0.0),
        beamVehicleType = BeamVehicleType.defaultCarBeamVehicleType
      )

      vehicles.put(bus.id, bus)
      vehicles.put(tram.id, tram)

      val busLeg = EmbodiedBeamLeg(
        BeamLeg(
          startTime = 28800,
          mode = BeamMode.BUS,
          duration = 600,
          travelPath = BeamPath(
            Vector(),
            Vector(),
            Some(TransitStopsInfo(1, busId, 2)),
            SpaceTime(new Coord(166321.9, 1568.87), 28800),
            SpaceTime(new Coord(167138.4, 1117), 29400),
            1.0
          )
        ),
        beamVehicleId = busId,
<<<<<<< HEAD
        BeamVehicleType.defaultTransitBeamVehicleType.vehicleTypeId,
=======
        BeamVehicleType.defaultTransitBeamVehicleType.id,
>>>>>>> 3a12b965
        asDriver = false,
        cost = 2.75,
        unbecomeDriverOnCompletion = false
      )
      val busLeg2 = EmbodiedBeamLeg(
        beamLeg = BeamLeg(
          startTime = 29400,
          mode = BeamMode.BUS,
          duration = 600,
          travelPath = BeamPath(
            Vector(),
            Vector(),
            Some(TransitStopsInfo(2, busId, 3)),
            SpaceTime(new Coord(167138.4, 1117), 29400),
            SpaceTime(new Coord(180000.4, 1200), 30000),
            1.0
          )
        ),
        beamVehicleId = busId,
<<<<<<< HEAD
        BeamVehicleType.defaultTransitBeamVehicleType.vehicleTypeId,
=======
        BeamVehicleType.defaultTransitBeamVehicleType.id,
>>>>>>> 3a12b965
        asDriver = false,
        cost = 0.0,
        unbecomeDriverOnCompletion = false
      )
      val tramLeg = EmbodiedBeamLeg(
        beamLeg = BeamLeg(
          startTime = 30000,
          mode = BeamMode.TRAM,
          duration = 600,
          travelPath = BeamPath(
            linkIds = Vector(),
            linkTravelTime = Vector(),
            transitStops = Some(TransitStopsInfo(3, tramId, 4)),
            startPoint = SpaceTime(new Coord(180000.4, 1200), 30000),
            endPoint = SpaceTime(new Coord(190000.4, 1300), 30600),
            distanceInM = 1.0
          )
        ),
        beamVehicleId = tramId,
<<<<<<< HEAD
        BeamVehicleType.defaultTransitBeamVehicleType.vehicleTypeId,
=======
        BeamVehicleType.defaultTransitBeamVehicleType.id,
>>>>>>> 3a12b965
        asDriver = false,
        cost = 1.0, // $1 fare
        unbecomeDriverOnCompletion = false
      )

      val household = householdsFactory.createHousehold(hoseHoldDummyId)
      val population = PopulationUtils.createPopulation(ConfigUtils.createConfig())
      val person = PopulationUtils.getFactory.createPerson(Id.createPersonId("dummyAgent"))
      putDefaultBeamAttributes(person, Vector(WALK_TRANSIT))
      val plan = PopulationUtils.getFactory.createPlan()
      val homeActivity = PopulationUtils.createActivityFromCoord("home", new Coord(166321.9, 1568.87))
      homeActivity.setEndTime(28800) // 8:00:00 AM
      plan.addActivity(homeActivity)
      val leg = PopulationUtils.createLeg("walk_transit")
      val route = RouteUtils.createLinkNetworkRouteImpl(
        Id.createLinkId(1),
        Array[Id[Link]](),
        Id.createLinkId(2)
      )
      leg.setRoute(route)
      plan.addLeg(leg)
      val workActivity = PopulationUtils.createActivityFromCoord("work", new Coord(167138.4, 1117))
      workActivity.setEndTime(61200) //5:00:00 PM
      plan.addActivity(workActivity)
      person.addPlan(plan)
      population.addPerson(person)
      household.setMemberIds(JavaConverters.bufferAsJavaList(mutable.Buffer(person.getId)))
      val scheduler = TestActorRef[BeamAgentScheduler](
        SchedulerProps(
          beamConfig,
          stopTick = 1000000,
          maxWindow = 10,
          new StuckFinder(beamConfig.beam.debug.stuckAgentDetection)
        )
      )

      bus.becomeDriver(
        Await.result(
          system.actorSelection("/user/router/TransitDriverAgent-my_bus").resolveOne(),
          timeout.duration
        )
      )
      tram.becomeDriver(
        Await.result(
          system.actorSelection("/user/router/TransitDriverAgent-my_tram").resolveOne(),
          timeout.duration
        )
      )

      val householdActor = TestActorRef[HouseholdActor](
        new HouseholdActor(
          beamServices = beamSvc,
          modeChoiceCalculatorFactory = _ => modeChoiceCalculator,
          schedulerRef = scheduler,
          transportNetwork = networkCoordinator.transportNetwork,
          tollCalculator,
          router = self,
          rideHailManager = self,
          parkingManager = parkingManager,
          eventsManager = eventsManager,
          population = population,
          household = household,
          vehicles = Map(),
          homeCoord = new Coord(0.0, 0.0)
        )
      )
      scheduler ! StartSchedule(0)

      expectMsgType[RoutingRequest]
      val personActor = lastSender
      lastSender ! RoutingResponse(
        itineraries = Vector(
          EmbodiedBeamTrip(
            legs = Vector(
              EmbodiedBeamLeg(
                beamLeg = BeamLeg(
                  startTime = 28800,
                  mode = BeamMode.WALK,
                  duration = 0,
                  travelPath = BeamPath(
                    linkIds = Vector(),
                    linkTravelTime = Vector(),
                    transitStops = None,
                    startPoint = SpaceTime(new Coord(166321.9, 1568.87), 28800),
                    endPoint = SpaceTime(new Coord(167138.4, 1117), 28800),
                    distanceInM = 1D
                  )
                ),
                beamVehicleId = Id.createVehicleId("body-dummyAgent"),
<<<<<<< HEAD
                BeamVehicleType.defaultTransitBeamVehicleType.vehicleTypeId,
=======
                BeamVehicleType.defaultTransitBeamVehicleType.id,
>>>>>>> 3a12b965
                asDriver = true,
                cost = 0.0,
                unbecomeDriverOnCompletion = false
              ),
              busLeg,
              busLeg2,
              tramLeg,
              EmbodiedBeamLeg(
                beamLeg = BeamLeg(
                  startTime = 30600,
                  mode = BeamMode.WALK,
                  duration = 0,
                  travelPath = BeamPath(
                    linkIds = Vector(),
                    linkTravelTime = Vector(),
                    transitStops = None,
                    startPoint = SpaceTime(new Coord(167138.4, 1117), 30600),
                    endPoint = SpaceTime(new Coord(167138.4, 1117), 30600),
                    distanceInM = 1D
                  )
                ),
                beamVehicleId = Id.createVehicleId("body-dummyAgent"),
<<<<<<< HEAD
                BeamVehicleType.defaultTransitBeamVehicleType.vehicleTypeId,
=======
                BeamVehicleType.defaultTransitBeamVehicleType.id,
>>>>>>> 3a12b965
                asDriver = true,
                cost = 0.0,
                unbecomeDriverOnCompletion = false
              )
            )
          )
        ),
        requestId = java.util.UUID.randomUUID().hashCode()
      )

      events.expectMsgType[ModeChoiceEvent]
      events.expectMsgType[ActivityEndEvent]
      events.expectMsgType[PersonDepartureEvent]

      events.expectMsgType[PersonEntersVehicleEvent]
      events.expectMsgType[VehicleEntersTrafficEvent]
      events.expectMsgType[VehicleLeavesTrafficEvent]
      events.expectMsgType[PathTraversalEvent]

      val reservationRequestBus = expectMsgType[ReservationRequest]
      scheduler ! ScheduleTrigger(
        BoardVehicleTrigger(28800, busLeg.beamVehicleId),
        personActor
      )
      scheduler ! ScheduleTrigger(
        AlightVehicleTrigger(30000, busLeg.beamVehicleId),
        personActor
      )
      lastSender ! ReservationResponse(
        reservationRequestBus.requestId,
        Right(
          ReserveConfirmInfo(
            busLeg.beamLeg,
            busLeg2.beamLeg,
            reservationRequestBus.passengerVehiclePersonId
          )
        ),
        TRANSIT
      )

      events.expectMsgType[PersonEntersVehicleEvent]

      events.expectMsgType[AgencyRevenueEvent]
      events.expectMsgType[PersonCostEvent]

      //Generating 1 event of PersonCost having 0.0 cost in between PersonEntersVehicleEvent & PersonLeavesVehicleEvent

      events.expectMsgType[PersonLeavesVehicleEvent]

      val reservationRequestTram = expectMsgType[ReservationRequest]
      lastSender ! ReservationResponse(
        reservationRequestTram.requestId,
        Right(
          ReserveConfirmInfo(
            tramLeg.beamLeg,
            tramLeg.beamLeg,
            reservationRequestTram.passengerVehiclePersonId
          )
        ),
        TRANSIT
      )
      scheduler ! ScheduleTrigger(
        BoardVehicleTrigger(30000, tramLeg.beamVehicleId),
        personActor
      )
      scheduler ! ScheduleTrigger(
        AlightVehicleTrigger(32000, tramLeg.beamVehicleId),
        personActor
      ) // My tram is late!

      //expects a message of type PersonEntersVehicleEvent
      events.expectMsgType[PersonEntersVehicleEvent]

      events.expectMsgType[AgencyRevenueEvent]
      events.expectMsgType[PersonCostEvent]
      events.expectMsgType[PersonLeavesVehicleEvent]

      events.expectMsgType[VehicleEntersTrafficEvent]
      events.expectMsgType[VehicleLeavesTrafficEvent]
      events.expectMsgType[PathTraversalEvent]

      events.expectMsgType[TeleportationArrivalEvent]
      events.expectMsgType[PersonArrivalEvent]
      events.expectMsgType[ActivityStartEvent]

      expectMsgType[CompletionNotice]
    }

  }

  override def beforeAll: Unit = {
    networkCoordinator.loadNetwork()
    networkCoordinator.convertFrequenciesToTrips()
  }

  override def afterAll: Unit = {
    shutdown()
  }

}<|MERGE_RESOLUTION|>--- conflicted
+++ resolved
@@ -271,13 +271,8 @@
       // We provide an option.
       val request2 = expectMsgType[RoutingRequest]
       assert(request2.streetVehiclesUseIntermodalUse == Access)
-<<<<<<< HEAD
-      personActor ! RoutingResponse(
-        Vector(
-=======
       lastSender ! RoutingResponse(
         itineraries = Vector(
->>>>>>> 3a12b965
           EmbodiedBeamTrip(
             legs = Vector(
               EmbodiedBeamLeg(
@@ -295,11 +290,7 @@
                   )
                 ),
                 beamVehicleId = Id.createVehicleId("body-dummyAgent"),
-<<<<<<< HEAD
                 BeamVehicleType.defaultHumanBodyBeamVehicleType.vehicleTypeId,
-=======
-                BeamVehicleType.defaultHumanBodyBeamVehicleType.id,
->>>>>>> 3a12b965
                 asDriver = true,
                 cost = 0.0,
                 unbecomeDriverOnCompletion = true
@@ -376,11 +367,7 @@
           )
         ),
         beamVehicleId = busId,
-<<<<<<< HEAD
         BeamVehicleType.defaultTransitBeamVehicleType.vehicleTypeId,
-=======
-        BeamVehicleType.defaultTransitBeamVehicleType.id,
->>>>>>> 3a12b965
         asDriver = false,
         cost = 2.75,
         unbecomeDriverOnCompletion = false
@@ -400,11 +387,7 @@
           )
         ),
         beamVehicleId = busId,
-<<<<<<< HEAD
         BeamVehicleType.defaultTransitBeamVehicleType.vehicleTypeId,
-=======
-        BeamVehicleType.defaultTransitBeamVehicleType.id,
->>>>>>> 3a12b965
         asDriver = false,
         cost = 0.0,
         unbecomeDriverOnCompletion = false
@@ -424,11 +407,7 @@
           )
         ),
         beamVehicleId = tramId,
-<<<<<<< HEAD
         BeamVehicleType.defaultTransitBeamVehicleType.vehicleTypeId,
-=======
-        BeamVehicleType.defaultTransitBeamVehicleType.id,
->>>>>>> 3a12b965
         asDriver = false,
         cost = 1.0, // $1 fare
         unbecomeDriverOnCompletion = false
@@ -518,11 +497,7 @@
                   )
                 ),
                 beamVehicleId = Id.createVehicleId("body-dummyAgent"),
-<<<<<<< HEAD
                 BeamVehicleType.defaultTransitBeamVehicleType.vehicleTypeId,
-=======
-                BeamVehicleType.defaultTransitBeamVehicleType.id,
->>>>>>> 3a12b965
                 asDriver = true,
                 cost = 0.0,
                 unbecomeDriverOnCompletion = false
@@ -545,11 +520,7 @@
                   )
                 ),
                 beamVehicleId = Id.createVehicleId("body-dummyAgent"),
-<<<<<<< HEAD
                 BeamVehicleType.defaultTransitBeamVehicleType.vehicleTypeId,
-=======
-                BeamVehicleType.defaultTransitBeamVehicleType.id,
->>>>>>> 3a12b965
                 asDriver = true,
                 cost = 0.0,
                 unbecomeDriverOnCompletion = false
