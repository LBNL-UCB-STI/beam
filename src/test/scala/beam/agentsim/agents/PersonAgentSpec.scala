package beam.agentsim.agents


import java.util.concurrent.TimeUnit

import akka.actor.{ActorRef, ActorSystem, Props}
import akka.pattern.ask
import akka.testkit.{EventFilter, ImplicitSender, TestActorRef, TestFSMRef, TestKit}
import akka.util.Timeout
import beam.agentsim.agents.BeamAgent.Initialized
import beam.agentsim.scheduler.BeamAgentScheduler.{ScheduleTrigger, StartSchedule}
import beam.agentsim.agents.PersonAgent._
import beam.agentsim.events.{AgentsimEventsBus, EventsSubscriber}
import beam.agentsim.scheduler.BeamAgentScheduler
import beam.router.RoutingModel.BeamTrip
import beam.sim.BeamServices
import glokka.Registry
import glokka.Registry.Created
import org.matsim.api.core.v01.Id
import org.matsim.api.core.v01.events.ActivityEndEvent
import org.matsim.core.api.experimental.events.EventsManager
import org.matsim.core.events.EventsUtils
import org.matsim.core.population.PopulationUtils
import org.matsim.facilities.ActivityFacility
import org.scalatest.Matchers._
import org.scalatest.{FunSpecLike, MustMatchers}

import scala.concurrent.Await

/**
  * Created by sfeygin on 2/7/17.
  */
class PersonAgentSpec extends TestKit(ActorSystem("testsystem"))
  with MustMatchers with FunSpecLike with ImplicitSender {

  private implicit val timeout = Timeout(60, TimeUnit.SECONDS)
  private val agentSimEventsBus = new AgentsimEventsBus

  val services: BeamServices = ???

  describe("A PersonAgent FSM") {

    it("should allow scheduler to set the first activity") {
      val homeActivity = PopulationUtils.createActivityFromLinkId("home", Id.createLinkId(1))
      homeActivity.setStartTime(1.0)
      homeActivity.setEndTime(10.0)
      val plan = PopulationUtils.getFactory.createPlan()
      plan.addActivity(homeActivity)
      val data = PersonData(plan)

      val personAgentRef = TestFSMRef(new PersonAgent(Id.create("dummyAgent", classOf[PersonAgent]), data, services))
      val beamAgentSchedulerRef = TestActorRef[BeamAgentScheduler]

      beamAgentSchedulerRef ! ScheduleTrigger(InitializeTrigger(0.0),personAgentRef)
      beamAgentSchedulerRef ! StartSchedule(stopTick = 11.0, maxWindow = 10.0)

      personAgentRef.stateName should be(Initialized)
      personAgentRef.stateData.data.currentActivity should be(homeActivity)
    }

    it("should be able to be registered in registry") {
      val registry = Registry.start(this.system, "actor-registry")
      val homeActivity = PopulationUtils.createActivityFromLinkId("home", Id.createLinkId(1))
      val name = "0"
      val plan = PopulationUtils.getFactory.createPlan()
      plan.addActivity(homeActivity)
      val data = PersonData(plan)
      val props = Props(classOf[PersonAgent], Id.createPersonId(name), data)
      val future = registry ? Registry.Register(name, props)
      val result = Await.result(future, timeout.duration).asInstanceOf[AnyRef]
      val ok = result.asInstanceOf[Created]
      ok.name mustEqual name
    }


    it("should publish events that can be received by a MATSim EventsManager") {

      val events: EventsManager = EventsUtils.createEventsManager()
      val eventSubscriber: ActorRef = TestActorRef(new EventsSubscriber(events), "events-subscriber1")
      val actEndDummy = new ActivityEndEvent(0, Id.createPersonId(0), Id.createLinkId(0), Id.create(0, classOf[ActivityFacility]), "dummy")
<<<<<<< HEAD
      agentSimEventsBus.subscribe(eventSubscriber, ActivityEndEvent.EVENT_TYPE)
=======
      agentSimEventsBus.subscribe(eventSubscriber, actEndDummy.getActType)
>>>>>>> 918a331b

      val homeActivity = PopulationUtils.createActivityFromLinkId("home", Id.createLinkId(1))
      homeActivity.setEndTime(28800)  // 8:00:00 AM
      val workActivity = PopulationUtils.createActivityFromLinkId("work", Id.createLinkId(2))
      workActivity.setEndTime(61200) //5:00:00 PM
      val data = PersonData(Vector(homeActivity, workActivity),
        choiceCalculator = { (trips: Vector[BeamTrip], weights: Vector[Double] ) => trips.head }, currentVehicle = None)

      val personAgentRef = TestFSMRef(new PersonAgent(Id.create("dummyAgent", classOf[PersonAgent]), data, services))
      val beamAgentSchedulerRef = TestActorRef[BeamAgentScheduler]

      beamAgentSchedulerRef ! ScheduleTrigger(InitializeTrigger(0.0),personAgentRef)
      beamAgentSchedulerRef ! ScheduleTrigger(ActivityStartTrigger(1.0),personAgentRef)
      beamAgentSchedulerRef ! ScheduleTrigger(ActivityEndTrigger(10.0),personAgentRef)
      beamAgentSchedulerRef ! StartSchedule(stopTick = 11.0, maxWindow = 10.0)

      EventFilter.info(message = "events-subscriber received actend event!", occurrences = 1)

    }

    it("should be able to route legs"){
      val events: EventsManager = EventsUtils.createEventsManager()
      val eventSubscriber: ActorRef = TestActorRef(new EventsSubscriber(events), "events-subscriber2")
      val actEndDummy = new ActivityEndEvent(0, Id.createPersonId(0), Id.createLinkId(0), Id.create(0, classOf[ActivityFacility]), "dummy")
<<<<<<< HEAD
      agentSimEventsBus.subscribe(eventSubscriber,ActivityEndEvent.EVENT_TYPE)
=======
      agentSimEventsBus.subscribe(eventSubscriber,actEndDummy.getActType)
>>>>>>> 918a331b

      val homeActivity = PopulationUtils.createActivityFromLinkId("home", Id.createLinkId(1))
      val workActivity = PopulationUtils.createActivityFromLinkId("work", Id.createLinkId(2))
      val data = new PersonData(Vector(homeActivity, workActivity,homeActivity),
        choiceCalculator = { (trips: Vector[BeamTrip], weights: Vector[Double] ) => trips.head }, currentVehicle = None)

      val personAgentRef = TestFSMRef(new PersonAgent(Id.create("dummyAgent", classOf[PersonAgent]), data, services))
      val beamAgentSchedulerRef = TestActorRef[BeamAgentScheduler]

      beamAgentSchedulerRef ! ScheduleTrigger(InitializeTrigger(0.0),personAgentRef)
      beamAgentSchedulerRef ! ScheduleTrigger(ActivityStartTrigger(1.0),personAgentRef)
      beamAgentSchedulerRef ! ScheduleTrigger(ActivityEndTrigger(10.0),personAgentRef)
      beamAgentSchedulerRef ! StartSchedule(stopTick = 12.0, maxWindow = 10.0)
    }

    it("should demonstrate a simple complete daily activity pattern")(pending)
  }

}
<|MERGE_RESOLUTION|>--- conflicted
+++ resolved
@@ -78,11 +78,7 @@
       val events: EventsManager = EventsUtils.createEventsManager()
       val eventSubscriber: ActorRef = TestActorRef(new EventsSubscriber(events), "events-subscriber1")
       val actEndDummy = new ActivityEndEvent(0, Id.createPersonId(0), Id.createLinkId(0), Id.create(0, classOf[ActivityFacility]), "dummy")
-<<<<<<< HEAD
       agentSimEventsBus.subscribe(eventSubscriber, ActivityEndEvent.EVENT_TYPE)
-=======
-      agentSimEventsBus.subscribe(eventSubscriber, actEndDummy.getActType)
->>>>>>> 918a331b
 
       val homeActivity = PopulationUtils.createActivityFromLinkId("home", Id.createLinkId(1))
       homeActivity.setEndTime(28800)  // 8:00:00 AM
@@ -107,11 +103,7 @@
       val events: EventsManager = EventsUtils.createEventsManager()
       val eventSubscriber: ActorRef = TestActorRef(new EventsSubscriber(events), "events-subscriber2")
       val actEndDummy = new ActivityEndEvent(0, Id.createPersonId(0), Id.createLinkId(0), Id.create(0, classOf[ActivityFacility]), "dummy")
-<<<<<<< HEAD
       agentSimEventsBus.subscribe(eventSubscriber,ActivityEndEvent.EVENT_TYPE)
-=======
-      agentSimEventsBus.subscribe(eventSubscriber,actEndDummy.getActType)
->>>>>>> 918a331b
 
       val homeActivity = PopulationUtils.createActivityFromLinkId("home", Id.createLinkId(1))
       val workActivity = PopulationUtils.createActivityFromLinkId("work", Id.createLinkId(2))
