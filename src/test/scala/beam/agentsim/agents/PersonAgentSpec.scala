package beam.agentsim.agents

import java.text.AttributedCharacterIterator.Attribute
import java.util.concurrent.TimeUnit

import akka.actor.{Actor, ActorRef, ActorSystem, Props}
import akka.testkit.TestActors.ForwardActor
import akka.testkit.{ImplicitSender, TestActorRef, TestFSMRef, TestKit, TestProbe}
import akka.util.Timeout
<<<<<<< HEAD
import beam.agentsim.agents.household.HouseholdActor.HouseholdActor
import beam.agentsim.agents.modalbehaviors.DrivesVehicle.{NotifyLegEndTrigger, NotifyLegStartTrigger}
=======

import beam.agentsim.agents.household.HouseholdActor.{AttributesOfIndividual, HouseholdActor}
import beam.agentsim.agents.modalbehaviors.DrivesVehicle.{
  NotifyLegEndTrigger,
  NotifyLegStartTrigger
}
>>>>>>> 0c83e662
import beam.agentsim.agents.modalbehaviors.ModeChoiceCalculator
import beam.agentsim.agents.ridehail.{RideHailRequest, RideHailResponse}
import beam.agentsim.agents.vehicles.BeamVehicleType.CarVehicle
import beam.agentsim.agents.vehicles.EnergyEconomyAttributes.Powertrain
import beam.agentsim.agents.vehicles.{BeamVehicle, ReservationRequest, ReservationResponse, ReserveConfirmInfo}
import beam.agentsim.events.{ModeChoiceEvent, PathTraversalEvent, SpaceTime}
<<<<<<< HEAD
import beam.agentsim.scheduler.BeamAgentScheduler.{CompletionNotice, ScheduleTrigger, SchedulerProps, StartSchedule}
=======
import beam.agentsim.infrastructure.ParkingManager.ParkingStockAttributes
import beam.agentsim.infrastructure.{TAZTreeMap, ZonalParkingManager}
import beam.agentsim.scheduler.BeamAgentScheduler.{
  CompletionNotice,
  ScheduleTrigger,
  SchedulerProps,
  StartSchedule
}
>>>>>>> 0c83e662
import beam.agentsim.scheduler.{BeamAgentScheduler, Trigger}
import beam.router.BeamRouter.{EmbodyWithCurrentTravelTime, RoutingRequest, RoutingResponse}
import beam.router.Modes
import beam.router.Modes.BeamMode
import beam.router.Modes.BeamMode.{CAR, TRANSIT}
import beam.router.RoutingModel.{EmbodiedBeamLeg, _}
import beam.router.r5.NetworkCoordinator
import beam.sim.BeamServices
import beam.sim.common.GeoUtilsImpl
import beam.sim.config.BeamConfig
import beam.utils.StuckFinder
import beam.utils.TestConfigUtils.testConfig
import com.typesafe.config.ConfigFactory
import org.matsim.api.core.v01.events._
import org.matsim.api.core.v01.network.Link
import org.matsim.api.core.v01.population.Person
import org.matsim.api.core.v01.{Coord, Id}
import org.matsim.core.api.experimental.events.TeleportationArrivalEvent
import org.matsim.core.config.ConfigUtils
import org.matsim.core.controler.MatsimServices
import org.matsim.core.events.EventsManagerImpl
import org.matsim.core.events.handler.BasicEventHandler
import org.matsim.core.population.PopulationUtils
import org.matsim.core.population.routes.RouteUtils
import org.matsim.core.scenario.ScenarioUtils
import org.matsim.households.{Household, HouseholdsFactoryImpl}
import org.matsim.vehicles._

import org.mockito.Mockito._
import org.scalatest.mockito.MockitoSugar
import org.scalatest.{BeforeAndAfterAll, FunSpecLike}
import scala.collection.concurrent.TrieMap
import scala.collection.{JavaConverters, mutable}
import scala.concurrent.Await
import scala.util.Random

/**
  * Created by sfeygin on 2/7/17.
  */
class PersonAgentSpec
    extends TestKit(
      ActorSystem(
        "testsystem",
        ConfigFactory.parseString("""
  akka.log-dead-letters = 10
  akka.actor.debug.fsm = true
  akka.loglevel = debug
  """).withFallback(testConfig("test/input/beamville/beam.conf"))
      )
    )
    with FunSpecLike
    with BeforeAndAfterAll
    with MockitoSugar
    with ImplicitSender {

  private implicit val timeout: Timeout = Timeout(60, TimeUnit.SECONDS)
  val config = BeamConfig(system.settings.config)

  val dummyAgentId = Id.createPersonId("dummyAgent")
  val vehicles = TrieMap[Id[Vehicle], BeamVehicle]()
  val personRefs = TrieMap[Id[Person], ActorRef]()
  val householdsFactory: HouseholdsFactoryImpl = new HouseholdsFactoryImpl()
  val randomSeed: Int = 4771
  val tAZTreeMap: TAZTreeMap = BeamServices.getTazTreeMap("test/input/beamville/taz-centers.csv")

  val beamServices: BeamServices = {
    val theServices = mock[BeamServices]
    val matsimServices = mock[MatsimServices]
    when(theServices.matsimServices).thenReturn(matsimServices)
    when(theServices.beamConfig).thenReturn(config)
    when(theServices.vehicles).thenReturn(vehicles)
    when(theServices.personRefs).thenReturn(personRefs)
    when(theServices.tazTreeMap).thenReturn(tAZTreeMap)
    val geo = new GeoUtilsImpl(theServices)
    when(theServices.geo).thenReturn(geo)
    theServices
  }

  val modeChoiceCalculator = new ModeChoiceCalculator {
    override def apply(alternatives: Seq[EmbodiedBeamTrip]): Option[EmbodiedBeamTrip] =
      Some(alternatives.head)
    override val beamServices: BeamServices = beamServices
    override def utilityOf(alternative: EmbodiedBeamTrip): Double = 0.0
    override def utilityOf(
      mode: BeamMode,
      cost: BigDecimal,
      time: BigDecimal,
      numTransfers: Int
    ): Double = 0.0
  }

  // Mock a transit driver (who has to be a child of a mock router)
  val transitDriverProps = Props(new ForwardActor(self))

  val router = system.actorOf(
    Props(new Actor() {
      context.actorOf(transitDriverProps, "TransitDriverAgent-my_bus")
      context.actorOf(transitDriverProps, "TransitDriverAgent-my_tram")
      override def receive: Receive = {
        case _ =>
      }
    }),
    "router"
  )

  val parkingManager = system.actorOf(
    ZonalParkingManager
      .props(beamServices, beamServices.beamRouter, ParkingStockAttributes(100)),
    "ParkingManager"
  )

  case class TestTrigger(tick: Double) extends Trigger

  private val networkCoordinator = new NetworkCoordinator(config)
  networkCoordinator.loadNetwork()

  describe("A PersonAgent") {

    it("should allow scheduler to set the first activity") {
      val eventsManager = new EventsManagerImpl()
      eventsManager.addHandler(new BasicEventHandler {
        override def handleEvent(event: Event): Unit = {
          self ! event
        }
      })
      val scheduler =
        TestActorRef[BeamAgentScheduler](SchedulerProps(config, stopTick = 11.0, maxWindow = 10.0,
          new StuckFinder(config.beam.debug.stuckAgentDetection)))
      val household = householdsFactory.createHousehold(Id.create("dummy", classOf[Household]))
      val homeActivity = PopulationUtils.createActivityFromLinkId("home", Id.createLinkId(1))
      homeActivity.setStartTime(1.0)
      homeActivity.setEndTime(10.0)
      val plan = PopulationUtils.getFactory.createPlan()
      plan.addActivity(homeActivity)
      val personAgentRef = TestFSMRef(
        new PersonAgent(
          scheduler,
          beamServices,
          modeChoiceCalculator,
          networkCoordinator.transportNetwork,
          self,
          self,
          eventsManager,
          Id.create("dummyAgent", classOf[PersonAgent]),
          plan,
          Id.create("dummyBody", classOf[Vehicle]),
          parkingManager
        )
      )

      watch(personAgentRef)
      scheduler ! ScheduleTrigger(InitializeTrigger(0.0), personAgentRef)
      scheduler ! StartSchedule(0)
      expectTerminated(personAgentRef)
      expectMsg(CompletionNotice(0, Vector()))
    }

    // Hopefully deterministic test, where we mock a router and give the agent just one option for its trip.
    // TODO: probably test needs to be updated due to update in rideHailManager
    ignore("should demonstrate a complete trip, throwing MATSim events") {
      val eventsManager = new EventsManagerImpl()
      eventsManager.addHandler(new BasicEventHandler {
        override def handleEvent(event: Event): Unit = {
          self ! event
        }
      })
      val household = householdsFactory.createHousehold(Id.create("dummy", classOf[Household]))
      val matsimConfig = ConfigUtils.createConfig()
      val scenario = ScenarioUtils.createMutableScenario(matsimConfig)
      val population = PopulationUtils.createPopulation(matsimConfig)

      val person = PopulationUtils.getFactory.createPerson(Id.createPersonId("dummyAgent"))
      scenario.getPopulation.getPersonAttributes
        .putAttribute(person.getId.toString, "valueOfTime", 15.0)
      val plan = PopulationUtils.getFactory.createPlan()
      val homeActivity = PopulationUtils.createActivityFromLinkId("home", Id.createLinkId(1))
      homeActivity.setEndTime(28800) // 8:00:00 AM
      plan.addActivity(homeActivity)
      val workActivity = PopulationUtils.createActivityFromLinkId("work", Id.createLinkId(2))
      workActivity.setEndTime(61200) //5:00:00 PM
      plan.addActivity(workActivity)
      person.addPlan(plan)
      population.addPerson(person)
      household.setMemberIds(JavaConverters.bufferAsJavaList(mutable.Buffer(person.getId)))
      scenario.setPopulation(population)
      scenario.setLocked()
      ScenarioUtils.loadScenario(scenario)
      when(beamServices.matsimServices.getScenario).thenReturn(scenario)
      val scheduler = TestActorRef[BeamAgentScheduler](
        SchedulerProps(config, stopTick = 1000000.0, maxWindow = 10.0,
          new StuckFinder(config.beam.debug.stuckAgentDetection))
      )

      val householdActor = TestActorRef[HouseholdActor](
        new HouseholdActor(
          beamServices,
          _ => modeChoiceCalculator,
          scheduler,
          networkCoordinator.transportNetwork,
          self,
          self,
          parkingManager,
          eventsManager,
          population,
          household.getId,
          household,
          Map(),
          new Coord(0.0, 0.0)
        )
      )
      val personActor = householdActor.getSingleChild(person.getId.toString)

      scheduler ! StartSchedule(0)

      // The agent will ask for a route, and we provide it.
      expectMsgType[RoutingRequest]
      personActor ! RoutingResponse(
        Vector(
          EmbodiedBeamTrip(
            Vector(
              EmbodiedBeamLeg(
                BeamLeg(
                  28800,
                  BeamMode.WALK,
                  100,
                  BeamPath(
                    Vector(1, 2),
                    None,
                    SpaceTime(0.0, 0.0, 28800),
                    SpaceTime(1.0, 1.0, 28900),
                    1000.0
                  )
                ),
                Id.createVehicleId("body-dummyAgent"),
                true,
                None,
                BigDecimal(0),
                true
              )
            )
          )
        )
      )

      // The agent will ask for a ride, and we will answer.
      val inquiry = expectMsgType[RideHailRequest]
      personActor ! RideHailResponse(inquiry, None, None)

      expectMsgType[ModeChoiceEvent]
      expectMsgType[ActivityEndEvent]
      expectMsgType[PersonDepartureEvent]

      expectMsgType[PersonEntersVehicleEvent]
      expectMsgType[VehicleEntersTrafficEvent]
      expectMsgType[LinkLeaveEvent]
      expectMsgType[LinkEnterEvent]
      expectMsgType[VehicleLeavesTrafficEvent]

      expectMsgType[PathTraversalEvent]
      expectMsgType[PersonLeavesVehicleEvent]
      expectMsgType[TeleportationArrivalEvent]

      expectMsgType[PersonArrivalEvent]
      expectMsgType[ActivityStartEvent]

      expectMsgType[CompletionNotice]
    }

    it("should know how to take a car trip when it's already in its plan") {
      val eventsManager = new EventsManagerImpl()
      eventsManager.addHandler(new BasicEventHandler {
        override def handleEvent(event: Event): Unit = {
          self ! event
        }
      })
      val vehicleType = new VehicleTypeImpl(Id.create(1, classOf[VehicleType]))
      val vehicleId = Id.createVehicleId(1)
      val vehicle = new VehicleImpl(vehicleId, vehicleType)
      val beamVehicle = new BeamVehicle(new Powertrain(0.0), vehicle, None, CarVehicle, None, None)
      vehicles.put(vehicleId, beamVehicle)
      val household = householdsFactory.createHousehold(Id.create("dummy", classOf[Household]))
      val matsimConfig = ConfigUtils.createConfig()
      val scenario = ScenarioUtils.createMutableScenario(matsimConfig)
      val population = PopulationUtils.createPopulation(ConfigUtils.createConfig())

      val person = PopulationUtils.getFactory.createPerson(Id.createPersonId("dummyAgent"))
      val plan = PopulationUtils.getFactory.createPlan()
      val homeActivity = PopulationUtils.createActivityFromLinkId("home", Id.createLinkId(1))
      homeActivity.setEndTime(28800) // 8:00:00 AM
      plan.addActivity(homeActivity)
      val leg = PopulationUtils.createLeg("car")
      val route = RouteUtils.createLinkNetworkRouteImpl(
        Id.createLinkId(1),
        Array[Id[Link]](),
        Id.createLinkId(2)
      )
      route.setVehicleId(vehicleId)
      leg.setRoute(route)
      plan.addLeg(leg)
      val workActivity = PopulationUtils.createActivityFromLinkId("work", Id.createLinkId(2))
      workActivity.setEndTime(61200) //5:00:00 PM
      plan.addActivity(workActivity)
      person.addPlan(plan)
      population.addPerson(person)
      household.setMemberIds(JavaConverters.bufferAsJavaList(mutable.Buffer(person.getId)))
      scenario.setPopulation(population)
      scenario.setLocked()
      ScenarioUtils.loadScenario(scenario)
      val attributesOfIndividual = AttributesOfIndividual(
        person,
        household,
        Map(Id.create(vehicleId, classOf[BeamVehicle]) -> beamVehicle),
        Seq(CAR),
        BigDecimal(18.0)
      )
      person.getCustomAttributes.put("beam-attributes", attributesOfIndividual)
      when(beamServices.matsimServices.getScenario).thenReturn(scenario)

      val scheduler = TestActorRef[BeamAgentScheduler](
        SchedulerProps(config, stopTick = 1000000.0, maxWindow = 10.0,
          new StuckFinder(config.beam.debug.stuckAgentDetection))
      )

      val householdActor = TestActorRef[HouseholdActor](
        new HouseholdActor(
          beamServices,
          _ => modeChoiceCalculator,
          scheduler,
          networkCoordinator.transportNetwork,
          self,
          self,
          parkingManager,
          eventsManager,
          population,
          household.getId,
          household,
          Map(beamVehicle.getId -> beamVehicle),
          new Coord(0.0, 0.0)
        )
      )
      val personActor = householdActor.getSingleChild(person.getId.toString)

      scheduler ! StartSchedule(0)

      // The agent will ask for current travel times for a route it already knows.
      val embodyRequest = expectMsgType[EmbodyWithCurrentTravelTime]
      personActor ! RoutingResponse(
        Vector(
          EmbodiedBeamTrip(
            Vector(
              EmbodiedBeamLeg(
                embodyRequest.leg.copy(duration = 1000),
                Id.createVehicleId("body-dummyAgent"),
                true,
                None,
                BigDecimal(0),
                true
              )
            )
          )
        )
      )

      expectMsgType[ModeChoiceEvent]
      expectMsgType[ActivityEndEvent]
      expectMsgType[PersonDepartureEvent]

      expectMsgType[PersonEntersVehicleEvent]
      expectMsgType[VehicleEntersTrafficEvent]
      expectMsgType[LinkLeaveEvent]
      expectMsgType[LinkEnterEvent]
      expectMsgType[VehicleLeavesTrafficEvent]

      expectMsgType[PathTraversalEvent]
      expectMsgType[PersonLeavesVehicleEvent]
      expectMsgType[TeleportationArrivalEvent]

      expectMsgType[PersonArrivalEvent]
      expectMsgType[ActivityStartEvent]

      expectMsgType[CompletionNotice]
    }

    it("should know how to take a walk_transit trip when it's already in its plan") {

      // In this tests, it's not easy to chronologically sort Events vs. Triggers/Messages
      // that we are expecting. And also not necessary in real life.
      // So we put the Events on a separate channel to avoid a non-deterministically failing test.
      val events = new TestProbe(system)
      val eventsManager = new EventsManagerImpl()
      eventsManager.addHandler(new BasicEventHandler {
        override def handleEvent(event: Event): Unit = {
          events.ref ! event
        }
      })

      val vehicleType = new VehicleTypeImpl(Id.create(1, classOf[VehicleType]))
      val bus = new BeamVehicle(
        new Powertrain(0.0),
        new VehicleImpl(Id.createVehicleId("my_bus"), vehicleType),
        None,
        CarVehicle,
        None,
        None
      )
      val tram = new BeamVehicle(
        new Powertrain(0.0),
        new VehicleImpl(Id.createVehicleId("my_tram"), vehicleType),
        None,
        CarVehicle,
        None,
        None
      )

      vehicles.put(bus.getId, bus)
      vehicles.put(tram.getId, tram)

      val busLeg = EmbodiedBeamLeg(
        BeamLeg(
          28800,
          BeamMode.BUS,
          600,
          BeamPath(
            Vector(),
            Some(TransitStopsInfo(1, Id.createVehicleId("my_bus"), 2)),
            SpaceTime(new Coord(166321.9, 1568.87), 28800),
            SpaceTime(new Coord(167138.4, 1117), 29400),
            1.0
          )
        ),
        Id.createVehicleId("my_bus"),
        false,
        None,
        BigDecimal(0),
        false
      )
      val busLeg2 = EmbodiedBeamLeg(
        BeamLeg(
          29400,
          BeamMode.BUS,
          600,
          BeamPath(
            Vector(),
            Some(TransitStopsInfo(2, Id.createVehicleId("my_bus"), 3)),
            SpaceTime(new Coord(167138.4, 1117), 29400),
            SpaceTime(new Coord(180000.4, 1200), 30000),
            1.0
          )
        ),
        Id.createVehicleId("my_bus"),
        false,
        None,
        BigDecimal(0),
        false
      )
      val tramLeg = EmbodiedBeamLeg(
        BeamLeg(
          30000,
          BeamMode.TRAM,
          600,
          BeamPath(
            Vector(),
            Some(TransitStopsInfo(3, Id.createVehicleId("my_tram"), 4)),
            SpaceTime(new Coord(180000.4, 1200), 30000),
            SpaceTime(new Coord(190000.4, 1300), 30600),
            1.0
          )
        ),
        Id.createVehicleId("my_tram"),
        false,
        None,
        BigDecimal(0),
        false
      )

      val household = householdsFactory.createHousehold(Id.create("dummy", classOf[Household]))
      val population = PopulationUtils.createPopulation(ConfigUtils.createConfig())
      val person = PopulationUtils.getFactory.createPerson(Id.createPersonId("dummyAgent"))
      val plan = PopulationUtils.getFactory.createPlan()
      val homeActivity =
        PopulationUtils.createActivityFromCoord("home", new Coord(166321.9, 1568.87))
      homeActivity.setEndTime(28800) // 8:00:00 AM
      plan.addActivity(homeActivity)
      val leg = PopulationUtils.createLeg("walk_transit")
      val route = RouteUtils.createLinkNetworkRouteImpl(
        Id.createLinkId(1),
        Array[Id[Link]](),
        Id.createLinkId(2)
      )
      leg.setRoute(route)
      plan.addLeg(leg)
      val workActivity = PopulationUtils.createActivityFromCoord("work", new Coord(167138.4, 1117))
      workActivity.setEndTime(61200) //5:00:00 PM
      plan.addActivity(workActivity)
      person.addPlan(plan)
      population.addPerson(person)
      household.setMemberIds(JavaConverters.bufferAsJavaList(mutable.Buffer(person.getId)))
      val scheduler = TestActorRef[BeamAgentScheduler](
        SchedulerProps(config, stopTick = 1000000.0, maxWindow = 10.0,
          new StuckFinder(config.beam.debug.stuckAgentDetection))
      )

      bus.becomeDriver(
        Await.result(
          system.actorSelection("/user/router/TransitDriverAgent-my_bus").resolveOne(),
          timeout.duration
        )
      )
      tram.becomeDriver(
        Await.result(
          system.actorSelection("/user/router/TransitDriverAgent-my_tram").resolveOne(),
          timeout.duration
        )
      )

      val householdActor = TestActorRef[HouseholdActor](
        new HouseholdActor(
          beamServices,
          (_) => modeChoiceCalculator,
          scheduler,
          networkCoordinator.transportNetwork,
          self,
          self,
          parkingManager,
          eventsManager,
          population,
          household.getId,
          household,
          Map(),
          new Coord(0.0, 0.0)
        )
      )
      val personActor = householdActor.getSingleChild(person.getId.toString)
      scheduler ! StartSchedule(0)

      val request = expectMsgType[RoutingRequest]
      lastSender ! RoutingResponse(
        Vector(
          EmbodiedBeamTrip(
            Vector(
              EmbodiedBeamLeg(
                BeamLeg(
                  28800,
                  BeamMode.WALK,
                  0,
                  BeamPath(
                    Vector(),
                    None,
                    SpaceTime(new Coord(166321.9, 1568.87), 28800),
                    SpaceTime(new Coord(167138.4, 1117), 28800),
                    1.0
                  )
                ),
                Id.createVehicleId("body-dummyAgent"),
                true,
                None,
                BigDecimal(0),
                false
              ),
              busLeg,
              busLeg2,
              tramLeg,
              EmbodiedBeamLeg(
                BeamLeg(
                  30600,
                  BeamMode.WALK,
                  0,
                  BeamPath(
                    Vector(),
                    None,
                    SpaceTime(new Coord(167138.4, 1117), 30600),
                    SpaceTime(new Coord(167138.4, 1117), 30600),
                    1.0
                  )
                ),
                Id.createVehicleId("body-dummyAgent"),
                true,
                None,
                BigDecimal(0),
                false
              )
            )
          )
        )
      )

      events.expectMsgType[ModeChoiceEvent]
      events.expectMsgType[ActivityEndEvent]
      events.expectMsgType[PersonDepartureEvent]

      events.expectMsgType[PersonEntersVehicleEvent]
      events.expectMsgType[VehicleEntersTrafficEvent]
      events.expectMsgType[VehicleLeavesTrafficEvent]
      events.expectMsgType[PathTraversalEvent]

      val reservationRequestBus = expectMsgType[ReservationRequest]
      scheduler ! ScheduleTrigger(
        NotifyLegStartTrigger(28800, busLeg.beamLeg, busLeg.beamVehicleId),
        personActor
      )
      scheduler ! ScheduleTrigger(
        NotifyLegEndTrigger(29400, busLeg.beamLeg, busLeg.beamVehicleId),
        personActor
      )
      scheduler ! ScheduleTrigger(
        NotifyLegStartTrigger(29400, busLeg2.beamLeg, busLeg.beamVehicleId),
        personActor
      )
      scheduler ! ScheduleTrigger(
        NotifyLegEndTrigger(30000, busLeg2.beamLeg, busLeg.beamVehicleId),
        personActor
      )
      lastSender ! ReservationResponse(
        reservationRequestBus.requestId,
        Right(
          ReserveConfirmInfo(
            busLeg.beamLeg,
            busLeg2.beamLeg,
            reservationRequestBus.passengerVehiclePersonId
          )
        ),
        TRANSIT
      )

      events.expectMsgType[PersonEntersVehicleEvent]
      events.expectMsgType[PersonLeavesVehicleEvent]

      val reservationRequestTram = expectMsgType[ReservationRequest]
      lastSender ! ReservationResponse(
        reservationRequestTram.requestId,
        Right(
          ReserveConfirmInfo(
            tramLeg.beamLeg,
            tramLeg.beamLeg,
            reservationRequestBus.passengerVehiclePersonId
          )
        ),
        TRANSIT
      )
      scheduler ! ScheduleTrigger(
        NotifyLegStartTrigger(30000, tramLeg.beamLeg, tramLeg.beamVehicleId),
        personActor
      )
      scheduler ! ScheduleTrigger(
        NotifyLegEndTrigger(32000, tramLeg.beamLeg, tramLeg.beamVehicleId),
        personActor
      ) // My tram is late!
      events.expectMsgType[PersonEntersVehicleEvent]
      events.expectMsgType[PersonLeavesVehicleEvent]

      events.expectMsgType[VehicleEntersTrafficEvent]
      events.expectMsgType[VehicleLeavesTrafficEvent]
      events.expectMsgType[PathTraversalEvent]

      events.expectMsgType[TeleportationArrivalEvent]
      events.expectMsgType[PersonArrivalEvent]
      events.expectMsgType[ActivityStartEvent]

      expectMsgType[CompletionNotice]
    }

  }

  override def afterAll: Unit = {
    shutdown()
  }

}<|MERGE_RESOLUTION|>--- conflicted
+++ resolved
@@ -7,26 +7,23 @@
 import akka.testkit.TestActors.ForwardActor
 import akka.testkit.{ImplicitSender, TestActorRef, TestFSMRef, TestKit, TestProbe}
 import akka.util.Timeout
-<<<<<<< HEAD
-import beam.agentsim.agents.household.HouseholdActor.HouseholdActor
-import beam.agentsim.agents.modalbehaviors.DrivesVehicle.{NotifyLegEndTrigger, NotifyLegStartTrigger}
-=======
 
 import beam.agentsim.agents.household.HouseholdActor.{AttributesOfIndividual, HouseholdActor}
 import beam.agentsim.agents.modalbehaviors.DrivesVehicle.{
   NotifyLegEndTrigger,
   NotifyLegStartTrigger
 }
->>>>>>> 0c83e662
 import beam.agentsim.agents.modalbehaviors.ModeChoiceCalculator
 import beam.agentsim.agents.ridehail.{RideHailRequest, RideHailResponse}
 import beam.agentsim.agents.vehicles.BeamVehicleType.CarVehicle
 import beam.agentsim.agents.vehicles.EnergyEconomyAttributes.Powertrain
-import beam.agentsim.agents.vehicles.{BeamVehicle, ReservationRequest, ReservationResponse, ReserveConfirmInfo}
+import beam.agentsim.agents.vehicles.{
+  BeamVehicle,
+  ReservationRequest,
+  ReservationResponse,
+  ReserveConfirmInfo
+}
 import beam.agentsim.events.{ModeChoiceEvent, PathTraversalEvent, SpaceTime}
-<<<<<<< HEAD
-import beam.agentsim.scheduler.BeamAgentScheduler.{CompletionNotice, ScheduleTrigger, SchedulerProps, StartSchedule}
-=======
 import beam.agentsim.infrastructure.ParkingManager.ParkingStockAttributes
 import beam.agentsim.infrastructure.{TAZTreeMap, ZonalParkingManager}
 import beam.agentsim.scheduler.BeamAgentScheduler.{
@@ -35,7 +32,6 @@
   SchedulerProps,
   StartSchedule
 }
->>>>>>> 0c83e662
 import beam.agentsim.scheduler.{BeamAgentScheduler, Trigger}
 import beam.router.BeamRouter.{EmbodyWithCurrentTravelTime, RoutingRequest, RoutingResponse}
 import beam.router.Modes
@@ -46,7 +42,6 @@
 import beam.sim.BeamServices
 import beam.sim.common.GeoUtilsImpl
 import beam.sim.config.BeamConfig
-import beam.utils.StuckFinder
 import beam.utils.TestConfigUtils.testConfig
 import com.typesafe.config.ConfigFactory
 import org.matsim.api.core.v01.events._
@@ -68,7 +63,7 @@
 import org.scalatest.mockito.MockitoSugar
 import org.scalatest.{BeforeAndAfterAll, FunSpecLike}
 import scala.collection.concurrent.TrieMap
-import scala.collection.{JavaConverters, mutable}
+import scala.collection.{mutable, JavaConverters}
 import scala.concurrent.Await
 import scala.util.Random
 
@@ -162,8 +157,7 @@
         }
       })
       val scheduler =
-        TestActorRef[BeamAgentScheduler](SchedulerProps(config, stopTick = 11.0, maxWindow = 10.0,
-          new StuckFinder(config.beam.debug.stuckAgentDetection)))
+        TestActorRef[BeamAgentScheduler](SchedulerProps(config, stopTick = 11.0, maxWindow = 10.0))
       val household = householdsFactory.createHousehold(Id.create("dummy", classOf[Household]))
       val homeActivity = PopulationUtils.createActivityFromLinkId("home", Id.createLinkId(1))
       homeActivity.setStartTime(1.0)
@@ -225,8 +219,7 @@
       ScenarioUtils.loadScenario(scenario)
       when(beamServices.matsimServices.getScenario).thenReturn(scenario)
       val scheduler = TestActorRef[BeamAgentScheduler](
-        SchedulerProps(config, stopTick = 1000000.0, maxWindow = 10.0,
-          new StuckFinder(config.beam.debug.stuckAgentDetection))
+        SchedulerProps(config, stopTick = 1000000.0, maxWindow = 10.0)
       )
 
       val householdActor = TestActorRef[HouseholdActor](
@@ -355,8 +348,7 @@
       when(beamServices.matsimServices.getScenario).thenReturn(scenario)
 
       val scheduler = TestActorRef[BeamAgentScheduler](
-        SchedulerProps(config, stopTick = 1000000.0, maxWindow = 10.0,
-          new StuckFinder(config.beam.debug.stuckAgentDetection))
+        SchedulerProps(config, stopTick = 1000000.0, maxWindow = 10.0)
       )
 
       val householdActor = TestActorRef[HouseholdActor](
@@ -534,8 +526,7 @@
       population.addPerson(person)
       household.setMemberIds(JavaConverters.bufferAsJavaList(mutable.Buffer(person.getId)))
       val scheduler = TestActorRef[BeamAgentScheduler](
-        SchedulerProps(config, stopTick = 1000000.0, maxWindow = 10.0,
-          new StuckFinder(config.beam.debug.stuckAgentDetection))
+        SchedulerProps(config, stopTick = 1000000.0, maxWindow = 10.0)
       )
 
       bus.becomeDriver(
