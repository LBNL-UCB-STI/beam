package beam.agentsim.agents

import java.text.AttributedCharacterIterator.Attribute
import java.util.concurrent.TimeUnit

import akka.actor.{Actor, ActorRef, ActorSystem, Props}
import akka.testkit.TestActors.ForwardActor
import akka.testkit.{ImplicitSender, TestActorRef, TestFSMRef, TestKit, TestProbe}
import akka.util.Timeout

import beam.agentsim.agents.household.HouseholdActor.{AttributesOfIndividual, HouseholdActor}
import beam.agentsim.agents.modalbehaviors.DrivesVehicle.{NotifyLegEndTrigger, NotifyLegStartTrigger}
import beam.agentsim.agents.modalbehaviors.ModeChoiceCalculator
import beam.agentsim.agents.ridehail.RideHailRequest
import beam.agentsim.agents.vehicles.BeamVehicleType.CarVehicle
import beam.agentsim.agents.vehicles.EnergyEconomyAttributes.Powertrain
import beam.agentsim.agents.vehicles.{BeamVehicle, ReservationRequest, ReservationResponse, ReserveConfirmInfo}
import beam.agentsim.events.{ModeChoiceEvent, PathTraversalEvent, SpaceTime}
import beam.agentsim.infrastructure.ParkingManager.ParkingStockAttributes
import beam.agentsim.infrastructure.{TAZTreeMap, ZonalParkingManager}
import beam.agentsim.scheduler.BeamAgentScheduler.{CompletionNotice, SchedulerProps, ScheduleTrigger, StartSchedule}
import beam.agentsim.scheduler.{BeamAgentScheduler, Trigger}
import beam.router.BeamRouter.{EmbodyWithCurrentTravelTime, RoutingRequest, RoutingResponse}
import beam.router.Modes
import beam.router.Modes.BeamMode
import beam.router.Modes.BeamMode.{CAR, TRANSIT}
import beam.router.RoutingModel.{EmbodiedBeamLeg, _}
import beam.router.r5.NetworkCoordinator
import beam.sim.BeamServices
import beam.sim.common.GeoUtilsImpl
import beam.sim.config.BeamConfig
import beam.utils.TestConfigUtils.testConfig
import com.typesafe.config.ConfigFactory
import org.matsim.api.core.v01.events._
import org.matsim.api.core.v01.network.Link
import org.matsim.api.core.v01.population.Person
import org.matsim.api.core.v01.{Coord, Id}
import org.matsim.core.api.experimental.events.TeleportationArrivalEvent
import org.matsim.core.config.ConfigUtils
import org.matsim.core.controler.MatsimServices
import org.matsim.core.events.EventsManagerImpl
import org.matsim.core.events.handler.BasicEventHandler
import org.matsim.core.population.PopulationUtils
import org.matsim.core.population.routes.RouteUtils
import org.matsim.core.scenario.ScenarioUtils
import org.matsim.households.{Household, HouseholdsFactoryImpl}
import org.matsim.vehicles._

import org.mockito.Mockito._
import org.scalatest.mockito.MockitoSugar
import org.scalatest.{BeforeAndAfterAll, FunSpecLike}
import scala.collection.concurrent.TrieMap
import scala.collection.{mutable, JavaConverters}
import scala.concurrent.Await
import scala.util.Random
<<<<<<< HEAD
=======

import beam.agentsim.agents.ridehail.RideHailResponse
>>>>>>> 78caaefe

/**
  * Created by sfeygin on 2/7/17.
  */
class PersonAgentSpec
    extends TestKit(
      ActorSystem(
        "testsystem",
        ConfigFactory.parseString("""
  akka.log-dead-letters = 10
  akka.actor.debug.fsm = true
  akka.loglevel = debug
  """).withFallback(testConfig("test/input/beamville/beam.conf"))
      )
    )
    with FunSpecLike
    with BeforeAndAfterAll
    with MockitoSugar
    with ImplicitSender {

  private implicit val timeout: Timeout = Timeout(60, TimeUnit.SECONDS)
  val config = BeamConfig(system.settings.config)

  val dummyAgentId = Id.createPersonId("dummyAgent")
  val vehicles = TrieMap[Id[Vehicle], BeamVehicle]()
  val personRefs = TrieMap[Id[Person], ActorRef]()
  val householdsFactory: HouseholdsFactoryImpl = new HouseholdsFactoryImpl()
  val randomSeed: Int = 4771
  val tAZTreeMap: TAZTreeMap = BeamServices.getTazTreeMap("test/input/beamville/taz-centers.csv")

  val beamServices: BeamServices = {
    val theServices = mock[BeamServices]
    val matsimServices = mock[MatsimServices]
    when(theServices.matsimServices).thenReturn(matsimServices)
    when(theServices.beamConfig).thenReturn(config)
    when(theServices.vehicles).thenReturn(vehicles)
    when(theServices.personRefs).thenReturn(personRefs)
    when(theServices.tazTreeMap).thenReturn(tAZTreeMap)
    val geo = new GeoUtilsImpl(theServices)
    when(theServices.geo).thenReturn(geo)
    theServices
  }

  val modeChoiceCalculator = new ModeChoiceCalculator {
    override def apply(alternatives: Seq[EmbodiedBeamTrip]): Option[EmbodiedBeamTrip] =
      Some(alternatives.head)
    override val beamServices: BeamServices = beamServices
    override def utilityOf(alternative: EmbodiedBeamTrip): Double = 0.0
    override def utilityOf(
      mode: BeamMode,
      cost: BigDecimal,
      time: BigDecimal,
      numTransfers: Int
    ): Double = 0.0
  }

  // Mock a transit driver (who has to be a child of a mock router)
  val transitDriverProps = Props(new ForwardActor(self))

  val router = system.actorOf(
    Props(new Actor() {
      context.actorOf(transitDriverProps, "TransitDriverAgent-my_bus")
      context.actorOf(transitDriverProps, "TransitDriverAgent-my_tram")
      override def receive: Receive = {
        case _ =>
      }
    }),
    "router"
  )

  val parkingManager = system.actorOf(
    ZonalParkingManager
      .props(beamServices, beamServices.beamRouter, ParkingStockAttributes(100)),
    "ParkingManager"
  )

  case class TestTrigger(tick: Double) extends Trigger

  private val networkCoordinator = new NetworkCoordinator(config)
  networkCoordinator.loadNetwork()

  describe("A PersonAgent") {

    it("should allow scheduler to set the first activity") {
      val eventsManager = new EventsManagerImpl()
      eventsManager.addHandler(new BasicEventHandler {
        override def handleEvent(event: Event): Unit = {
          self ! event
        }
      })
      val scheduler =
        TestActorRef[BeamAgentScheduler](SchedulerProps(config, stopTick = 11.0, maxWindow = 10.0))
      val household = householdsFactory.createHousehold(Id.create("dummy", classOf[Household]))
      val homeActivity = PopulationUtils.createActivityFromLinkId("home", Id.createLinkId(1))
      homeActivity.setStartTime(1.0)
      homeActivity.setEndTime(10.0)
      val plan = PopulationUtils.getFactory.createPlan()
      plan.addActivity(homeActivity)
      val personAgentRef = TestFSMRef(
        new PersonAgent(
          scheduler,
          beamServices,
          modeChoiceCalculator,
          networkCoordinator.transportNetwork,
          self,
          self,
          eventsManager,
          Id.create("dummyAgent", classOf[PersonAgent]),
          plan,
          Id.create("dummyBody", classOf[Vehicle]),
          parkingManager
        )
      )

      watch(personAgentRef)
      scheduler ! ScheduleTrigger(InitializeTrigger(0.0), personAgentRef)
      scheduler ! StartSchedule(0)
      expectTerminated(personAgentRef)
      expectMsg(CompletionNotice(0, Vector()))
    }

    // Hopefully deterministic test, where we mock a router and give the agent just one option for its trip.
    // TODO: probably test needs to be updated due to update in rideHailManager
    ignore("should demonstrate a complete trip, throwing MATSim events") {
      val eventsManager = new EventsManagerImpl()
      eventsManager.addHandler(new BasicEventHandler {
        override def handleEvent(event: Event): Unit = {
          self ! event
        }
      })
      val household = householdsFactory.createHousehold(Id.create("dummy", classOf[Household]))
      val matsimConfig = ConfigUtils.createConfig()
      val scenario = ScenarioUtils.createMutableScenario(matsimConfig)
      val population = PopulationUtils.createPopulation(matsimConfig)

      val person = PopulationUtils.getFactory.createPerson(Id.createPersonId("dummyAgent"))
      scenario.getPopulation.getPersonAttributes.putAttribute(person.getId.toString,"valueOfTime",15.0)
      val plan = PopulationUtils.getFactory.createPlan()
      val homeActivity = PopulationUtils.createActivityFromLinkId("home", Id.createLinkId(1))
      homeActivity.setEndTime(28800) // 8:00:00 AM
      plan.addActivity(homeActivity)
      val workActivity = PopulationUtils.createActivityFromLinkId("work", Id.createLinkId(2))
      workActivity.setEndTime(61200) //5:00:00 PM
      plan.addActivity(workActivity)
      person.addPlan(plan)
      population.addPerson(person)
      household.setMemberIds(JavaConverters.bufferAsJavaList(mutable.Buffer(person.getId)))
      scenario.setPopulation(population)
      scenario.setLocked()
      ScenarioUtils.loadScenario(scenario)
      when(beamServices.matsimServices.getScenario).thenReturn(scenario)
      val scheduler = TestActorRef[BeamAgentScheduler](
        SchedulerProps(config, stopTick = 1000000.0, maxWindow = 10.0)
      )

      val householdActor = TestActorRef[HouseholdActor](
        new HouseholdActor(
          beamServices,
          _ => modeChoiceCalculator,
          scheduler,
          networkCoordinator.transportNetwork,
          self,
          self,
          parkingManager,
          eventsManager,
          population,
          household.getId,
          household,
          Map(),
          new Coord(0.0, 0.0)
        )
      )
      val personActor = householdActor.getSingleChild(person.getId.toString)

      scheduler ! StartSchedule(0)

      // The agent will ask for a route, and we provide it.
      expectMsgType[RoutingRequest]
      personActor ! RoutingResponse(
        Vector(
          EmbodiedBeamTrip(
            Vector(
              EmbodiedBeamLeg(
                BeamLeg(
                  28800,
                  BeamMode.WALK,
                  100,
                  BeamPath(
                    Vector(1, 2),
                    None,
                    SpaceTime(0.0, 0.0, 28800),
                    SpaceTime(1.0, 1.0, 28900),
                    1000.0
                  )
                ),
                Id.createVehicleId("body-dummyAgent"),
                true,
                None,
                BigDecimal(0),
                true
              )
            )
          )
        )
      )

      // The agent will ask for a ride, and we will answer.
      val inquiry = expectMsgType[RideHailRequest]
      personActor ! RideHailResponse(inquiry, None, None)

      expectMsgType[ModeChoiceEvent]
      expectMsgType[ActivityEndEvent]
      expectMsgType[PersonDepartureEvent]

      expectMsgType[PersonEntersVehicleEvent]
      expectMsgType[VehicleEntersTrafficEvent]
      expectMsgType[LinkLeaveEvent]
      expectMsgType[LinkEnterEvent]
      expectMsgType[VehicleLeavesTrafficEvent]

      expectMsgType[PathTraversalEvent]
      expectMsgType[PersonLeavesVehicleEvent]
      expectMsgType[TeleportationArrivalEvent]

      expectMsgType[PersonArrivalEvent]
      expectMsgType[ActivityStartEvent]

      expectMsgType[CompletionNotice]
    }

    it("should know how to take a car trip when it's already in its plan") {
      val eventsManager = new EventsManagerImpl()
      eventsManager.addHandler(new BasicEventHandler {
        override def handleEvent(event: Event): Unit = {
          self ! event
        }
      })
      val vehicleType = new VehicleTypeImpl(Id.create(1, classOf[VehicleType]))
      val vehicleId = Id.createVehicleId(1)
      val vehicle = new VehicleImpl(vehicleId, vehicleType)
      val beamVehicle = new BeamVehicle(new Powertrain(0.0), vehicle, None, CarVehicle, None, None)
      vehicles.put(vehicleId, beamVehicle)
      val household = householdsFactory.createHousehold(Id.create("dummy", classOf[Household]))
      val matsimConfig = ConfigUtils.createConfig()
      val scenario = ScenarioUtils.createMutableScenario(matsimConfig)
      val population = PopulationUtils.createPopulation(ConfigUtils.createConfig())

      val person = PopulationUtils.getFactory.createPerson(Id.createPersonId("dummyAgent"))
      val plan = PopulationUtils.getFactory.createPlan()
      val homeActivity = PopulationUtils.createActivityFromLinkId("home", Id.createLinkId(1))
      homeActivity.setEndTime(28800) // 8:00:00 AM
      plan.addActivity(homeActivity)
      val leg = PopulationUtils.createLeg("car")
      val route = RouteUtils.createLinkNetworkRouteImpl(
        Id.createLinkId(1),
        Array[Id[Link]](),
        Id.createLinkId(2)
      )
      route.setVehicleId(vehicleId)
      leg.setRoute(route)
      plan.addLeg(leg)
      val workActivity = PopulationUtils.createActivityFromLinkId("work", Id.createLinkId(2))
      workActivity.setEndTime(61200) //5:00:00 PM
      plan.addActivity(workActivity)
      person.addPlan(plan)
      population.addPerson(person)
      household.setMemberIds(JavaConverters.bufferAsJavaList(mutable.Buffer(person.getId)))
      scenario.setPopulation(population)
      scenario.setLocked()
      ScenarioUtils.loadScenario(scenario)
      val attributesOfIndividual = AttributesOfIndividual(
        person,
        household,
        Map(Id.create(vehicleId, classOf[BeamVehicle]) -> beamVehicle),
        Seq(CAR),
        BigDecimal(18.0)
      )
      person.getCustomAttributes.put("beam-attributes", attributesOfIndividual)
      when(beamServices.matsimServices.getScenario).thenReturn(scenario)

      val scheduler = TestActorRef[BeamAgentScheduler](
        SchedulerProps(config, stopTick = 1000000.0, maxWindow = 10.0)
      )

      val householdActor = TestActorRef[HouseholdActor](
        new HouseholdActor(
          beamServices,
          _ => modeChoiceCalculator,
          scheduler,
          networkCoordinator.transportNetwork,
          self,
          self,
          parkingManager,
          eventsManager,
          population,
          household.getId,
          household,
          Map(beamVehicle.getId -> beamVehicle),
          new Coord(0.0, 0.0)
        )
      )
      val personActor = householdActor.getSingleChild(person.getId.toString)

      scheduler ! StartSchedule(0)

      // The agent will ask for current travel times for a route it already knows.
      val embodyRequest = expectMsgType[EmbodyWithCurrentTravelTime]
      personActor ! RoutingResponse(
        Vector(
          EmbodiedBeamTrip(
            Vector(
              EmbodiedBeamLeg(
                embodyRequest.leg.copy(duration = 1000),
                Id.createVehicleId("body-dummyAgent"),
                true,
                None,
                BigDecimal(0),
                true
              )
            )
          )
        )
      )

      expectMsgType[ModeChoiceEvent]
      expectMsgType[ActivityEndEvent]
      expectMsgType[PersonDepartureEvent]

      expectMsgType[PersonEntersVehicleEvent]
      expectMsgType[VehicleEntersTrafficEvent]
      expectMsgType[LinkLeaveEvent]
      expectMsgType[LinkEnterEvent]
      expectMsgType[VehicleLeavesTrafficEvent]

      expectMsgType[PathTraversalEvent]
      expectMsgType[PersonLeavesVehicleEvent]
      expectMsgType[TeleportationArrivalEvent]

      expectMsgType[PersonArrivalEvent]
      expectMsgType[ActivityStartEvent]

      expectMsgType[CompletionNotice]
    }

    it("should know how to take a walk_transit trip when it's already in its plan") {

      // In this tests, it's not easy to chronologically sort Events vs. Triggers/Messages
      // that we are expecting. And also not necessary in real life.
      // So we put the Events on a separate channel to avoid a non-deterministically failing test.
      val events = new TestProbe(system)
      val eventsManager = new EventsManagerImpl()
      eventsManager.addHandler(new BasicEventHandler {
        override def handleEvent(event: Event): Unit = {
          events.ref ! event
        }
      })

      val vehicleType = new VehicleTypeImpl(Id.create(1, classOf[VehicleType]))
      val bus = new BeamVehicle(
        new Powertrain(0.0),
        new VehicleImpl(Id.createVehicleId("my_bus"), vehicleType),
        None,
        CarVehicle,
        None,
        None
      )
      val tram = new BeamVehicle(
        new Powertrain(0.0),
        new VehicleImpl(Id.createVehicleId("my_tram"), vehicleType),
        None,
        CarVehicle,
        None,
        None
      )

      vehicles.put(bus.getId, bus)
      vehicles.put(tram.getId, tram)

      val busLeg = EmbodiedBeamLeg(
        BeamLeg(
          28800,
          BeamMode.BUS,
          600,
          BeamPath(
            Vector(),
            Some(TransitStopsInfo(1, Id.createVehicleId("my_bus"), 2)),
            SpaceTime(new Coord(166321.9, 1568.87), 28800),
            SpaceTime(new Coord(167138.4, 1117), 29400),
            1.0
          )
        ),
        Id.createVehicleId("my_bus"),
        false,
        None,
        BigDecimal(0),
        false
      )
      val busLeg2 = EmbodiedBeamLeg(
        BeamLeg(
          29400,
          BeamMode.BUS,
          600,
          BeamPath(
            Vector(),
            Some(TransitStopsInfo(2, Id.createVehicleId("my_bus"), 3)),
            SpaceTime(new Coord(167138.4, 1117), 29400),
            SpaceTime(new Coord(180000.4, 1200), 30000),
            1.0
          )
        ),
        Id.createVehicleId("my_bus"),
        false,
        None,
        BigDecimal(0),
        false
      )
      val tramLeg = EmbodiedBeamLeg(
        BeamLeg(
          30000,
          BeamMode.TRAM,
          600,
          BeamPath(
            Vector(),
            Some(TransitStopsInfo(3, Id.createVehicleId("my_tram"), 4)),
            SpaceTime(new Coord(180000.4, 1200), 30000),
            SpaceTime(new Coord(190000.4, 1300), 30600),
            1.0
          )
        ),
        Id.createVehicleId("my_tram"),
        false,
        None,
        BigDecimal(0),
        false
      )

      val household = householdsFactory.createHousehold(Id.create("dummy", classOf[Household]))
      val population = PopulationUtils.createPopulation(ConfigUtils.createConfig())
      val person = PopulationUtils.getFactory.createPerson(Id.createPersonId("dummyAgent"))
      val plan = PopulationUtils.getFactory.createPlan()
      val homeActivity =
        PopulationUtils.createActivityFromCoord("home", new Coord(166321.9, 1568.87))
      homeActivity.setEndTime(28800) // 8:00:00 AM
      plan.addActivity(homeActivity)
      val leg = PopulationUtils.createLeg("walk_transit")
      val route = RouteUtils.createLinkNetworkRouteImpl(
        Id.createLinkId(1),
        Array[Id[Link]](),
        Id.createLinkId(2)
      )
      leg.setRoute(route)
      plan.addLeg(leg)
      val workActivity = PopulationUtils.createActivityFromCoord("work", new Coord(167138.4, 1117))
      workActivity.setEndTime(61200) //5:00:00 PM
      plan.addActivity(workActivity)
      person.addPlan(plan)
      population.addPerson(person)
      household.setMemberIds(JavaConverters.bufferAsJavaList(mutable.Buffer(person.getId)))
      val scheduler = TestActorRef[BeamAgentScheduler](
        SchedulerProps(config, stopTick = 1000000.0, maxWindow = 10.0)
      )

      bus.becomeDriver(
        Await.result(
          system.actorSelection("/user/router/TransitDriverAgent-my_bus").resolveOne(),
          timeout.duration
        )
      )
      tram.becomeDriver(
        Await.result(
          system.actorSelection("/user/router/TransitDriverAgent-my_tram").resolveOne(),
          timeout.duration
        )
      )

      val householdActor = TestActorRef[HouseholdActor](
        new HouseholdActor(
          beamServices,
          (_) => modeChoiceCalculator,
          scheduler,
          networkCoordinator.transportNetwork,
          self,
          self,
          parkingManager,
          eventsManager,
          population,
          household.getId,
          household,
          Map(),
          new Coord(0.0, 0.0)
        )
      )
      val personActor = householdActor.getSingleChild(person.getId.toString)
      scheduler ! StartSchedule(0)

      val request = expectMsgType[RoutingRequest]
      lastSender ! RoutingResponse(
        Vector(
          EmbodiedBeamTrip(
            Vector(
              EmbodiedBeamLeg(
                BeamLeg(
                  28800,
                  BeamMode.WALK,
                  0,
                  BeamPath(
                    Vector(),
                    None,
                    SpaceTime(new Coord(166321.9, 1568.87), 28800),
                    SpaceTime(new Coord(167138.4, 1117), 28800),
                    1.0
                  )
                ),
                Id.createVehicleId("body-dummyAgent"),
                true,
                None,
                BigDecimal(0),
                false
              ),
              busLeg,
              busLeg2,
              tramLeg,
              EmbodiedBeamLeg(
                BeamLeg(
                  30600,
                  BeamMode.WALK,
                  0,
                  BeamPath(
                    Vector(),
                    None,
                    SpaceTime(new Coord(167138.4, 1117), 30600),
                    SpaceTime(new Coord(167138.4, 1117), 30600),
                    1.0
                  )
                ),
                Id.createVehicleId("body-dummyAgent"),
                true,
                None,
                BigDecimal(0),
                false
              )
            )
          )
        )
      )

      events.expectMsgType[ModeChoiceEvent]
      events.expectMsgType[ActivityEndEvent]
      events.expectMsgType[PersonDepartureEvent]

      events.expectMsgType[PersonEntersVehicleEvent]
      events.expectMsgType[VehicleEntersTrafficEvent]
      events.expectMsgType[VehicleLeavesTrafficEvent]
      events.expectMsgType[PathTraversalEvent]

      val reservationRequestBus = expectMsgType[ReservationRequest]
      scheduler ! ScheduleTrigger(
        NotifyLegStartTrigger(28800, busLeg.beamLeg, busLeg.beamVehicleId),
        personActor
      )
      scheduler ! ScheduleTrigger(
        NotifyLegEndTrigger(29400, busLeg.beamLeg, busLeg.beamVehicleId),
        personActor
      )
      scheduler ! ScheduleTrigger(
        NotifyLegStartTrigger(29400, busLeg2.beamLeg, busLeg.beamVehicleId),
        personActor
      )
      scheduler ! ScheduleTrigger(
        NotifyLegEndTrigger(30000, busLeg2.beamLeg, busLeg.beamVehicleId),
        personActor
      )
      lastSender ! ReservationResponse(
        reservationRequestBus.requestId,
        Right(
          ReserveConfirmInfo(
            busLeg.beamLeg,
            busLeg2.beamLeg,
            reservationRequestBus.passengerVehiclePersonId
          )
        ),
        TRANSIT
      )

      events.expectMsgType[PersonEntersVehicleEvent]
      events.expectMsgType[PersonLeavesVehicleEvent]

      val reservationRequestTram = expectMsgType[ReservationRequest]
      lastSender ! ReservationResponse(
        reservationRequestTram.requestId,
        Right(
          ReserveConfirmInfo(
            tramLeg.beamLeg,
            tramLeg.beamLeg,
            reservationRequestBus.passengerVehiclePersonId
          )
        ),
        TRANSIT
      )
      scheduler ! ScheduleTrigger(
        NotifyLegStartTrigger(30000, tramLeg.beamLeg, tramLeg.beamVehicleId),
        personActor
      )
      scheduler ! ScheduleTrigger(
        NotifyLegEndTrigger(32000, tramLeg.beamLeg, tramLeg.beamVehicleId),
        personActor
      ) // My tram is late!
      events.expectMsgType[PersonEntersVehicleEvent]
      events.expectMsgType[PersonLeavesVehicleEvent]

      events.expectMsgType[VehicleEntersTrafficEvent]
      events.expectMsgType[VehicleLeavesTrafficEvent]
      events.expectMsgType[PathTraversalEvent]

      events.expectMsgType[TeleportationArrivalEvent]
      events.expectMsgType[PersonArrivalEvent]
      events.expectMsgType[ActivityStartEvent]

      expectMsgType[CompletionNotice]
    }

  }

  override def afterAll: Unit = {
    shutdown()
  }

}<|MERGE_RESOLUTION|>--- conflicted
+++ resolved
@@ -53,11 +53,6 @@
 import scala.collection.{mutable, JavaConverters}
 import scala.concurrent.Await
 import scala.util.Random
-<<<<<<< HEAD
-=======
-
-import beam.agentsim.agents.ridehail.RideHailResponse
->>>>>>> 78caaefe
 
 /**
   * Created by sfeygin on 2/7/17.
