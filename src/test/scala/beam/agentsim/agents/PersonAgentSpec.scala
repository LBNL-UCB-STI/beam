--- conflicted
+++ resolved
@@ -110,7 +110,7 @@
   }
 
   val modeChoiceCalculator = new ModeChoiceCalculator {
-    override def apply(alternatives: IndexedSeq[EmbodiedBeamTrip]): Option[EmbodiedBeamTrip] =
+    override def apply(alternatives: Seq[EmbodiedBeamTrip]): Option[EmbodiedBeamTrip] =
       Some(alternatives.head)
     override val beamServices: BeamServices = beamServices
     override def utilityOf(alternative: EmbodiedBeamTrip): Double = 0.0
@@ -342,11 +342,7 @@
         household,
         Map(Id.create(vehicleId, classOf[BeamVehicle]) -> beamVehicle),
         Seq(CAR),
-<<<<<<< HEAD
-        18.0
-=======
         BigDecimal(18.0)
->>>>>>> 38cecc4b
       )
       person.getCustomAttributes.put("beam-attributes", attributesOfIndividual)
       when(beamServices.matsimServices.getScenario).thenReturn(scenario)
