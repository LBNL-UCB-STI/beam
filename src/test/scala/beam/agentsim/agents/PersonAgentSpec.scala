--- conflicted
+++ resolved
@@ -74,21 +74,12 @@
   private implicit val timeout: Timeout = Timeout(60, TimeUnit.SECONDS)
   lazy val beamConfig = BeamConfig(system.settings.config)
 
-<<<<<<< HEAD
   val dummyAgentId = Id.createPersonId("dummyAgent")
   val vehicles = TrieMap[Id[BeamVehicle], BeamVehicle]()
   val personRefs = TrieMap[Id[Person], ActorRef]()
   val householdsFactory: HouseholdsFactoryImpl = new HouseholdsFactoryImpl()
   val randomSeed: Int = 4771
   val tAZTreeMap: TAZTreeMap = BeamServices.getTazTreeMap("test/input/beamville/taz-centers.csv")
-=======
-  lazy val dummyAgentId = Id.createPersonId("dummyAgent")
-  lazy val vehicles = TrieMap[Id[Vehicle], BeamVehicle]()
-  lazy val personRefs = TrieMap[Id[Person], ActorRef]()
-  lazy val householdsFactory: HouseholdsFactoryImpl = new HouseholdsFactoryImpl()
-  lazy val randomSeed: Int = 4771
-  lazy val tAZTreeMap: TAZTreeMap = BeamServices.getTazTreeMap("test/input/beamville/taz-centers.csv")
->>>>>>> 0aaa6123
 
   lazy val beamSvc: BeamServices = {
     val theServices = mock[BeamServices]
