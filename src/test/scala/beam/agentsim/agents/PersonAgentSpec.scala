package beam.agentsim.agents

import java.util.concurrent.TimeUnit

import scala.collection.{mutable, JavaConverters}
import scala.collection.concurrent.TrieMap
import scala.concurrent.Await

import akka.actor.{Actor, ActorRef, ActorSystem, Props}
import akka.testkit.{ImplicitSender, TestActorRef, TestFSMRef, TestKit, TestProbe}
import akka.testkit.TestActors.ForwardActor
import akka.util.Timeout
import beam.agentsim.agents.household.HouseholdActor.{AttributesOfIndividual, HouseholdActor}
import beam.agentsim.agents.modalbehaviors.DrivesVehicle.{NotifyLegEndTrigger, NotifyLegStartTrigger}
import beam.agentsim.agents.modalbehaviors.ModeChoiceCalculator
import beam.agentsim.agents.ridehail.{RideHailRequest, RideHailResponse}
import beam.agentsim.agents.vehicles.{BeamVehicle, ReservationRequest, ReservationResponse, ReserveConfirmInfo, _}
import beam.agentsim.agents.vehicles.EnergyEconomyAttributes.Powertrain
import beam.agentsim.agents.PersonAgentSpec.ZERO
import beam.agentsim.events.{ModeChoiceEvent, PathTraversalEvent, SpaceTime}
import beam.agentsim.infrastructure.{TAZTreeMap, ZonalParkingManager}
import beam.agentsim.infrastructure.ParkingManager.ParkingStockAttributes
import beam.agentsim.scheduler.BeamAgentScheduler.{CompletionNotice, ScheduleTrigger, SchedulerProps, StartSchedule}
import beam.agentsim.scheduler.BeamAgentScheduler
import beam.router.BeamRouter.{EmbodyWithCurrentTravelTime, RoutingRequest, RoutingResponse}
import beam.router.Modes.BeamMode
import beam.router.Modes.BeamMode.{CAR, TRANSIT}
import beam.router.RoutingModel.{EmbodiedBeamLeg, _}
import beam.router.r5.NetworkCoordinator
import beam.sim.BeamServices
import beam.sim.common.GeoUtilsImpl
import beam.sim.config.{BeamConfig, MatSimBeamConfigBuilder}
import beam.utils.StuckFinder
import beam.utils.TestConfigUtils.testConfig
import beam.utils.plansampling.PlansSampler
import com.typesafe.config.ConfigFactory
import org.matsim.api.core.v01.{Coord, Id}
import org.matsim.api.core.v01.events._
import org.matsim.api.core.v01.network.Link
import org.matsim.api.core.v01.population.Person
import org.matsim.core.api.experimental.events.{EventsManager, TeleportationArrivalEvent}
import org.matsim.core.config.ConfigUtils
import org.matsim.core.controler.MatsimServices
import org.matsim.core.events.EventsManagerImpl
import org.matsim.core.events.handler.BasicEventHandler
import org.matsim.core.population.PopulationUtils
import org.matsim.core.population.routes.RouteUtils
import org.matsim.core.scenario.{MutableScenario, ScenarioUtils}
import org.matsim.households.{Household, HouseholdsFactoryImpl}
import org.matsim.vehicles._
import org.mockito.Mockito._
import org.scalatest.{BeforeAndAfterAll, FunSpecLike}
import org.scalatest.mockito.MockitoSugar

class PersonAgentSpec
    extends TestKit(
      ActorSystem(
        name = "PersonAgentSpec",
        config = ConfigFactory
          .parseString(
            """
        akka.log-dead-letters = 10
        akka.actor.debug.fsm = true
        akka.loglevel = debug
        """
          )
          .withFallback(testConfig("test/input/beamville/beam.conf"))
      )
    )
    with FunSpecLike
    with BeforeAndAfterAll
    with MockitoSugar
    with ImplicitSender {

  private implicit val timeout: Timeout = Timeout(60, TimeUnit.SECONDS)
  private lazy val beamConfig = BeamConfig(system.settings.config)

  private val vehicles = TrieMap[Id[BeamVehicle], BeamVehicle]()
  private val personRefs = TrieMap[Id[Person], ActorRef]()
  private val householdsFactory: HouseholdsFactoryImpl = new HouseholdsFactoryImpl()
  private val tAZTreeMap: TAZTreeMap = BeamServices.getTazTreeMap("test/input/beamville/taz-centers.csv")

  private lazy val beamSvc: BeamServices = {
    val matsimServices = mock[MatsimServices]

    val theServices = mock[BeamServices]
    when(theServices.matsimServices).thenReturn(matsimServices)
    when(theServices.beamConfig).thenReturn(beamConfig)
    when(theServices.vehicles).thenReturn(vehicles)
    when(theServices.personRefs).thenReturn(personRefs)
    when(theServices.tazTreeMap).thenReturn(tAZTreeMap)
    when(theServices.geo).thenReturn(new GeoUtilsImpl(theServices))

    theServices
  }

  private lazy val modeChoiceCalculator = new ModeChoiceCalculator {
    override def apply(alternatives: IndexedSeq[EmbodiedBeamTrip]): Option[EmbodiedBeamTrip] =
      Some(alternatives.head)

    override val beamServices: BeamServices = beamSvc

    override def utilityOf(alternative: EmbodiedBeamTrip): Double = 0.0

    override def utilityOf(
      mode: BeamMode,
      cost: BigDecimal,
      time: BigDecimal,
      numTransfers: Int
    ): Double = 0D
  }

  // Mock a transit driver (who has to be a child of a mock router)
  private lazy val transitDriverProps = Props(new ForwardActor(self))

  private val router = system.actorOf(
    Props(
      new Actor() {
        context.actorOf(transitDriverProps, "TransitDriverAgent-my_bus")
        context.actorOf(transitDriverProps, "TransitDriverAgent-my_tram")

        override def receive: Receive = {
          case _ =>
        }
      }
    ),
    "router"
  )

  private lazy val parkingManager = system.actorOf(
    ZonalParkingManager
      .props(beamSvc, beamSvc.beamRouter, ParkingStockAttributes(100)),
    "ParkingManager"
  )

<<<<<<< HEAD
  case class TestTrigger(tick: Int) extends Trigger
=======
  private val dummyAgentVehicleId = Id.createVehicleId("body-dummyAgent")
>>>>>>> ad8d8929

  private lazy val networkCoordinator = new NetworkCoordinator(beamConfig)

  private val configBuilder = new MatSimBeamConfigBuilder(system.settings.config)
  private val matsimConfig = configBuilder.buildMatSamConf()

  describe("A PersonAgent") {

    val hoseHoldDummyId = Id.create("dummy", classOf[Household])

    it("should allow scheduler to set the first activity") {
      val eventsManager = new EventsManagerImpl()
      eventsManager.addHandler(
        new BasicEventHandler {
          override def handleEvent(event: Event): Unit = {
            self ! event
          }
        }
      )
      val scheduler =
        TestActorRef[BeamAgentScheduler](
          SchedulerProps(
            beamConfig,
            stopTick = 11,
            maxWindow = 10,
            new StuckFinder(beamConfig.beam.debug.stuckAgentDetection)
          )
        )
      val household = householdsFactory.createHousehold(hoseHoldDummyId)
      val homeActivity = PopulationUtils.createActivityFromLinkId("home", Id.createLinkId(1))
      homeActivity.setStartTime(1.0)
      homeActivity.setEndTime(10.0)
      val plan = PopulationUtils.getFactory.createPlan()
      plan.addActivity(homeActivity)
      val personAgentRef = TestFSMRef(
        new PersonAgent(
          scheduler,
          beamSvc,
          modeChoiceCalculator,
          networkCoordinator.transportNetwork,
          self,
          self,
          eventsManager,
          Id.create("dummyAgent", classOf[PersonAgent]),
          plan,
          Id.create("dummyBody", classOf[Vehicle]),
          parkingManager
        )
      )

      watch(personAgentRef)
      scheduler ! ScheduleTrigger(InitializeTrigger(0), personAgentRef)
      scheduler ! StartSchedule(0)
      expectTerminated(personAgentRef)
      expectMsg(CompletionNotice(0, Vector()))
    }

    // Hopefully deterministic test, where we mock a router and give the agent just one option for its trip.
    // TODO: probably test needs to be updated due to update in rideHailManager

    ignore("should demonstrate a complete trip, throwing MATSim events") {
      val eventsManager = new EventsManagerImpl()
      eventsManager.addHandler(
        new BasicEventHandler {
          override def handleEvent(event: Event): Unit = {
            self ! event
          }
        }
      )

      val scenario = ScenarioUtils.loadScenario(matsimConfig).asInstanceOf[MutableScenario]
      val household = householdsFactory.createHousehold(hoseHoldDummyId)
      val population = PopulationUtils.createPopulation(matsimConfig)

      val person = PopulationUtils.getFactory.createPerson(Id.createPersonId("dummyAgent"))
      population.getPersonAttributes.putAttribute(
        person.getId.toString,
        PlansSampler.availableModeString,
        "car,ride_hail,bike,bus,funicular,gondola,cable_car,ferry,tram,transit,rail,subway,tram"
      )
      population.getPersonAttributes
        .putAttribute(person.getId.toString, "valueOfTime", 15.0)
      val plan = PopulationUtils.getFactory.createPlan()
      val homeActivity = PopulationUtils.createActivityFromLinkId("home", Id.createLinkId(1))
      homeActivity.setEndTime(28800) // 8:00:00 AM
      plan.addActivity(homeActivity)
      val workActivity = PopulationUtils.createActivityFromLinkId("work", Id.createLinkId(2))
      workActivity.setEndTime(61200) //5:00:00 PM
      plan.addActivity(workActivity)
      person.addPlan(plan)
      population.addPerson(person)
      household.setMemberIds(JavaConverters.bufferAsJavaList(mutable.Buffer(person.getId)))
      scenario.setPopulation(population)
      scenario.setLocked()
      ScenarioUtils.loadScenario(scenario)
      when(beamSvc.matsimServices.getScenario).thenReturn(scenario)
      val scheduler = TestActorRef[BeamAgentScheduler](
        SchedulerProps(
          beamConfig,
          stopTick = 1000000,
          maxWindow = 10,
          new StuckFinder(beamConfig.beam.debug.stuckAgentDetection)
        )
      )

      val householdActor = TestActorRef[HouseholdActor](
        new HouseholdActor(
          beamSvc,
          _ => modeChoiceCalculator,
          scheduler,
          networkCoordinator.transportNetwork,
          self,
          self,
          parkingManager,
          eventsManager,
          population,
          household.getId,
          household,
          Map(),
          new Coord(0.0, 0.0)
        )
      )
      val personActor = householdActor.getSingleChild(person.getId.toString)

      scheduler ! StartSchedule(0)

      // The agent will ask for a route, and we provide it.
      expectMsgType[RoutingRequest]
      personActor ! RoutingResponse(
        itineraries = Vector(
          EmbodiedBeamTrip(
            legs = Vector(
              EmbodiedBeamLeg(
                beamLeg = BeamLeg(
                  startTime = 28800,
                  mode = BeamMode.WALK,
                  duration = 100L,
                  travelPath = BeamPath(
                    linkIds = Vector(1, 2),
                    transitStops = None,
                    startPoint = SpaceTime(0.0, 0.0, 28800),
                    endPoint = SpaceTime(1.0, 1.0, 28900),
                    distanceInM = 1000D
                  )
                ),
                beamVehicleId = dummyAgentVehicleId,
                asDriver = true,
                passengerSchedule = None,
                cost = ZERO,
                unbecomeDriverOnCompletion = true
              )
            )
          )
        ),
        staticRequestId = java.util.UUID.randomUUID()
      )

      // The agent will ask for a ride, and we will answer.
      val inquiry = expectMsgType[RideHailRequest]
      personActor ! RideHailResponse(inquiry, None, None)

      expectMsgType[ModeChoiceEvent]
      expectMsgType[ActivityEndEvent]
      expectMsgType[PersonDepartureEvent]

      expectMsgType[PersonEntersVehicleEvent]
      expectMsgType[VehicleEntersTrafficEvent]
      expectMsgType[LinkLeaveEvent]
      expectMsgType[LinkEnterEvent]
      expectMsgType[VehicleLeavesTrafficEvent]

      expectMsgType[PathTraversalEvent]
      expectMsgType[PersonLeavesVehicleEvent]
      expectMsgType[TeleportationArrivalEvent]

      expectMsgType[PersonArrivalEvent]
      expectMsgType[ActivityStartEvent]

      expectMsgType[CompletionNotice]
    }

    it("should know how to take a car trip when it's already in its plan") {
      val eventsManager = new EventsManagerImpl()
      eventsManager.addHandler(
        new BasicEventHandler {
          override def handleEvent(event: Event): Unit = {
            self ! event
          }
        }
      )
      val vehicleId = Id.createVehicleId(1)
      val beamVehicle = new BeamVehicle(
        vehicleId,
        new Powertrain(0.0),
        None,
        BeamVehicleType.defaultCarBeamVehicleType,
        None,
        None
      )
      vehicles.put(vehicleId, beamVehicle)
      val household = householdsFactory.createHousehold(hoseHoldDummyId)
      val population = PopulationUtils.createPopulation(ConfigUtils.createConfig())

      val person = PopulationUtils.getFactory.createPerson(Id.createPersonId("dummyAgent"))
      population.getPersonAttributes.putAttribute(
        person.getId.toString,
        PlansSampler.availableModeString,
        "car,ride_hail,bike,bus,funicular,gondola,cable_car,ferry,tram,transit,rail,subway,tram"
      )
      population.getPersonAttributes
        .putAttribute(person.getId.toString, "valueOfTime", 15.0)
      val plan = PopulationUtils.getFactory.createPlan()
      val homeActivity = PopulationUtils.createActivityFromLinkId("home", Id.createLinkId(1))
      homeActivity.setEndTime(28800) // 8:00:00 AM
      plan.addActivity(homeActivity)
      val leg = PopulationUtils.createLeg("car")
      val route = RouteUtils.createLinkNetworkRouteImpl(
        Id.createLinkId(1),
        Array[Id[Link]](),
        Id.createLinkId(2)
      )
      route.setVehicleId(vehicleId)
      leg.setRoute(route)
      plan.addLeg(leg)
      val workActivity = PopulationUtils.createActivityFromLinkId("work", Id.createLinkId(2))
      workActivity.setEndTime(61200) //5:00:00 PM
      plan.addActivity(workActivity)
      person.addPlan(plan)
      population.addPerson(person)
      household.setMemberIds(JavaConverters.bufferAsJavaList(mutable.Buffer(person.getId)))
      val scenario = ScenarioUtils.createMutableScenario(matsimConfig)
      scenario.setPopulation(population)
      scenario.setLocked()
      ScenarioUtils.loadScenario(scenario)
      val attributesOfIndividual = AttributesOfIndividual(
        person,
        household,
        Map(Id.create(vehicleId, classOf[BeamVehicle]) -> beamVehicle),
        Seq(CAR),
        BigDecimal(18.0)
      )
      person.getCustomAttributes.put("beam-attributes", attributesOfIndividual)
      when(beamSvc.matsimServices.getScenario).thenReturn(scenario)

      val scheduler = TestActorRef[BeamAgentScheduler](
        SchedulerProps(
          beamConfig,
          stopTick = 1000000,
          maxWindow = 10,
          new StuckFinder(beamConfig.beam.debug.stuckAgentDetection)
        )
      )

      val householdActor = TestActorRef[HouseholdActor](
        new HouseholdActor(
          beamSvc,
          _ => modeChoiceCalculator,
          scheduler,
          networkCoordinator.transportNetwork,
          self,
          self,
          parkingManager,
          eventsManager,
          population,
          household.getId,
          household,
          Map(beamVehicle.getId -> beamVehicle),
          new Coord(0.0, 0.0)
        )
      )
      val personActor = householdActor.getSingleChild(person.getId.toString)

      scheduler ! StartSchedule(0)

      // The agent will ask for current travel times for a route it already knows.
      val embodyRequest = expectMsgType[EmbodyWithCurrentTravelTime]
      personActor ! RoutingResponse(
        Vector(
          EmbodiedBeamTrip(
            legs = Vector(
              EmbodiedBeamLeg(
                beamLeg = embodyRequest.leg.copy(duration = 1000),
                beamVehicleId = dummyAgentVehicleId,
                asDriver = true,
                passengerSchedule = None,
                cost = ZERO,
                unbecomeDriverOnCompletion = true
              )
            )
          )
        ),
        staticRequestId = java.util.UUID.randomUUID()
      )

      expectMsgType[ModeChoiceEvent]
      expectMsgType[ActivityEndEvent]
      expectMsgType[PersonDepartureEvent]

      expectMsgType[PersonEntersVehicleEvent]
      expectMsgType[VehicleEntersTrafficEvent]
      expectMsgType[LinkLeaveEvent]
      expectMsgType[LinkEnterEvent]
      expectMsgType[VehicleLeavesTrafficEvent]

      expectMsgType[PathTraversalEvent]
      expectMsgType[PersonLeavesVehicleEvent]
      expectMsgType[TeleportationArrivalEvent]

      expectMsgType[PersonArrivalEvent]
      expectMsgType[ActivityStartEvent]

      expectMsgType[CompletionNotice]
    }

    it("should know how to take a walk_transit trip when it's already in its plan") {

      // In this tests, it's not easy to chronologically sort Events vs. Triggers/Messages
      // that we are expecting. And also not necessary in real life.
      // So we put the Events on a separate channel to avoid a non-deterministically failing test.
      val events = new TestProbe(system)
      val eventsManager: EventsManager = new EventsManagerImpl()
      eventsManager.addHandler(
        new BasicEventHandler {
          override def handleEvent(event: Event): Unit = {
            events.ref ! event
          }
        }
      )

      val busId = Id.createVehicleId("my_bus")
      val bus = new BeamVehicle(
        id = busId,
        powerTrain = new Powertrain(0.0),
        initialMatsimAttributes = None,
        beamVehicleType = BeamVehicleType.defaultCarBeamVehicleType,
        fuelLevelInJoules = None,
        refuelRateLimitInJoulesPerSecond = None
      )
      val tramId = Id.createVehicleId("my_tram")
      val tram = new BeamVehicle(
        id = tramId,
        powerTrain = new Powertrain(0.0),
        initialMatsimAttributes = None,
        beamVehicleType = BeamVehicleType.defaultCarBeamVehicleType,
        fuelLevelInJoules = None,
        refuelRateLimitInJoulesPerSecond = None
      )

      vehicles.put(bus.getId, bus)
      vehicles.put(tram.getId, tram)

      val busLeg = EmbodiedBeamLeg(
        BeamLeg(
          startTime = 28800,
          mode = BeamMode.BUS,
          duration = 600,
          travelPath = BeamPath(
            Vector(),
            Some(TransitStopsInfo(1, busId, 2)),
            SpaceTime(new Coord(166321.9, 1568.87), 28800),
            SpaceTime(new Coord(167138.4, 1117), 29400),
            1.0
          )
        ),
        beamVehicleId = busId,
        asDriver = false,
        passengerSchedule = None,
        cost = ZERO,
        unbecomeDriverOnCompletion = false
      )
      val busLeg2 = EmbodiedBeamLeg(
        beamLeg = BeamLeg(
          startTime = 29400,
          mode = BeamMode.BUS,
          duration = 600,
          travelPath = BeamPath(
            Vector(),
            Some(TransitStopsInfo(2, busId, 3)),
            SpaceTime(new Coord(167138.4, 1117), 29400),
            SpaceTime(new Coord(180000.4, 1200), 30000),
            1.0
          )
        ),
        beamVehicleId = busId,
        asDriver = false,
        passengerSchedule = None,
        cost = ZERO,
        unbecomeDriverOnCompletion = false
      )
      val tramLeg = EmbodiedBeamLeg(
        beamLeg = BeamLeg(
          startTime = 30000,
          mode = BeamMode.TRAM,
          duration = 600,
          travelPath = BeamPath(
            linkIds = Vector(),
            transitStops = Some(TransitStopsInfo(3, tramId, 4)),
            startPoint = SpaceTime(new Coord(180000.4, 1200), 30000),
            endPoint = SpaceTime(new Coord(190000.4, 1300), 30600),
            distanceInM = 1.0
          )
        ),
        beamVehicleId = tramId,
        asDriver = false,
        passengerSchedule = None,
        cost = ZERO,
        unbecomeDriverOnCompletion = false
      )

      val household = householdsFactory.createHousehold(hoseHoldDummyId)
      val population = PopulationUtils.createPopulation(ConfigUtils.createConfig())
      val person = PopulationUtils.getFactory.createPerson(Id.createPersonId("dummyAgent"))
      population.getPersonAttributes.putAttribute(
        person.getId.toString,
        PlansSampler.availableModeString,
        "car,ride_hail,bike,bus,funicular,gondola,cable_car,ferry,tram,transit,rail,subway,tram"
      )
      population.getPersonAttributes.putAttribute(person.getId.toString, "valueOfTime", 15.0)
      val plan = PopulationUtils.getFactory.createPlan()
      val homeActivity =
        PopulationUtils.createActivityFromCoord("home", new Coord(166321.9, 1568.87))
      homeActivity.setEndTime(28800) // 8:00:00 AM
      plan.addActivity(homeActivity)
      val leg = PopulationUtils.createLeg("walk_transit")
      val route = RouteUtils.createLinkNetworkRouteImpl(
        Id.createLinkId(1),
        Array[Id[Link]](),
        Id.createLinkId(2)
      )
      leg.setRoute(route)
      plan.addLeg(leg)
      val workActivity = PopulationUtils.createActivityFromCoord("work", new Coord(167138.4, 1117))
      workActivity.setEndTime(61200) //5:00:00 PM
      plan.addActivity(workActivity)
      person.addPlan(plan)
      population.addPerson(person)
      household.setMemberIds(JavaConverters.bufferAsJavaList(mutable.Buffer(person.getId)))
      val scheduler = TestActorRef[BeamAgentScheduler](
        SchedulerProps(
          beamConfig,
          stopTick = 1000000,
          maxWindow = 10,
          new StuckFinder(beamConfig.beam.debug.stuckAgentDetection)
        )
      )

      val scenario = ScenarioUtils.createMutableScenario(matsimConfig)
      scenario.setPopulation(population)
      scenario.setLocked()
      ScenarioUtils.loadScenario(scenario)
      when(beamSvc.matsimServices.getScenario).thenReturn(scenario)

      bus.becomeDriver(
        Await.result(
          system.actorSelection("/user/router/TransitDriverAgent-my_bus").resolveOne(),
          timeout.duration
        )
      )
      tram.becomeDriver(
        Await.result(
          system.actorSelection("/user/router/TransitDriverAgent-my_tram").resolveOne(),
          timeout.duration
        )
      )

      val householdActor = TestActorRef[HouseholdActor](
        new HouseholdActor(
          beamServices = beamSvc,
          modeChoiceCalculatorFactory = _ => modeChoiceCalculator,
          schedulerRef = scheduler,
          transportNetwork = networkCoordinator.transportNetwork,
          router = self,
          rideHailManager = self,
          parkingManager = parkingManager,
          eventsManager = eventsManager,
          population = population,
          id = household.getId,
          household = household,
          vehicles = Map(),
          homeCoord = new Coord(0.0, 0.0)
        )
      )
      val personActor = householdActor.getSingleChild(person.getId.toString)
      scheduler ! StartSchedule(0)

      val request6 = expectMsgType[RoutingRequest]
      lastSender ! RoutingResponse(
        itineraries = Vector(
          EmbodiedBeamTrip(
            legs = Vector(
              EmbodiedBeamLeg(
                beamLeg = BeamLeg(
                  startTime = 28800,
                  mode = BeamMode.WALK,
                  duration = 0L,
                  travelPath = BeamPath(
                    linkIds = Vector(),
                    transitStops = None,
                    startPoint = SpaceTime(new Coord(166321.9, 1568.87), 28800),
                    endPoint = SpaceTime(new Coord(167138.4, 1117), 28800),
                    distanceInM = 1D
                  )
                ),
                beamVehicleId = dummyAgentVehicleId,
                asDriver = true,
                passengerSchedule = None,
                cost = ZERO,
                unbecomeDriverOnCompletion = false
              ),
              busLeg,
              busLeg2,
              tramLeg,
              EmbodiedBeamLeg(
                beamLeg = BeamLeg(
                  startTime = 30600,
                  mode = BeamMode.WALK,
                  duration = 0L,
                  travelPath = BeamPath(
                    linkIds = Vector(),
                    transitStops = None,
                    startPoint = SpaceTime(new Coord(167138.4, 1117), 30600),
                    endPoint = SpaceTime(new Coord(167138.4, 1117), 30600),
                    distanceInM = 1D
                  )
                ),
                beamVehicleId = dummyAgentVehicleId,
                asDriver = true,
                passengerSchedule = None,
                cost = ZERO,
                unbecomeDriverOnCompletion = false
              )
            )
          )
        ),
        staticRequestId = java.util.UUID.randomUUID()
      )

      events.expectMsgType[ModeChoiceEvent]
      events.expectMsgType[ActivityEndEvent]
      events.expectMsgType[PersonDepartureEvent]

      events.expectMsgType[PersonEntersVehicleEvent]
      events.expectMsgType[VehicleEntersTrafficEvent]
      events.expectMsgType[VehicleLeavesTrafficEvent]
      events.expectMsgType[PathTraversalEvent]

      val reservationRequestBus = expectMsgType[ReservationRequest]
      scheduler ! ScheduleTrigger(
        NotifyLegStartTrigger(28800, busLeg.beamLeg, busLeg.beamVehicleId),
        personActor
      )
      scheduler ! ScheduleTrigger(
        NotifyLegEndTrigger(29400, busLeg.beamLeg, busLeg.beamVehicleId),
        personActor
      )
      scheduler ! ScheduleTrigger(
        NotifyLegStartTrigger(29400, busLeg2.beamLeg, busLeg.beamVehicleId),
        personActor
      )
      scheduler ! ScheduleTrigger(
        NotifyLegEndTrigger(30000, busLeg2.beamLeg, busLeg.beamVehicleId),
        personActor
      )
      lastSender ! ReservationResponse(
        reservationRequestBus.requestId,
        Right(
          ReserveConfirmInfo(
            busLeg.beamLeg,
            busLeg2.beamLeg,
            reservationRequestBus.passengerVehiclePersonId
          )
        ),
        TRANSIT
      )

      events.expectMsgType[PersonEntersVehicleEvent]
      events.expectMsgType[PersonLeavesVehicleEvent]

      val reservationRequestTram = expectMsgType[ReservationRequest]
      lastSender ! ReservationResponse(
        reservationRequestTram.requestId,
        Right(
          ReserveConfirmInfo(
            tramLeg.beamLeg,
            tramLeg.beamLeg,
            reservationRequestBus.passengerVehiclePersonId
          )
        ),
        TRANSIT
      )
      scheduler ! ScheduleTrigger(
        NotifyLegStartTrigger(30000, tramLeg.beamLeg, tramLeg.beamVehicleId),
        personActor
      )
      scheduler ! ScheduleTrigger(
        NotifyLegEndTrigger(32000, tramLeg.beamLeg, tramLeg.beamVehicleId),
        personActor
      ) // My tram is late!
      events.expectMsgType[PersonEntersVehicleEvent]
      events.expectMsgType[PersonLeavesVehicleEvent]

      events.expectMsgType[VehicleEntersTrafficEvent]
      events.expectMsgType[VehicleLeavesTrafficEvent]
      events.expectMsgType[PathTraversalEvent]

      events.expectMsgType[TeleportationArrivalEvent]
      events.expectMsgType[PersonArrivalEvent]
      events.expectMsgType[ActivityStartEvent]

      expectMsgType[CompletionNotice]
    }

  }

  override def beforeAll: Unit = {
    networkCoordinator.loadNetwork()
  }

  override def afterAll: Unit = {
    shutdown()
  }

}

object PersonAgentSpec {
  val ZERO: BigDecimal = BigDecimal(0)
}<|MERGE_RESOLUTION|>--- conflicted
+++ resolved
@@ -133,11 +133,7 @@
     "ParkingManager"
   )
 
-<<<<<<< HEAD
-  case class TestTrigger(tick: Int) extends Trigger
-=======
   private val dummyAgentVehicleId = Id.createVehicleId("body-dummyAgent")
->>>>>>> ad8d8929
 
   private lazy val networkCoordinator = new NetworkCoordinator(beamConfig)
 
@@ -161,8 +157,8 @@
         TestActorRef[BeamAgentScheduler](
           SchedulerProps(
             beamConfig,
-            stopTick = 11,
-            maxWindow = 10,
+            stopTick = 11.0,
+            maxWindow = 10.0,
             new StuckFinder(beamConfig.beam.debug.stuckAgentDetection)
           )
         )
@@ -189,7 +185,7 @@
       )
 
       watch(personAgentRef)
-      scheduler ! ScheduleTrigger(InitializeTrigger(0), personAgentRef)
+      scheduler ! ScheduleTrigger(InitializeTrigger(0.0), personAgentRef)
       scheduler ! StartSchedule(0)
       expectTerminated(personAgentRef)
       expectMsg(CompletionNotice(0, Vector()))
@@ -237,8 +233,8 @@
       val scheduler = TestActorRef[BeamAgentScheduler](
         SchedulerProps(
           beamConfig,
-          stopTick = 1000000,
-          maxWindow = 10,
+          stopTick = 1000000.0,
+          maxWindow = 10.0,
           new StuckFinder(beamConfig.beam.debug.stuckAgentDetection)
         )
       )
@@ -385,8 +381,8 @@
       val scheduler = TestActorRef[BeamAgentScheduler](
         SchedulerProps(
           beamConfig,
-          stopTick = 1000000,
-          maxWindow = 10,
+          stopTick = 1000000.0,
+          maxWindow = 10.0,
           new StuckFinder(beamConfig.beam.debug.stuckAgentDetection)
         )
       )
@@ -578,8 +574,8 @@
       val scheduler = TestActorRef[BeamAgentScheduler](
         SchedulerProps(
           beamConfig,
-          stopTick = 1000000,
-          maxWindow = 10,
+          stopTick = 1000000.0,
+          maxWindow = 10.0,
           new StuckFinder(beamConfig.beam.debug.stuckAgentDetection)
         )
       )
