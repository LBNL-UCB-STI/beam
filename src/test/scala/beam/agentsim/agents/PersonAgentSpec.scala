package beam.agentsim.agents

import java.util.concurrent.TimeUnit

import akka.actor.{Actor, ActorRef, ActorSystem, Props}
import akka.testkit.TestActors.ForwardActor
<<<<<<< HEAD
import akka.testkit.{ImplicitSender, TestActorRef, TestFSMRef, TestKit}
=======
import akka.testkit.{ImplicitSender, TestActorRef, TestFSMRef, TestKit, TestProbe}
>>>>>>> a478e2a8
import akka.util.Timeout
import beam.agentsim.agents.rideHail.RideHailingManager.{RideHailingInquiry, RideHailingInquiryResponse}
import beam.agentsim.agents.household.HouseholdActor.HouseholdActor
import beam.agentsim.agents.modalBehaviors.DrivesVehicle.{NotifyLegEndTrigger, NotifyLegStartTrigger}
import beam.agentsim.agents.modalBehaviors.ModeChoiceCalculator
import beam.agentsim.agents.vehicles.BeamVehicleType.Car
import beam.agentsim.agents.vehicles.EnergyEconomyAttributes.Powertrain
import beam.agentsim.agents.vehicles.{BeamVehicle, ReservationRequest, ReservationResponse, ReserveConfirmInfo}
import beam.agentsim.events.{ModeChoiceEvent, PathTraversalEvent, SpaceTime}
import beam.agentsim.scheduler.{BeamAgentScheduler, Trigger, TriggerWithId}
import beam.agentsim.scheduler.BeamAgentScheduler.{CompletionNotice, ScheduleTrigger, SchedulerProps, StartSchedule}
import beam.router.BeamRouter.{EmbodyWithCurrentTravelTime, RoutingRequest, RoutingResponse}
import beam.router.Modes
import beam.router.Modes.BeamMode
import beam.router.RoutingModel.{EmbodiedBeamLeg, _}
import beam.router.r5.NetworkCoordinator
import beam.sim.BeamServices
import beam.sim.common.GeoUtilsImpl
import beam.sim.config.BeamConfig
import beam.utils.BeamConfigUtils
import com.typesafe.config.ConfigFactory
import org.matsim.api.core.v01.events._
import org.matsim.api.core.v01.network.Link
import org.matsim.api.core.v01.population.Person
import org.matsim.api.core.v01.{Coord, Id}
import org.matsim.core.api.experimental.events.TeleportationArrivalEvent
import org.matsim.core.config.ConfigUtils
import org.matsim.core.events.EventsManagerImpl
import org.matsim.core.events.handler.BasicEventHandler
import org.matsim.core.population.PopulationUtils
import org.matsim.core.population.routes.RouteUtils
import org.matsim.households.{Household, HouseholdsFactoryImpl}
import org.matsim.vehicles._
import org.mockito.Mockito._
import org.scalatest.mockito.MockitoSugar
import org.scalatest.{BeforeAndAfterAll, FunSpecLike}

import scala.collection.concurrent.TrieMap
import scala.collection.{JavaConverters, mutable}
import scala.concurrent.Await
<<<<<<< HEAD
=======
import beam.utils.TestConfigUtils.testConfig
>>>>>>> a478e2a8

/**
  * Created by sfeygin on 2/7/17.
  */
class PersonAgentSpec extends TestKit(ActorSystem("testsystem", ConfigFactory.parseString(
  """
  akka.log-dead-letters = 10
  akka.actor.debug.fsm = true
  akka.loglevel = debug
<<<<<<< HEAD
  """).withFallback(BeamConfigUtils.parseFileSubstitutingInputDirectory("test/input/beamville/beam.conf").resolve()))) with FunSpecLike
=======
  """).withFallback(testConfig("test/input/beamville/beam.conf")))) with FunSpecLike
>>>>>>> a478e2a8
  with BeforeAndAfterAll with MockitoSugar with ImplicitSender {

  private implicit val timeout = Timeout(60, TimeUnit.SECONDS)
  val config = BeamConfig(system.settings.config)

  val dummyAgentId = Id.createPersonId("dummyAgent")
  val vehicles = TrieMap[Id[Vehicle], BeamVehicle]()
  val personRefs = TrieMap[Id[Person], ActorRef]()
  val householdsFactory:HouseholdsFactoryImpl= new HouseholdsFactoryImpl()

  val services: BeamServices = {
    val theServices = mock[BeamServices]
    when(theServices.beamConfig).thenReturn(config)
    when(theServices.vehicles).thenReturn(vehicles)
    when(theServices.personRefs).thenReturn(personRefs)
    val geo = new GeoUtilsImpl(theServices)
    when(theServices.geo).thenReturn(geo)
    theServices
  }
  val modeChoiceCalculator = new ModeChoiceCalculator {
    override def apply(alternatives: Seq[EmbodiedBeamTrip]): Option[EmbodiedBeamTrip] = Some(alternatives.head)
    override val beamServices: BeamServices = services
    override def utilityOf(alternative: EmbodiedBeamTrip): Double = 0.0
    override def utilityOf(mode: Modes.BeamMode, cost: Double, time: Double, numTransfers: Int): Double = 0.0
  }

  // Mock a transit driver (who has to be a child of a mock router)
  val transitDriverProps = Props(new ForwardActor(self))
  val router = system.actorOf(Props(new Actor() {
    context.actorOf(transitDriverProps, "TransitDriverAgent-my_bus")
    context.actorOf(transitDriverProps, "TransitDriverAgent-my_tram")
    override def receive: Receive = {
      case _ =>
    }
  }), "router")

<<<<<<< HEAD
=======
  case class TestTrigger(tick: Double) extends Trigger

>>>>>>> a478e2a8
  private val networkCoordinator = new NetworkCoordinator(config, VehicleUtils.createVehiclesContainer())
  networkCoordinator.loadNetwork()

  describe("A PersonAgent") {

    it("should allow scheduler to set the first activity") {
      val eventsManager = new EventsManagerImpl()
      eventsManager.addHandler(new BasicEventHandler {
        override def handleEvent(event: Event): Unit = {
          self ! event
        }
      })
      val scheduler = TestActorRef[BeamAgentScheduler](SchedulerProps(config, stopTick = 11.0, maxWindow = 10.0))
      val household = householdsFactory.createHousehold(Id.create("dummy", classOf[Household]))
      val homeActivity = PopulationUtils.createActivityFromLinkId("home", Id.createLinkId(1))
      homeActivity.setStartTime(1.0)
      homeActivity.setEndTime(10.0)
      val plan = PopulationUtils.getFactory.createPlan()
      plan.addActivity(homeActivity)
      val personAgentRef = TestFSMRef(new PersonAgent(scheduler, services, modeChoiceCalculator, networkCoordinator.transportNetwork, self, self, null,eventsManager, Id.create("dummyAgent", classOf[PersonAgent]), plan, Id.create("dummyBody", classOf[Vehicle])))
      watch(personAgentRef)
      scheduler ! ScheduleTrigger(InitializeTrigger(0.0), personAgentRef)
      scheduler ! StartSchedule(0)
      expectTerminated(personAgentRef)
      expectMsg(CompletionNotice(0, Vector()))
    }

    // Hopefully deterministic test, where we mock a router and give the agent just one option for its trip.
    it("should demonstrate a complete trip, throwing MATSim events") {
      val eventsManager = new EventsManagerImpl()
      eventsManager.addHandler(new BasicEventHandler {
        override def handleEvent(event: Event): Unit = {
          self ! event
        }
      })
      val household = householdsFactory.createHousehold(Id.create("dummy", classOf[Household]))
      val population = PopulationUtils.createPopulation(ConfigUtils.createConfig())
      val person = PopulationUtils.getFactory.createPerson(Id.createPersonId("dummyAgent"))
      val plan = PopulationUtils.getFactory.createPlan()
      val homeActivity = PopulationUtils.createActivityFromLinkId("home", Id.createLinkId(1))
      homeActivity.setEndTime(28800) // 8:00:00 AM
      plan.addActivity(homeActivity)
      val workActivity = PopulationUtils.createActivityFromLinkId("work", Id.createLinkId(2))
      workActivity.setEndTime(61200) //5:00:00 PM
      plan.addActivity(workActivity)
      person.addPlan(plan)
      population.addPerson(person)
      household.setMemberIds(JavaConverters.bufferAsJavaList(mutable.Buffer(person.getId)))

      val scheduler = TestActorRef[BeamAgentScheduler](SchedulerProps(config, stopTick = 1000000.0, maxWindow = 10.0))

      val householdActor = TestActorRef[HouseholdActor](new HouseholdActor(services, (_) => modeChoiceCalculator, scheduler, networkCoordinator.transportNetwork, self, self,null,eventsManager, population, household.getId, household, Map(), new Coord(0.0, 0.0)))
      val personActor = householdActor.getSingleChild(person.getId.toString)

      scheduler ! StartSchedule(0)

      // The agent will ask for a route, and we provide it.
      expectMsgType[RoutingRequest]
      personActor ! RoutingResponse(Vector(EmbodiedBeamTrip(Vector(EmbodiedBeamLeg(BeamLeg(28800, BeamMode.WALK, 100, BeamPath(Vector(1, 2), None, SpaceTime(0.0, 0.0, 28800), SpaceTime(1.0, 1.0, 28900), 1000.0)), Id.createVehicleId("body-dummyAgent"), true, None, BigDecimal(0), true)))))

      // The agent will ask for a ride, and we will answer.
      val inquiry = expectMsgType[RideHailingInquiry]
      personActor ! RideHailingInquiryResponse(inquiry.inquiryId, Nil, None)

      expectMsgType[ModeChoiceEvent]
      expectMsgType[ActivityEndEvent]
      expectMsgType[PersonDepartureEvent]

      expectMsgType[PersonEntersVehicleEvent]
      expectMsgType[VehicleEntersTrafficEvent]
      expectMsgType[LinkLeaveEvent]
      expectMsgType[LinkEnterEvent]
      expectMsgType[VehicleLeavesTrafficEvent]

      expectMsgType[PathTraversalEvent]
      expectMsgType[PersonLeavesVehicleEvent]
      expectMsgType[TeleportationArrivalEvent]

      expectMsgType[PersonArrivalEvent]
      expectMsgType[ActivityStartEvent]

      expectMsgType[CompletionNotice]
    }

    it("should know how to take a car trip when it's already in its plan") {
<<<<<<< HEAD
=======
      val eventsManager = new EventsManagerImpl()
      eventsManager.addHandler(new BasicEventHandler {
        override def handleEvent(event: Event): Unit = {
          self ! event
        }
      })
>>>>>>> a478e2a8
      val vehicleType = new VehicleTypeImpl(Id.create(1, classOf[VehicleType]))
      val vehicleId = Id.createVehicleId(1)
      val vehicle = new VehicleImpl(vehicleId, vehicleType)
      val beamVehicle = new BeamVehicle(new Powertrain(0.0), vehicle, None, Car)
      vehicles.put(vehicleId, beamVehicle)
      val household = householdsFactory.createHousehold(Id.create("dummy", classOf[Household]))
      val population = PopulationUtils.createPopulation(ConfigUtils.createConfig())
      val person = PopulationUtils.getFactory.createPerson(Id.createPersonId("dummyAgent"))
      val plan = PopulationUtils.getFactory.createPlan()
      val homeActivity = PopulationUtils.createActivityFromLinkId("home", Id.createLinkId(1))
      homeActivity.setEndTime(28800) // 8:00:00 AM
      plan.addActivity(homeActivity)
      val leg = PopulationUtils.createLeg("car")
      val route = RouteUtils.createLinkNetworkRouteImpl(Id.createLinkId(1), Array[Id[Link]](), Id.createLinkId(2))
      route.setVehicleId(vehicleId)
      leg.setRoute(route)
      plan.addLeg(leg)
      val workActivity = PopulationUtils.createActivityFromLinkId("work", Id.createLinkId(2))
      workActivity.setEndTime(61200) //5:00:00 PM
      plan.addActivity(workActivity)
      person.addPlan(plan)
      population.addPerson(person)
      household.setMemberIds(JavaConverters.bufferAsJavaList(mutable.Buffer(person.getId)))

      val scheduler = TestActorRef[BeamAgentScheduler](SchedulerProps(config, stopTick = 1000000.0, maxWindow = 10.0))

      val householdActor = TestActorRef[HouseholdActor](new HouseholdActor(services, (_) => modeChoiceCalculator, scheduler, networkCoordinator.transportNetwork, self, self, null,eventsManager, population, household.getId, household, Map(beamVehicle.getId -> beamVehicle), new Coord(0.0, 0.0)))
      val personActor = householdActor.getSingleChild(person.getId.toString)

      scheduler ! StartSchedule(0)

      // The agent will ask for current travel times for a route it already knows.
      val embodyRequest = expectMsgType[EmbodyWithCurrentTravelTime]
      personActor ! RoutingResponse(Vector(EmbodiedBeamTrip(Vector(EmbodiedBeamLeg(embodyRequest.leg.copy(duration = 1000), Id.createVehicleId("body-dummyAgent"), true, None, BigDecimal(0), true)))))

      expectMsgType[ModeChoiceEvent]
      expectMsgType[ActivityEndEvent]
      expectMsgType[PersonDepartureEvent]

      expectMsgType[PersonEntersVehicleEvent]
      expectMsgType[VehicleEntersTrafficEvent]
      expectMsgType[LinkLeaveEvent]
      expectMsgType[LinkEnterEvent]
      expectMsgType[VehicleLeavesTrafficEvent]

      expectMsgType[PathTraversalEvent]
      expectMsgType[PersonLeavesVehicleEvent]
      expectMsgType[TeleportationArrivalEvent]

      expectMsgType[PersonArrivalEvent]
      expectMsgType[ActivityStartEvent]

      expectMsgType[CompletionNotice]
    }

    it("should know how to take a walk_transit trip when it's already in its plan") {
<<<<<<< HEAD
=======

      // In this tests, it's not easy to chronologically sort Events vs. Triggers/Messages
      // that we are expecting. And also not necessary in real life.
      // So we put the Events on a separate channel to avoid a non-deterministically failing test.
      val events = new TestProbe(system)
      val eventsManager = new EventsManagerImpl()
      eventsManager.addHandler(new BasicEventHandler {
        override def handleEvent(event: Event): Unit = {
          events.ref ! event
        }
      })

>>>>>>> a478e2a8
      val vehicleType = new VehicleTypeImpl(Id.create(1, classOf[VehicleType]))
      val bus = new BeamVehicle(new Powertrain(0.0), new VehicleImpl(Id.createVehicleId("my_bus"), vehicleType), None, Car)
      val tram = new BeamVehicle(new Powertrain(0.0), new VehicleImpl(Id.createVehicleId("my_tram"), vehicleType), None, Car)

      vehicles.put(bus.getId, bus)
      vehicles.put(tram.getId, tram)

      val busLeg = EmbodiedBeamLeg(BeamLeg(28800, BeamMode.BUS, 600, BeamPath(Vector(), Some(TransitStopsInfo(1, Id.createVehicleId("my_bus"), 2)), SpaceTime(new Coord(166321.9,1568.87), 28800), SpaceTime(new Coord(167138.4,1117), 29400), 1.0)), Id.createVehicleId("my_bus"), false, None, BigDecimal(0), false)
      val busLeg2 = EmbodiedBeamLeg(BeamLeg(29400, BeamMode.BUS, 600, BeamPath(Vector(), Some(TransitStopsInfo(2, Id.createVehicleId("my_bus"), 3)), SpaceTime(new Coord(167138.4,1117), 29400), SpaceTime(new Coord(180000.4,1200), 30000), 1.0)), Id.createVehicleId("my_bus"), false, None, BigDecimal(0), false)
      val tramLeg = EmbodiedBeamLeg(BeamLeg(30000, BeamMode.TRAM, 600, BeamPath(Vector(), Some(TransitStopsInfo(3, Id.createVehicleId("my_tram"), 4)), SpaceTime(new Coord(180000.4,1200), 30000), SpaceTime(new Coord(190000.4,1300), 30600), 1.0)), Id.createVehicleId("my_tram"), false, None, BigDecimal(0), false)

      val household = householdsFactory.createHousehold(Id.create("dummy", classOf[Household]))
      val population = PopulationUtils.createPopulation(ConfigUtils.createConfig())
      val person = PopulationUtils.getFactory.createPerson(Id.createPersonId("dummyAgent"))
      val plan = PopulationUtils.getFactory.createPlan()
      val homeActivity = PopulationUtils.createActivityFromCoord("home", new Coord(166321.9,1568.87))
      homeActivity.setEndTime(28800) // 8:00:00 AM
      plan.addActivity(homeActivity)
      val leg = PopulationUtils.createLeg("walk_transit")
      val route = RouteUtils.createLinkNetworkRouteImpl(Id.createLinkId(1), Array[Id[Link]](), Id.createLinkId(2))
      leg.setRoute(route)
      plan.addLeg(leg)
      val workActivity = PopulationUtils.createActivityFromCoord("work", new Coord(167138.4,1117))
      workActivity.setEndTime(61200) //5:00:00 PM
      plan.addActivity(workActivity)
      person.addPlan(plan)
      population.addPerson(person)
      household.setMemberIds(JavaConverters.bufferAsJavaList(mutable.Buffer(person.getId)))
      val scheduler = TestActorRef[BeamAgentScheduler](SchedulerProps(config, stopTick = 1000000.0, maxWindow = 10.0))

      bus.becomeDriver(Await.result(system.actorSelection("/user/router/TransitDriverAgent-my_bus").resolveOne(), timeout.duration))
      tram.becomeDriver(Await.result(system.actorSelection("/user/router/TransitDriverAgent-my_tram").resolveOne(), timeout.duration))

<<<<<<< HEAD
      val householdActor = TestActorRef[HouseholdActor](new HouseholdActor(services, (_) => modeChoiceCalculator, scheduler, networkCoordinator.transportNetwork, self, self,null, eventsManager, population, household.getId, household, Map(), new Coord(0.0, 0.0)))
=======
      val householdActor = TestActorRef[HouseholdActor](new HouseholdActor(services, (_) => modeChoiceCalculator, scheduler, networkCoordinator.transportNetwork, self, self, eventsManager, population, household.getId, household, Map(), new Coord(0.0, 0.0)))
>>>>>>> a478e2a8
      val personActor = householdActor.getSingleChild(person.getId.toString)
      scheduler ! StartSchedule(0)

      val request = expectMsgType[RoutingRequest]
      lastSender ! RoutingResponse(Vector(EmbodiedBeamTrip(Vector(
        EmbodiedBeamLeg(BeamLeg(28800, BeamMode.WALK, 0, BeamPath(Vector(), None, SpaceTime(new Coord(166321.9,1568.87), 28800), SpaceTime(new Coord(167138.4,1117), 28800), 1.0)), Id.createVehicleId("body-dummyAgent"), true, None, BigDecimal(0), false),
        busLeg,
        busLeg2,
        tramLeg,
        EmbodiedBeamLeg(BeamLeg(30600, BeamMode.WALK, 0, BeamPath(Vector(), None, SpaceTime(new Coord(167138.4,1117), 30600), SpaceTime(new Coord(167138.4,1117), 30600), 1.0)), Id.createVehicleId("body-dummyAgent"), true, None, BigDecimal(0), false)
      ))))

<<<<<<< HEAD
      expectMsgType[ModeChoiceEvent]
      expectMsgType[ActivityEndEvent]
      expectMsgType[PersonDepartureEvent]

      expectMsgType[PersonEntersVehicleEvent]
      expectMsgType[VehicleEntersTrafficEvent]
      expectMsgType[VehicleLeavesTrafficEvent]
      expectMsgType[PathTraversalEvent]

      val reservationRequestBus = expectMsgType[ReservationRequest]
      lastSender ! ReservationResponse(reservationRequestBus.requestId, Right(ReserveConfirmInfo(busLeg.beamLeg, busLeg2.beamLeg, reservationRequestBus.passengerVehiclePersonId)))
=======
      events.expectMsgType[ModeChoiceEvent]
      events.expectMsgType[ActivityEndEvent]
      events.expectMsgType[PersonDepartureEvent]

      events.expectMsgType[PersonEntersVehicleEvent]
      events.expectMsgType[VehicleEntersTrafficEvent]
      events.expectMsgType[VehicleLeavesTrafficEvent]
      events.expectMsgType[PathTraversalEvent]

      val reservationRequestBus = expectMsgType[ReservationRequest]
>>>>>>> a478e2a8
      scheduler ! ScheduleTrigger(NotifyLegStartTrigger(28800, busLeg.beamLeg), personActor)
      scheduler ! ScheduleTrigger(NotifyLegEndTrigger(29400, busLeg.beamLeg), personActor)
      scheduler ! ScheduleTrigger(NotifyLegStartTrigger(29400, busLeg2.beamLeg), personActor)
      scheduler ! ScheduleTrigger(NotifyLegEndTrigger(30000, busLeg2.beamLeg), personActor)
<<<<<<< HEAD
      expectMsgType[PersonEntersVehicleEvent]
      expectMsgType[PersonLeavesVehicleEvent]
=======
      lastSender ! ReservationResponse(reservationRequestBus.requestId, Right(ReserveConfirmInfo(busLeg.beamLeg, busLeg2.beamLeg, reservationRequestBus.passengerVehiclePersonId)))

      events.expectMsgType[PersonEntersVehicleEvent]
      events.expectMsgType[PersonLeavesVehicleEvent]
>>>>>>> a478e2a8

      val reservationRequestTram = expectMsgType[ReservationRequest]
      lastSender ! ReservationResponse(reservationRequestTram.requestId, Right(ReserveConfirmInfo(tramLeg.beamLeg, tramLeg.beamLeg, reservationRequestBus.passengerVehiclePersonId)))
      scheduler ! ScheduleTrigger(NotifyLegStartTrigger(30000, tramLeg.beamLeg), personActor)
      scheduler ! ScheduleTrigger(NotifyLegEndTrigger(32000, tramLeg.beamLeg), personActor) // My tram is late!
<<<<<<< HEAD
      expectMsgType[PersonEntersVehicleEvent]
      expectMsgType[PersonLeavesVehicleEvent]

      expectMsgType[VehicleEntersTrafficEvent]
      expectMsgType[VehicleLeavesTrafficEvent]
      expectMsgType[PathTraversalEvent]

      expectMsgType[TeleportationArrivalEvent]
      expectMsgType[PersonArrivalEvent]
      expectMsgType[ActivityStartEvent]
=======
      events.expectMsgType[PersonEntersVehicleEvent]
      events.expectMsgType[PersonLeavesVehicleEvent]

      events.expectMsgType[VehicleEntersTrafficEvent]
      events.expectMsgType[VehicleLeavesTrafficEvent]
      events.expectMsgType[PathTraversalEvent]

      events.expectMsgType[TeleportationArrivalEvent]
      events.expectMsgType[PersonArrivalEvent]
      events.expectMsgType[ActivityStartEvent]
>>>>>>> a478e2a8

      expectMsgType[CompletionNotice]
    }

  }


  override def afterAll: Unit = {
    shutdown()
  }

}
<|MERGE_RESOLUTION|>--- conflicted
+++ resolved
@@ -4,11 +4,7 @@
 
 import akka.actor.{Actor, ActorRef, ActorSystem, Props}
 import akka.testkit.TestActors.ForwardActor
-<<<<<<< HEAD
-import akka.testkit.{ImplicitSender, TestActorRef, TestFSMRef, TestKit}
-=======
 import akka.testkit.{ImplicitSender, TestActorRef, TestFSMRef, TestKit, TestProbe}
->>>>>>> a478e2a8
 import akka.util.Timeout
 import beam.agentsim.agents.rideHail.RideHailingManager.{RideHailingInquiry, RideHailingInquiryResponse}
 import beam.agentsim.agents.household.HouseholdActor.HouseholdActor
@@ -49,10 +45,7 @@
 import scala.collection.concurrent.TrieMap
 import scala.collection.{JavaConverters, mutable}
 import scala.concurrent.Await
-<<<<<<< HEAD
-=======
 import beam.utils.TestConfigUtils.testConfig
->>>>>>> a478e2a8
 
 /**
   * Created by sfeygin on 2/7/17.
@@ -62,11 +55,7 @@
   akka.log-dead-letters = 10
   akka.actor.debug.fsm = true
   akka.loglevel = debug
-<<<<<<< HEAD
-  """).withFallback(BeamConfigUtils.parseFileSubstitutingInputDirectory("test/input/beamville/beam.conf").resolve()))) with FunSpecLike
-=======
   """).withFallback(testConfig("test/input/beamville/beam.conf")))) with FunSpecLike
->>>>>>> a478e2a8
   with BeforeAndAfterAll with MockitoSugar with ImplicitSender {
 
   private implicit val timeout = Timeout(60, TimeUnit.SECONDS)
@@ -103,11 +92,8 @@
     }
   }), "router")
 
-<<<<<<< HEAD
-=======
   case class TestTrigger(tick: Double) extends Trigger
 
->>>>>>> a478e2a8
   private val networkCoordinator = new NetworkCoordinator(config, VehicleUtils.createVehiclesContainer())
   networkCoordinator.loadNetwork()
 
@@ -127,7 +113,7 @@
       homeActivity.setEndTime(10.0)
       val plan = PopulationUtils.getFactory.createPlan()
       plan.addActivity(homeActivity)
-      val personAgentRef = TestFSMRef(new PersonAgent(scheduler, services, modeChoiceCalculator, networkCoordinator.transportNetwork, self, self, null,eventsManager, Id.create("dummyAgent", classOf[PersonAgent]), plan, Id.create("dummyBody", classOf[Vehicle])))
+      val personAgentRef = TestFSMRef(new PersonAgent(scheduler, services, modeChoiceCalculator, networkCoordinator.transportNetwork, self, self, eventsManager, Id.create("dummyAgent", classOf[PersonAgent]), plan, Id.create("dummyBody", classOf[Vehicle]), null/*TODO needs parking manager*/))
       watch(personAgentRef)
       scheduler ! ScheduleTrigger(InitializeTrigger(0.0), personAgentRef)
       scheduler ! StartSchedule(0)
@@ -193,15 +179,12 @@
     }
 
     it("should know how to take a car trip when it's already in its plan") {
-<<<<<<< HEAD
-=======
       val eventsManager = new EventsManagerImpl()
       eventsManager.addHandler(new BasicEventHandler {
         override def handleEvent(event: Event): Unit = {
           self ! event
         }
       })
->>>>>>> a478e2a8
       val vehicleType = new VehicleTypeImpl(Id.create(1, classOf[VehicleType]))
       val vehicleId = Id.createVehicleId(1)
       val vehicle = new VehicleImpl(vehicleId, vehicleType)
@@ -258,8 +241,6 @@
     }
 
     it("should know how to take a walk_transit trip when it's already in its plan") {
-<<<<<<< HEAD
-=======
 
       // In this tests, it's not easy to chronologically sort Events vs. Triggers/Messages
       // that we are expecting. And also not necessary in real life.
@@ -272,7 +253,6 @@
         }
       })
 
->>>>>>> a478e2a8
       val vehicleType = new VehicleTypeImpl(Id.create(1, classOf[VehicleType]))
       val bus = new BeamVehicle(new Powertrain(0.0), new VehicleImpl(Id.createVehicleId("my_bus"), vehicleType), None, Car)
       val tram = new BeamVehicle(new Powertrain(0.0), new VehicleImpl(Id.createVehicleId("my_tram"), vehicleType), None, Car)
@@ -306,11 +286,7 @@
       bus.becomeDriver(Await.result(system.actorSelection("/user/router/TransitDriverAgent-my_bus").resolveOne(), timeout.duration))
       tram.becomeDriver(Await.result(system.actorSelection("/user/router/TransitDriverAgent-my_tram").resolveOne(), timeout.duration))
 
-<<<<<<< HEAD
       val householdActor = TestActorRef[HouseholdActor](new HouseholdActor(services, (_) => modeChoiceCalculator, scheduler, networkCoordinator.transportNetwork, self, self,null, eventsManager, population, household.getId, household, Map(), new Coord(0.0, 0.0)))
-=======
-      val householdActor = TestActorRef[HouseholdActor](new HouseholdActor(services, (_) => modeChoiceCalculator, scheduler, networkCoordinator.transportNetwork, self, self, eventsManager, population, household.getId, household, Map(), new Coord(0.0, 0.0)))
->>>>>>> a478e2a8
       val personActor = householdActor.getSingleChild(person.getId.toString)
       scheduler ! StartSchedule(0)
 
@@ -323,19 +299,6 @@
         EmbodiedBeamLeg(BeamLeg(30600, BeamMode.WALK, 0, BeamPath(Vector(), None, SpaceTime(new Coord(167138.4,1117), 30600), SpaceTime(new Coord(167138.4,1117), 30600), 1.0)), Id.createVehicleId("body-dummyAgent"), true, None, BigDecimal(0), false)
       ))))
 
-<<<<<<< HEAD
-      expectMsgType[ModeChoiceEvent]
-      expectMsgType[ActivityEndEvent]
-      expectMsgType[PersonDepartureEvent]
-
-      expectMsgType[PersonEntersVehicleEvent]
-      expectMsgType[VehicleEntersTrafficEvent]
-      expectMsgType[VehicleLeavesTrafficEvent]
-      expectMsgType[PathTraversalEvent]
-
-      val reservationRequestBus = expectMsgType[ReservationRequest]
-      lastSender ! ReservationResponse(reservationRequestBus.requestId, Right(ReserveConfirmInfo(busLeg.beamLeg, busLeg2.beamLeg, reservationRequestBus.passengerVehiclePersonId)))
-=======
       events.expectMsgType[ModeChoiceEvent]
       events.expectMsgType[ActivityEndEvent]
       events.expectMsgType[PersonDepartureEvent]
@@ -346,37 +309,19 @@
       events.expectMsgType[PathTraversalEvent]
 
       val reservationRequestBus = expectMsgType[ReservationRequest]
->>>>>>> a478e2a8
       scheduler ! ScheduleTrigger(NotifyLegStartTrigger(28800, busLeg.beamLeg), personActor)
       scheduler ! ScheduleTrigger(NotifyLegEndTrigger(29400, busLeg.beamLeg), personActor)
       scheduler ! ScheduleTrigger(NotifyLegStartTrigger(29400, busLeg2.beamLeg), personActor)
       scheduler ! ScheduleTrigger(NotifyLegEndTrigger(30000, busLeg2.beamLeg), personActor)
-<<<<<<< HEAD
-      expectMsgType[PersonEntersVehicleEvent]
-      expectMsgType[PersonLeavesVehicleEvent]
-=======
       lastSender ! ReservationResponse(reservationRequestBus.requestId, Right(ReserveConfirmInfo(busLeg.beamLeg, busLeg2.beamLeg, reservationRequestBus.passengerVehiclePersonId)))
 
       events.expectMsgType[PersonEntersVehicleEvent]
       events.expectMsgType[PersonLeavesVehicleEvent]
->>>>>>> a478e2a8
 
       val reservationRequestTram = expectMsgType[ReservationRequest]
       lastSender ! ReservationResponse(reservationRequestTram.requestId, Right(ReserveConfirmInfo(tramLeg.beamLeg, tramLeg.beamLeg, reservationRequestBus.passengerVehiclePersonId)))
       scheduler ! ScheduleTrigger(NotifyLegStartTrigger(30000, tramLeg.beamLeg), personActor)
       scheduler ! ScheduleTrigger(NotifyLegEndTrigger(32000, tramLeg.beamLeg), personActor) // My tram is late!
-<<<<<<< HEAD
-      expectMsgType[PersonEntersVehicleEvent]
-      expectMsgType[PersonLeavesVehicleEvent]
-
-      expectMsgType[VehicleEntersTrafficEvent]
-      expectMsgType[VehicleLeavesTrafficEvent]
-      expectMsgType[PathTraversalEvent]
-
-      expectMsgType[TeleportationArrivalEvent]
-      expectMsgType[PersonArrivalEvent]
-      expectMsgType[ActivityStartEvent]
-=======
       events.expectMsgType[PersonEntersVehicleEvent]
       events.expectMsgType[PersonLeavesVehicleEvent]
 
@@ -387,7 +332,6 @@
       events.expectMsgType[TeleportationArrivalEvent]
       events.expectMsgType[PersonArrivalEvent]
       events.expectMsgType[ActivityStartEvent]
->>>>>>> a478e2a8
 
       expectMsgType[CompletionNotice]
     }
