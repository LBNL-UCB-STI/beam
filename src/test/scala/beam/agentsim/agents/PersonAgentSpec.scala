package beam.agentsim.agents

import java.util.concurrent.TimeUnit

import akka.actor.{Actor, ActorRef, ActorSystem, Props}
import akka.testkit.TestActors.ForwardActor
import akka.testkit.{ImplicitSender, TestActorRef, TestFSMRef, TestKit, TestProbe}
import akka.util.Timeout
import beam.agentsim.agents.rideHail.RideHailingManager.{RideHailingInquiry, RideHailingInquiryResponse}
import beam.agentsim.agents.household.HouseholdActor.HouseholdActor
import beam.agentsim.agents.modalBehaviors.DrivesVehicle.{NotifyLegEndTrigger, NotifyLegStartTrigger}
import beam.agentsim.agents.modalBehaviors.ModeChoiceCalculator
import beam.agentsim.agents.vehicles.BeamVehicleType.CarVehicle
import beam.agentsim.agents.vehicles.EnergyEconomyAttributes.Powertrain
import beam.agentsim.agents.vehicles.{BeamVehicle, ReservationRequest, ReservationResponse, ReserveConfirmInfo}
import beam.agentsim.events.{ModeChoiceEvent, PathTraversalEvent, SpaceTime}
import beam.agentsim.scheduler.{BeamAgentScheduler, Trigger, TriggerWithId}
import beam.agentsim.scheduler.BeamAgentScheduler.{CompletionNotice, ScheduleTrigger, SchedulerProps, StartSchedule}
import beam.router.BeamRouter.{EmbodyWithCurrentTravelTime, RoutingRequest, RoutingResponse}
import beam.router.Modes
import beam.router.Modes.BeamMode
import beam.router.RoutingModel.{EmbodiedBeamLeg, _}
import beam.router.r5.NetworkCoordinator
import beam.sim.BeamServices
import beam.sim.common.GeoUtilsImpl
import beam.sim.config.BeamConfig
import beam.utils.BeamConfigUtils
import com.typesafe.config.ConfigFactory
import org.matsim.api.core.v01.events._
import org.matsim.api.core.v01.network.Link
import org.matsim.api.core.v01.population.Person
import org.matsim.api.core.v01.{Coord, Id}
import org.matsim.core.api.experimental.events.TeleportationArrivalEvent
import org.matsim.core.config.ConfigUtils
import org.matsim.core.events.EventsManagerImpl
import org.matsim.core.events.handler.BasicEventHandler
import org.matsim.core.population.PopulationUtils
import org.matsim.core.population.routes.RouteUtils
import org.matsim.households.{Household, HouseholdsFactoryImpl}
import org.matsim.vehicles._
import org.mockito.Mockito._
import org.scalatest.mockito.MockitoSugar
import org.scalatest.{BeforeAndAfterAll, FunSpecLike}

import scala.collection.concurrent.TrieMap
import scala.collection.{JavaConverters, mutable}
import scala.concurrent.Await
import beam.utils.TestConfigUtils.testConfig

/**
  * Created by sfeygin on 2/7/17.
  */
class PersonAgentSpec extends TestKit(ActorSystem("testsystem", ConfigFactory.parseString(
  """
  akka.log-dead-letters = 10
  akka.actor.debug.fsm = true
  akka.loglevel = debug
  """).withFallback(testConfig("test/input/beamville/beam.conf")))) with FunSpecLike
  with BeforeAndAfterAll with MockitoSugar with ImplicitSender {

  private implicit val timeout = Timeout(60, TimeUnit.SECONDS)
  val config = BeamConfig(system.settings.config)

  val dummyAgentId = Id.createPersonId("dummyAgent")
  val vehicles = TrieMap[Id[Vehicle], BeamVehicle]()
  val personRefs = TrieMap[Id[Person], ActorRef]()
  val householdsFactory:HouseholdsFactoryImpl= new HouseholdsFactoryImpl()

  val services: BeamServices = {
    val theServices = mock[BeamServices]
    when(theServices.beamConfig).thenReturn(config)
    when(theServices.vehicles).thenReturn(vehicles)
    when(theServices.personRefs).thenReturn(personRefs)
    val geo = new GeoUtilsImpl(theServices)
    when(theServices.geo).thenReturn(geo)
    theServices
  }
  val modeChoiceCalculator = new ModeChoiceCalculator {
    override def apply(alternatives: Seq[EmbodiedBeamTrip]): Option[EmbodiedBeamTrip] = Some(alternatives.head)
    override val beamServices: BeamServices = services
    override def utilityOf(alternative: EmbodiedBeamTrip): Double = 0.0
    override def utilityOf(mode: Modes.BeamMode, cost: Double, time: Double, numTransfers: Int): Double = 0.0
  }

  // Mock a transit driver (who has to be a child of a mock router)
  val transitDriverProps = Props(new ForwardActor(self))
  val router = system.actorOf(Props(new Actor() {
    context.actorOf(transitDriverProps, "TransitDriverAgent-my_bus")
    context.actorOf(transitDriverProps, "TransitDriverAgent-my_tram")
    override def receive: Receive = {
      case _ =>
    }
  }), "router")

  case class TestTrigger(tick: Double) extends Trigger

  private val networkCoordinator = new NetworkCoordinator(config, VehicleUtils.createVehiclesContainer())
  networkCoordinator.loadNetwork()

  describe("A PersonAgent") {

    it("should allow scheduler to set the first activity") {
      val eventsManager = new EventsManagerImpl()
      eventsManager.addHandler(new BasicEventHandler {
        override def handleEvent(event: Event): Unit = {
          self ! event
        }
      })
      val scheduler = TestActorRef[BeamAgentScheduler](SchedulerProps(config, stopTick = 11.0, maxWindow = 10.0))
      val household = householdsFactory.createHousehold(Id.create("dummy", classOf[Household]))
      val homeActivity = PopulationUtils.createActivityFromLinkId("home", Id.createLinkId(1))
      homeActivity.setStartTime(1.0)
      homeActivity.setEndTime(10.0)
      val plan = PopulationUtils.getFactory.createPlan()
      plan.addActivity(homeActivity)
      val personAgentRef = TestFSMRef(new PersonAgent(scheduler, services, modeChoiceCalculator, networkCoordinator.transportNetwork, self, self, eventsManager, Id.create("dummyAgent", classOf[PersonAgent]), plan, Id.create("dummyBody", classOf[Vehicle])))

      watch(personAgentRef)
      scheduler ! ScheduleTrigger(InitializeTrigger(0.0), personAgentRef)
      scheduler ! StartSchedule(0)
      expectTerminated(personAgentRef)
      expectMsg(CompletionNotice(0, Vector()))
    }

    // Hopefully deterministic test, where we mock a router and give the agent just one option for its trip.
    it("should demonstrate a complete trip, throwing MATSim events") {
      val eventsManager = new EventsManagerImpl()
      eventsManager.addHandler(new BasicEventHandler {
        override def handleEvent(event: Event): Unit = {
          self ! event
        }
      })
      val household = householdsFactory.createHousehold(Id.create("dummy", classOf[Household]))
      val population = PopulationUtils.createPopulation(ConfigUtils.createConfig())
      val person = PopulationUtils.getFactory.createPerson(Id.createPersonId("dummyAgent"))
      val plan = PopulationUtils.getFactory.createPlan()
      val homeActivity = PopulationUtils.createActivityFromLinkId("home", Id.createLinkId(1))
      homeActivity.setEndTime(28800) // 8:00:00 AM
      plan.addActivity(homeActivity)
      val workActivity = PopulationUtils.createActivityFromLinkId("work", Id.createLinkId(2))
      workActivity.setEndTime(61200) //5:00:00 PM
      plan.addActivity(workActivity)
      person.addPlan(plan)
      population.addPerson(person)
      household.setMemberIds(JavaConverters.bufferAsJavaList(mutable.Buffer(person.getId)))

      val scheduler = TestActorRef[BeamAgentScheduler](SchedulerProps(config, stopTick = 1000000.0, maxWindow = 10.0))

      val householdActor = TestActorRef[HouseholdActor](new HouseholdActor(services, (_) => modeChoiceCalculator, scheduler, networkCoordinator.transportNetwork, self, self, eventsManager, population, household.getId, household, Map(), new Coord(0.0, 0.0)))
      val personActor = householdActor.getSingleChild(person.getId.toString)

      scheduler ! StartSchedule(0)

      // The agent will ask for a route, and we provide it.
      expectMsgType[RoutingRequest]
      personActor ! RoutingResponse(Vector(EmbodiedBeamTrip(Vector(EmbodiedBeamLeg(BeamLeg(28800, BeamMode.WALK, 100, BeamPath(Vector(1, 2), None, SpaceTime(0.0, 0.0, 28800), SpaceTime(1.0, 1.0, 28900), 1000.0)), Id.createVehicleId("body-dummyAgent"), true, None, BigDecimal(0), true)))))

      // The agent will ask for a ride, and we will answer.
      val inquiry = expectMsgType[RideHailingInquiry]
      personActor ! RideHailingInquiryResponse(inquiry.inquiryId, Nil, None)

      expectMsgType[ModeChoiceEvent]
      expectMsgType[ActivityEndEvent]
      expectMsgType[PersonDepartureEvent]

      expectMsgType[PersonEntersVehicleEvent]
      expectMsgType[VehicleEntersTrafficEvent]
      expectMsgType[LinkLeaveEvent]
      expectMsgType[LinkEnterEvent]
      expectMsgType[VehicleLeavesTrafficEvent]

      expectMsgType[PathTraversalEvent]
      expectMsgType[PersonLeavesVehicleEvent]
      expectMsgType[TeleportationArrivalEvent]

      expectMsgType[PersonArrivalEvent]
      expectMsgType[ActivityStartEvent]

      expectMsgType[CompletionNotice]
    }

    it("should know how to take a car trip when it's already in its plan") {
      val eventsManager = new EventsManagerImpl()
      eventsManager.addHandler(new BasicEventHandler {
        override def handleEvent(event: Event): Unit = {
          self ! event
        }
      })
      val vehicleType = new VehicleTypeImpl(Id.create(1, classOf[VehicleType]))
      val vehicleId = Id.createVehicleId(1)
      val vehicle = new VehicleImpl(vehicleId, vehicleType)
<<<<<<< HEAD
      val beamVehicle = new BeamVehicle(new Powertrain(0.0), vehicle, None, CarVehicle)
=======
      val beamVehicle = new BeamVehicle(new Powertrain(0.0), vehicle, None, Car, None, None)
>>>>>>> 5a85646b
      vehicles.put(vehicleId, beamVehicle)
      val household = householdsFactory.createHousehold(Id  .create("dummy", classOf[Household]))
      val population = PopulationUtils.createPopulation(ConfigUtils.createConfig())
      val person = PopulationUtils.getFactory.createPerson(Id.createPersonId("dummyAgent"))
      val plan = PopulationUtils.getFactory.createPlan()
      val homeActivity = PopulationUtils.createActivityFromLinkId("home", Id.createLinkId(1))
      homeActivity.setEndTime(28800) // 8:00:00 AM
      plan.addActivity(homeActivity)
      val leg = PopulationUtils.createLeg("car")
      val route = RouteUtils.createLinkNetworkRouteImpl(Id.createLinkId(1), Array[Id[Link]](), Id.createLinkId(2))
      route.setVehicleId(vehicleId)
      leg.setRoute(route)
      plan.addLeg(leg)
      val workActivity = PopulationUtils.createActivityFromLinkId("work", Id.createLinkId(2))
      workActivity.setEndTime(61200) //5:00:00 PM
      plan.addActivity(workActivity)
      person.addPlan(plan)
      population.addPerson(person)
      household.setMemberIds(JavaConverters.bufferAsJavaList(mutable.Buffer(person.getId)))

      val scheduler = TestActorRef[BeamAgentScheduler](SchedulerProps(config, stopTick = 1000000.0, maxWindow = 10.0))

      val householdActor = TestActorRef[HouseholdActor](new HouseholdActor(services, (_) => modeChoiceCalculator, scheduler, networkCoordinator.transportNetwork, self, self, eventsManager, population, household.getId, household, Map(beamVehicle.getId -> beamVehicle), new Coord(0.0, 0.0)))
      val personActor = householdActor.getSingleChild(person.getId.toString)

      scheduler ! StartSchedule(0)

      // The agent will ask for current travel times for a route it already knows.
      val embodyRequest = expectMsgType[EmbodyWithCurrentTravelTime]
      personActor ! RoutingResponse(Vector(EmbodiedBeamTrip(Vector(EmbodiedBeamLeg(embodyRequest.leg.copy(duration = 1000), Id.createVehicleId("body-dummyAgent"), true, None, BigDecimal(0), true)))))

      expectMsgType[ModeChoiceEvent]
      expectMsgType[ActivityEndEvent]
      expectMsgType[PersonDepartureEvent]

      expectMsgType[PersonEntersVehicleEvent]
      expectMsgType[VehicleEntersTrafficEvent]
      expectMsgType[LinkLeaveEvent]
      expectMsgType[LinkEnterEvent]
      expectMsgType[VehicleLeavesTrafficEvent]

      expectMsgType[PathTraversalEvent]
      expectMsgType[PersonLeavesVehicleEvent]
      expectMsgType[TeleportationArrivalEvent]

      expectMsgType[PersonArrivalEvent]
      expectMsgType[ActivityStartEvent]

      expectMsgType[CompletionNotice]
    }

    it("should know how to take a walk_transit trip when it's already in its plan") {

      // In this tests, it's not easy to chronologically sort Events vs. Triggers/Messages
      // that we are expecting. And also not necessary in real life.
      // So we put the Events on a separate channel to avoid a non-deterministically failing test.
      val events = new TestProbe(system)
      val eventsManager = new EventsManagerImpl()
      eventsManager.addHandler(new BasicEventHandler {
        override def handleEvent(event: Event): Unit = {
          events.ref ! event
        }
      })

      val vehicleType = new VehicleTypeImpl(Id.create(1, classOf[VehicleType]))
<<<<<<< HEAD
      val bus = new BeamVehicle(new Powertrain(0.0), new VehicleImpl(Id.createVehicleId("my_bus"), vehicleType), None, CarVehicle)
      val tram = new BeamVehicle(new Powertrain(0.0), new VehicleImpl(Id.createVehicleId("my_tram"), vehicleType), None, CarVehicle)
=======
      val bus = new BeamVehicle(new Powertrain(0.0), new VehicleImpl(Id.createVehicleId("my_bus"), vehicleType), None, Car,None,None)
      val tram = new BeamVehicle(new Powertrain(0.0), new VehicleImpl(Id.createVehicleId("my_tram"), vehicleType), None, Car,None,None)
>>>>>>> 5a85646b

      vehicles.put(bus.getId, bus)
      vehicles.put(tram.getId, tram)

      val busLeg = EmbodiedBeamLeg(BeamLeg(28800, BeamMode.BUS, 600, BeamPath(Vector(), Some(TransitStopsInfo(1, Id.createVehicleId("my_bus"), 2)), SpaceTime(new Coord(166321.9,1568.87), 28800), SpaceTime(new Coord(167138.4,1117), 29400), 1.0)), Id.createVehicleId("my_bus"), false, None, BigDecimal(0), false)
      val busLeg2 = EmbodiedBeamLeg(BeamLeg(29400, BeamMode.BUS, 600, BeamPath(Vector(), Some(TransitStopsInfo(2, Id.createVehicleId("my_bus"), 3)), SpaceTime(new Coord(167138.4,1117), 29400), SpaceTime(new Coord(180000.4,1200), 30000), 1.0)), Id.createVehicleId("my_bus"), false, None, BigDecimal(0), false)
      val tramLeg = EmbodiedBeamLeg(BeamLeg(30000, BeamMode.TRAM, 600, BeamPath(Vector(), Some(TransitStopsInfo(3, Id.createVehicleId("my_tram"), 4)), SpaceTime(new Coord(180000.4,1200), 30000), SpaceTime(new Coord(190000.4,1300), 30600), 1.0)), Id.createVehicleId("my_tram"), false, None, BigDecimal(0), false)

      val household = householdsFactory.createHousehold(Id.create("dummy", classOf[Household]))
      val population = PopulationUtils.createPopulation(ConfigUtils.createConfig())
      val person = PopulationUtils.getFactory.createPerson(Id.createPersonId("dummyAgent"))
      val plan = PopulationUtils.getFactory.createPlan()
      val homeActivity = PopulationUtils.createActivityFromCoord("home", new Coord(166321.9,1568.87))
      homeActivity.setEndTime(28800) // 8:00:00 AM
      plan.addActivity(homeActivity)
      val leg = PopulationUtils.createLeg("walk_transit")
      val route = RouteUtils.createLinkNetworkRouteImpl(Id.createLinkId(1), Array[Id[Link]](), Id.createLinkId(2))
      leg.setRoute(route)
      plan.addLeg(leg)
      val workActivity = PopulationUtils.createActivityFromCoord("work", new Coord(167138.4,1117))
      workActivity.setEndTime(61200) //5:00:00 PM
      plan.addActivity(workActivity)
      person.addPlan(plan)
      population.addPerson(person)
      household.setMemberIds(JavaConverters.bufferAsJavaList(mutable.Buffer(person.getId)))
      val scheduler = TestActorRef[BeamAgentScheduler](SchedulerProps(config, stopTick = 1000000.0, maxWindow = 10.0))

      bus.becomeDriver(Await.result(system.actorSelection("/user/router/TransitDriverAgent-my_bus").resolveOne(), timeout.duration))
      tram.becomeDriver(Await.result(system.actorSelection("/user/router/TransitDriverAgent-my_tram").resolveOne(), timeout.duration))

      val householdActor = TestActorRef[HouseholdActor](new HouseholdActor(services, (_) => modeChoiceCalculator, scheduler, networkCoordinator.transportNetwork, self, self, eventsManager, population, household.getId, household, Map(), new Coord(0.0, 0.0)))
      val personActor = householdActor.getSingleChild(person.getId.toString)
      scheduler ! StartSchedule(0)

      val request = expectMsgType[RoutingRequest]
      lastSender ! RoutingResponse(Vector(EmbodiedBeamTrip(Vector(
        EmbodiedBeamLeg(BeamLeg(28800, BeamMode.WALK, 0, BeamPath(Vector(), None, SpaceTime(new Coord(166321.9,1568.87), 28800), SpaceTime(new Coord(167138.4,1117), 28800), 1.0)), Id.createVehicleId("body-dummyAgent"), true, None, BigDecimal(0), false),
        busLeg,
        busLeg2,
        tramLeg,
        EmbodiedBeamLeg(BeamLeg(30600, BeamMode.WALK, 0, BeamPath(Vector(), None, SpaceTime(new Coord(167138.4,1117), 30600), SpaceTime(new Coord(167138.4,1117), 30600), 1.0)), Id.createVehicleId("body-dummyAgent"), true, None, BigDecimal(0), false)
      ))))

      events.expectMsgType[ModeChoiceEvent]
      events.expectMsgType[ActivityEndEvent]
      events.expectMsgType[PersonDepartureEvent]

      events.expectMsgType[PersonEntersVehicleEvent]
      events.expectMsgType[VehicleEntersTrafficEvent]
      events.expectMsgType[VehicleLeavesTrafficEvent]
      events.expectMsgType[PathTraversalEvent]

      val reservationRequestBus = expectMsgType[ReservationRequest]
      scheduler ! ScheduleTrigger(NotifyLegStartTrigger(28800, busLeg.beamLeg), personActor)
      scheduler ! ScheduleTrigger(NotifyLegEndTrigger(29400, busLeg.beamLeg), personActor)
      scheduler ! ScheduleTrigger(NotifyLegStartTrigger(29400, busLeg2.beamLeg), personActor)
      scheduler ! ScheduleTrigger(NotifyLegEndTrigger(30000, busLeg2.beamLeg), personActor)
      lastSender ! ReservationResponse(reservationRequestBus.requestId, Right(ReserveConfirmInfo(busLeg.beamLeg, busLeg2.beamLeg, reservationRequestBus.passengerVehiclePersonId)))

      events.expectMsgType[PersonEntersVehicleEvent]
      events.expectMsgType[PersonLeavesVehicleEvent]

      val reservationRequestTram = expectMsgType[ReservationRequest]
      lastSender ! ReservationResponse(reservationRequestTram.requestId, Right(ReserveConfirmInfo(tramLeg.beamLeg, tramLeg.beamLeg, reservationRequestBus.passengerVehiclePersonId)))
      scheduler ! ScheduleTrigger(NotifyLegStartTrigger(30000, tramLeg.beamLeg), personActor)
      scheduler ! ScheduleTrigger(NotifyLegEndTrigger(32000, tramLeg.beamLeg), personActor) // My tram is late!
      events.expectMsgType[PersonEntersVehicleEvent]
      events.expectMsgType[PersonLeavesVehicleEvent]

      events.expectMsgType[VehicleEntersTrafficEvent]
      events.expectMsgType[VehicleLeavesTrafficEvent]
      events.expectMsgType[PathTraversalEvent]

      events.expectMsgType[TeleportationArrivalEvent]
      events.expectMsgType[PersonArrivalEvent]
      events.expectMsgType[ActivityStartEvent]

      expectMsgType[CompletionNotice]
    }

  }


  override def afterAll: Unit = {
    shutdown()
  }

}
<|MERGE_RESOLUTION|>--- conflicted
+++ resolved
@@ -10,7 +10,7 @@
 import beam.agentsim.agents.household.HouseholdActor.HouseholdActor
 import beam.agentsim.agents.modalBehaviors.DrivesVehicle.{NotifyLegEndTrigger, NotifyLegStartTrigger}
 import beam.agentsim.agents.modalBehaviors.ModeChoiceCalculator
-import beam.agentsim.agents.vehicles.BeamVehicleType.CarVehicle
+import beam.agentsim.agents.vehicles.BeamVehicleType.Car
 import beam.agentsim.agents.vehicles.EnergyEconomyAttributes.Powertrain
 import beam.agentsim.agents.vehicles.{BeamVehicle, ReservationRequest, ReservationResponse, ReserveConfirmInfo}
 import beam.agentsim.events.{ModeChoiceEvent, PathTraversalEvent, SpaceTime}
@@ -189,11 +189,7 @@
       val vehicleType = new VehicleTypeImpl(Id.create(1, classOf[VehicleType]))
       val vehicleId = Id.createVehicleId(1)
       val vehicle = new VehicleImpl(vehicleId, vehicleType)
-<<<<<<< HEAD
-      val beamVehicle = new BeamVehicle(new Powertrain(0.0), vehicle, None, CarVehicle)
-=======
       val beamVehicle = new BeamVehicle(new Powertrain(0.0), vehicle, None, Car, None, None)
->>>>>>> 5a85646b
       vehicles.put(vehicleId, beamVehicle)
       val household = householdsFactory.createHousehold(Id  .create("dummy", classOf[Household]))
       val population = PopulationUtils.createPopulation(ConfigUtils.createConfig())
@@ -259,13 +255,8 @@
       })
 
       val vehicleType = new VehicleTypeImpl(Id.create(1, classOf[VehicleType]))
-<<<<<<< HEAD
-      val bus = new BeamVehicle(new Powertrain(0.0), new VehicleImpl(Id.createVehicleId("my_bus"), vehicleType), None, CarVehicle)
-      val tram = new BeamVehicle(new Powertrain(0.0), new VehicleImpl(Id.createVehicleId("my_tram"), vehicleType), None, CarVehicle)
-=======
       val bus = new BeamVehicle(new Powertrain(0.0), new VehicleImpl(Id.createVehicleId("my_bus"), vehicleType), None, Car,None,None)
       val tram = new BeamVehicle(new Powertrain(0.0), new VehicleImpl(Id.createVehicleId("my_tram"), vehicleType), None, Car,None,None)
->>>>>>> 5a85646b
 
       vehicles.put(bus.getId, bus)
       vehicles.put(tram.getId, tram)
