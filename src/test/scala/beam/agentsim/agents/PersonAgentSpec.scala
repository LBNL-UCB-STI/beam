package beam.agentsim.agents

import java.util.concurrent.TimeUnit

import akka.actor.{Actor, ActorRef, ActorSystem, Props}
import akka.testkit.TestActors.ForwardActor
import akka.testkit.{ImplicitSender, TestActorRef, TestFSMRef, TestKit, TestProbe}
import akka.util.Timeout
import beam.agentsim.agents.PersonTestUtil._
import beam.agentsim.agents.choice.mode.ModeIncentive
import beam.agentsim.agents.choice.mode.ModeIncentive.Incentive
import beam.agentsim.agents.household.HouseholdActor.HouseholdActor
import beam.agentsim.agents.modalbehaviors.DrivesVehicle.{AlightVehicleTrigger, BoardVehicleTrigger}
import beam.agentsim.agents.modalbehaviors.ModeChoiceCalculator
import beam.agentsim.agents.ridehail.{RideHailRequest, RideHailResponse}
import beam.agentsim.agents.vehicles.EnergyEconomyAttributes.Powertrain
import beam.agentsim.agents.vehicles.{BeamVehicle, ReservationRequest, ReservationResponse, ReserveConfirmInfo, _}
import beam.agentsim.events._
import beam.agentsim.infrastructure.ParkingManager.ParkingStockAttributes
import beam.agentsim.infrastructure.{TAZTreeMap, ZonalParkingManager}
import beam.agentsim.scheduler.BeamAgentScheduler
import beam.agentsim.scheduler.BeamAgentScheduler.{CompletionNotice, ScheduleTrigger, SchedulerProps, StartSchedule}
import beam.router.BeamRouter._
import beam.router.Modes.BeamMode
import beam.router.Modes.BeamMode.{RIDE_HAIL, RIDE_HAIL_TRANSIT, TRANSIT, WALK, WALK_TRANSIT}
import beam.router.model.RoutingModel.TransitStopsInfo
import beam.router.model.{EmbodiedBeamLeg, _}
import beam.router.osm.TollCalculator
import beam.router.r5.DefaultNetworkCoordinator
import beam.sim.BeamServices
import beam.sim.common.GeoUtilsImpl
import beam.sim.config.{BeamConfig, MatSimBeamConfigBuilder}
import beam.sim.population.AttributesOfIndividual
import beam.utils.StuckFinder
import beam.utils.TestConfigUtils.testConfig
import com.typesafe.config.ConfigFactory
import org.matsim.api.core.v01.events._
import org.matsim.api.core.v01.network.{Link, Network}
import org.matsim.api.core.v01.population.Person
import org.matsim.api.core.v01.{Coord, Id, Scenario}
import org.matsim.core.api.experimental.events.{EventsManager, TeleportationArrivalEvent}
import org.matsim.core.config.ConfigUtils
import org.matsim.core.controler.MatsimServices
import org.matsim.core.events.EventsManagerImpl
import org.matsim.core.events.handler.BasicEventHandler
import org.matsim.core.population.PopulationUtils
import org.matsim.core.population.routes.RouteUtils
import org.matsim.households.{Household, HouseholdsFactoryImpl}
import org.matsim.vehicles._
import org.mockito.Mockito._
import org.scalatest.mockito.MockitoSugar
import org.scalatest.{BeforeAndAfterAll, FunSpecLike}

import scala.collection.concurrent.TrieMap
import scala.collection.{mutable, JavaConverters}
import scala.concurrent.Await
import org.mockito.ArgumentMatchers._

class PersonAgentSpec
    extends TestKit(
      ActorSystem(
        name = "PersonAgentSpec",
        config = ConfigFactory
          .parseString(
            """
        akka.log-dead-letters = 10
        akka.actor.debug.fsm = true
        akka.loglevel = debug
        """
          )
          .withFallback(testConfig("test/input/beamville/beam.conf"))
      )
    )
    with FunSpecLike
    with BeforeAndAfterAll
    with MockitoSugar
    with ImplicitSender {

  private implicit val timeout: Timeout = Timeout(60, TimeUnit.SECONDS)
  private lazy val beamConfig = BeamConfig(system.settings.config)

  private val vehicles = TrieMap[Id[BeamVehicle], BeamVehicle]()
  private val personRefs = TrieMap[Id[Person], ActorRef]()
  private val householdsFactory: HouseholdsFactoryImpl = new HouseholdsFactoryImpl()
  private val tAZTreeMap: TAZTreeMap = BeamServices.getTazTreeMap("test/input/beamville/taz-centers.csv")
  private val tollCalculator = new TollCalculator(beamConfig)

  private lazy val beamSvc: BeamServices = {
    val matsimServices = mock[MatsimServices]

    val theServices = mock[BeamServices](withSettings().stubOnly())
    when(theServices.matsimServices).thenReturn(matsimServices)
    when(theServices.matsimServices.getScenario).thenReturn(mock[Scenario])
    when(theServices.matsimServices.getScenario.getNetwork).thenReturn(mock[Network])
    when(theServices.beamConfig).thenReturn(beamConfig)
    when(theServices.personRefs).thenReturn(personRefs)
    when(theServices.tazTreeMap).thenReturn(tAZTreeMap)
    when(theServices.geo).thenReturn(new GeoUtilsImpl(theServices))
    when(theServices.modeIncentives).thenReturn(ModeIncentive(Map[BeamMode, List[Incentive]]()))

    var map = TrieMap[Id[Vehicle], (String, String)]()
    map += (Id.createVehicleId("my_bus")  -> ("", ""))
    map += (Id.createVehicleId("my_tram") -> ("", ""))
    when(theServices.agencyAndRouteByVehicleIds).thenReturn(map)

    theServices
  }

  private lazy val modeChoiceCalculator = new ModeChoiceCalculator {
    override def apply(
      alternatives: IndexedSeq[EmbodiedBeamTrip],
      attributesOfIndividual: AttributesOfIndividual
    ): Option[EmbodiedBeamTrip] =
      Some(alternatives.head)

    override val beamServices: BeamServices = beamSvc

    override def utilityOf(alternative: EmbodiedBeamTrip, attributesOfIndividual: AttributesOfIndividual): Double = 0.0

    override def utilityOf(mode: BeamMode, cost: Double, time: Double, numTransfers: Int): Double = 0D
  }

  // Mock a transit driver (who has to be a child of a mock router)
  private lazy val transitDriverProps = Props(new ForwardActor(self))

  private val router = system.actorOf(
    Props(
      new Actor() {
        context.actorOf(transitDriverProps, "TransitDriverAgent-my_bus")
        context.actorOf(transitDriverProps, "TransitDriverAgent-my_tram")

        override def receive: Receive = {
          case _ =>
        }
      }
    ),
    "router"
  )

  private lazy val parkingManager = system.actorOf(
    ZonalParkingManager
      .props(beamSvc, beamSvc.beamRouter, ParkingStockAttributes(100)),
    "ParkingManager"
  )

  private lazy val networkCoordinator = new DefaultNetworkCoordinator(beamConfig)

  private val configBuilder = new MatSimBeamConfigBuilder(system.settings.config)
  private val matsimConfig = configBuilder.buildMatSamConf()

  describe("A PersonAgent") {

    val hoseHoldDummyId = Id.create("dummy", classOf[Household])

    it("should allow scheduler to set the first activity") {
      val eventsManager = new EventsManagerImpl()
      eventsManager.addHandler(
        new BasicEventHandler {
          override def handleEvent(event: Event): Unit = {
            self ! event
          }
        }
      )
      val scheduler =
        TestActorRef[BeamAgentScheduler](
          SchedulerProps(
            beamConfig,
            stopTick = 11,
            maxWindow = 10,
            new StuckFinder(beamConfig.beam.debug.stuckAgentDetection)
          )
        )
      val household = householdsFactory.createHousehold(hoseHoldDummyId)
      val person = PopulationUtils.getFactory.createPerson(Id.createPersonId("dummyAgent"))
      putDefaultBeamAttributes(person, Vector(WALK))
      val homeActivity = PopulationUtils.createActivityFromLinkId("home", Id.createLinkId(1))
      homeActivity.setStartTime(1.0)
      homeActivity.setEndTime(10.0)
      val plan = PopulationUtils.getFactory.createPlan()
      plan.addActivity(homeActivity)
      person.addPlan(plan)
      val personAgentRef = TestFSMRef(
        new PersonAgent(
          scheduler,
          beamSvc,
          modeChoiceCalculator,
          networkCoordinator.transportNetwork,
          self,
          self,
          eventsManager,
          Id.create("dummyAgent", classOf[PersonAgent]),
          plan,
          parkingManager,
          tollCalculator
        )
      )

      watch(personAgentRef)
      scheduler ! ScheduleTrigger(InitializeTrigger(0), personAgentRef)
      scheduler ! StartSchedule(0)
      expectTerminated(personAgentRef)
      expectMsg(CompletionNotice(0, Vector()))
    }

    // Hopefully deterministic test, where we mock a router and give the agent just one option for its trip.
    it("should demonstrate a complete trip, throwing MATSim events") {
      val eventsManager = new EventsManagerImpl()
      eventsManager.addHandler(
        new BasicEventHandler {
          override def handleEvent(event: Event): Unit = {
            self ! event
          }
        }
      )

      val household = householdsFactory.createHousehold(hoseHoldDummyId)
      val population = PopulationUtils.createPopulation(matsimConfig)
      val person = PopulationUtils.getFactory.createPerson(Id.createPersonId("dummyAgent"))
      putDefaultBeamAttributes(person, Vector(RIDE_HAIL, RIDE_HAIL_TRANSIT, WALK))
      val plan = PopulationUtils.getFactory.createPlan()
      val homeActivity = PopulationUtils.createActivityFromLinkId("home", Id.createLinkId(1))
      homeActivity.setEndTime(28800) // 8:00:00 AM
      plan.addActivity(homeActivity)
      val workActivity = PopulationUtils.createActivityFromLinkId("work", Id.createLinkId(2))
      plan.addActivity(workActivity)
      person.addPlan(plan)
      population.addPerson(person)
      household.setMemberIds(JavaConverters.bufferAsJavaList(mutable.Buffer(person.getId)))
      val scheduler = TestActorRef[BeamAgentScheduler](
        SchedulerProps(
          beamConfig,
          stopTick = 1000000,
          maxWindow = 10,
          new StuckFinder(beamConfig.beam.debug.stuckAgentDetection)
        )
      )

      val householdActor = TestActorRef[HouseholdActor](
        new HouseholdActor(
          beamSvc,
          _ => modeChoiceCalculator,
          scheduler,
          networkCoordinator.transportNetwork,
          tollCalculator,
          self,
          self,
          parkingManager,
          eventsManager,
          population,
          household,
          Map(),
          new Coord(0.0, 0.0)
        )
      )
      val personActor = householdActor.getSingleChild(person.getId.toString)

      scheduler ! StartSchedule(0)

      // The agent will ask for a ride, and we will answer.
      val inquiry = expectMsgType[RideHailRequest]
      personActor ! RideHailResponse(inquiry, None, None)

      // This is the ridehail to transit request.
      // We don't provide an option.
      val request1 = expectMsgType[RoutingRequest]
      assert(request1.streetVehiclesUseIntermodalUse == AccessAndEgress)
      personActor ! RoutingResponse(
        itineraries = Vector(),
        requestId = Some(request1.requestId),
        staticRequestId = java.util.UUID.randomUUID().hashCode()
      )

      // This is the regular routing request.
      // We provide an option.
      val request2 = expectMsgType[RoutingRequest]
      assert(request2.streetVehiclesUseIntermodalUse == Access)
      personActor ! RoutingResponse(
        itineraries = Vector(
          EmbodiedBeamTrip(
            legs = Vector(
              EmbodiedBeamLeg(
                beamLeg = BeamLeg(
                  startTime = 28800,
                  mode = BeamMode.WALK,
                  duration = 100,
                  travelPath = BeamPath(
                    linkIds = Vector(1, 2),
                    linkTravelTime = Vector(50, 50),
                    transitStops = None,
                    startPoint = SpaceTime(0.0, 0.0, 28800),
                    endPoint = SpaceTime(1.0, 1.0, 28900),
                    distanceInM = 1000D
                  )
                ),
                beamVehicleId = Id.createVehicleId("body-dummyAgent"),
                BeamVehicleType.defaultHumanBodyBeamVehicleType.id,
                asDriver = true,
                cost = 0.0,
                unbecomeDriverOnCompletion = true
              )
            )
          )
        ),
        requestId = Some(request2.requestId),
        staticRequestId = java.util.UUID.randomUUID().hashCode()
      )

      expectMsgType[ModeChoiceEvent]
      expectMsgType[ActivityEndEvent]
      expectMsgType[PersonDepartureEvent]

      expectMsgType[PersonEntersVehicleEvent]
      expectMsgType[VehicleEntersTrafficEvent]
      expectMsgType[LinkLeaveEvent]
      expectMsgType[LinkEnterEvent]
      expectMsgType[VehicleLeavesTrafficEvent]

      expectMsgType[PathTraversalEvent]
      expectMsgType[PersonLeavesVehicleEvent]
      expectMsgType[TeleportationArrivalEvent]

      expectMsgType[PersonArrivalEvent]
      expectMsgType[ActivityStartEvent]

      expectMsgType[CompletionNotice]
    }

<<<<<<< HEAD
=======
    it("should know how to take a car trip when it's already in its plan") {
      val eventsManager = new EventsManagerImpl()
      eventsManager.addHandler(
        new BasicEventHandler {
          override def handleEvent(event: Event): Unit = {
            self ! event
          }
        }
      )
      val vehicleId = Id.createVehicleId("car-dummyAgent")
      val beamVehicle = new BeamVehicle(
        vehicleId,
        new Powertrain(0.0),
        None,
        BeamVehicleType.defaultCarBeamVehicleType
      )
      vehicles.put(vehicleId, beamVehicle)
      val household = householdsFactory.createHousehold(hoseHoldDummyId)
      val population = PopulationUtils.createPopulation(ConfigUtils.createConfig())

      val person = PopulationUtils.getFactory.createPerson(Id.createPersonId("dummyAgent"))
      putDefaultBeamAttributes(person)
      val plan = PopulationUtils.getFactory.createPlan()
      val homeActivity = PopulationUtils.createActivityFromLinkId("home", Id.createLinkId(1))
      homeActivity.setEndTime(28800) // 8:00:00 AM
      homeActivity.setCoord(new Coord(0.0, 0.0))
      plan.addActivity(homeActivity)
      val leg = PopulationUtils.createLeg("car")
      val route = RouteUtils.createLinkNetworkRouteImpl(
        Id.createLinkId(0),
        Array(Id.createLinkId(1)),
        Id.createLinkId(2)
      )
      route.setVehicleId(vehicleId)
      leg.setRoute(route)
      plan.addLeg(leg)
      val workActivity = PopulationUtils.createActivityFromLinkId("work", Id.createLinkId(2))
      workActivity.setEndTime(61200) //5:00:00 PM
      workActivity.setCoord(new Coord(1.0, 1.0))
      plan.addActivity(workActivity)
      person.addPlan(plan)
      population.addPerson(person)
      household.setMemberIds(JavaConverters.bufferAsJavaList(mutable.Buffer(person.getId)))
      val scenario = ScenarioUtils.createMutableScenario(matsimConfig)
      scenario.setPopulation(population)
      scenario.setLocked()
      ScenarioUtils.loadScenario(scenario)
      when(beamSvc.matsimServices.getScenario).thenReturn(scenario)

      val scheduler = TestActorRef[BeamAgentScheduler](
        SchedulerProps(
          beamConfig,
          stopTick = 1000000,
          maxWindow = 10,
          new StuckFinder(beamConfig.beam.debug.stuckAgentDetection)
        )
      )

      val householdActor = TestActorRef[HouseholdActor](
        new HouseholdActor(
          beamSvc,
          _ => modeChoiceCalculator,
          scheduler,
          networkCoordinator.transportNetwork,
          tollCalculator,
          self,
          self,
          parkingManager,
          eventsManager,
          population,
          household.getId,
          household,
          Map(beamVehicle.getId -> beamVehicle),
          new Coord(0.0, 0.0)
        )
      )
      val personActor = householdActor.getSingleChild(person.getId.toString)

      scheduler ! StartSchedule(0)

      // The agent will ask for current travel times for a route it already knows.
      val embodyRequest = expectMsgType[EmbodyWithCurrentTravelTime]
      personActor ! RoutingResponse(
        Vector(
          EmbodiedBeamTrip(
            legs = Vector(
              EmbodiedBeamLeg(
                beamLeg = embodyRequest.leg.copy(
                  duration = 500,
                  travelPath = embodyRequest.leg.travelPath.copy(linkTravelTime = Array(0, 500, 0))
                ),
                beamVehicleId = vehicleId,
                asDriver = true,
                cost = 1.0,
                unbecomeDriverOnCompletion = true
              )
            )
          )
        ),
        staticRequestId = java.util.UUID.randomUUID().hashCode()
      )

      expectMsgType[ModeChoiceEvent]
      expectMsgType[ActivityEndEvent]
      expectMsgType[PersonDepartureEvent]

      expectMsgType[PersonEntersVehicleEvent]
      expectMsgType[VehicleEntersTrafficEvent]
      expectMsgType[VehicleLeavesTrafficEvent]
      expectMsgType[PathTraversalEvent]

      expectMsgType[PersonEntersVehicleEvent]
      expectMsgType[VehicleEntersTrafficEvent]
      expectMsgType[LinkLeaveEvent]
      expectMsgType[LinkEnterEvent]
      expectMsgType[LinkLeaveEvent]
      expectMsgType[LinkEnterEvent]
      expectMsgType[VehicleLeavesTrafficEvent]
      println(expectMsgType[PathTraversalEvent])
      println(expectMsgType[PersonCostEvent])
      expectMsgType[PersonLeavesVehicleEvent]

      expectMsgType[VehicleEntersTrafficEvent]
      expectMsgType[VehicleLeavesTrafficEvent]
      expectMsgType[PathTraversalEvent]

      expectMsgType[PersonLeavesVehicleEvent]
      expectMsgType[TeleportationArrivalEvent]

      expectMsgType[PersonArrivalEvent]
      expectMsgType[ActivityStartEvent]

      expectMsgType[CompletionNotice]
    }

>>>>>>> cc44d0f1
    it("should know how to take a walk_transit trip when it's already in its plan") {

      // In this tests, it's not easy to chronologically sort Events vs. Triggers/Messages
      // that we are expecting. And also not necessary in real life.
      // So we put the Events on a separate channel to avoid a non-deterministically failing test.
      val events = new TestProbe(system)
      val eventsManager: EventsManager = new EventsManagerImpl()
      eventsManager.addHandler(
        new BasicEventHandler {
          override def handleEvent(event: Event): Unit = {
            events.ref ! event
          }
        }
      )

      val busId = Id.createVehicleId("my_bus")
      val bus = new BeamVehicle(
        id = busId,
        powerTrain = new Powertrain(0.0),
        initialMatsimAttributes = None,
        beamVehicleType = BeamVehicleType.defaultCarBeamVehicleType
      )
      val tramId = Id.createVehicleId("my_tram")
      val tram = new BeamVehicle(
        id = tramId,
        powerTrain = new Powertrain(0.0),
        initialMatsimAttributes = None,
        beamVehicleType = BeamVehicleType.defaultCarBeamVehicleType
      )

      vehicles.put(bus.id, bus)
      vehicles.put(tram.id, tram)

      val busLeg = EmbodiedBeamLeg(
        BeamLeg(
          startTime = 28800,
          mode = BeamMode.BUS,
          duration = 600,
          travelPath = BeamPath(
            Vector(),
            Vector(),
            Some(TransitStopsInfo(1, busId, 2)),
            SpaceTime(new Coord(166321.9, 1568.87), 28800),
            SpaceTime(new Coord(167138.4, 1117), 29400),
            1.0
          )
        ),
        beamVehicleId = busId,
        BeamVehicleType.defaultTransitBeamVehicleType.id,
        asDriver = false,
        cost = 2.75,
        unbecomeDriverOnCompletion = false
      )
      val busLeg2 = EmbodiedBeamLeg(
        beamLeg = BeamLeg(
          startTime = 29400,
          mode = BeamMode.BUS,
          duration = 600,
          travelPath = BeamPath(
            Vector(),
            Vector(),
            Some(TransitStopsInfo(2, busId, 3)),
            SpaceTime(new Coord(167138.4, 1117), 29400),
            SpaceTime(new Coord(180000.4, 1200), 30000),
            1.0
          )
        ),
        beamVehicleId = busId,
        BeamVehicleType.defaultTransitBeamVehicleType.id,
        asDriver = false,
        cost = 0.0,
        unbecomeDriverOnCompletion = false
      )
      val tramLeg = EmbodiedBeamLeg(
        beamLeg = BeamLeg(
          startTime = 30000,
          mode = BeamMode.TRAM,
          duration = 600,
          travelPath = BeamPath(
            linkIds = Vector(),
            linkTravelTime = Vector(),
            transitStops = Some(TransitStopsInfo(3, tramId, 4)),
            startPoint = SpaceTime(new Coord(180000.4, 1200), 30000),
            endPoint = SpaceTime(new Coord(190000.4, 1300), 30600),
            distanceInM = 1.0
          )
        ),
        beamVehicleId = tramId,
        BeamVehicleType.defaultTransitBeamVehicleType.id,
        asDriver = false,
        cost = 1.0, // $1 fare
        unbecomeDriverOnCompletion = false
      )

      val household = householdsFactory.createHousehold(hoseHoldDummyId)
      val population = PopulationUtils.createPopulation(ConfigUtils.createConfig())
      val person = PopulationUtils.getFactory.createPerson(Id.createPersonId("dummyAgent"))
      putDefaultBeamAttributes(person, Vector(WALK_TRANSIT))
      val plan = PopulationUtils.getFactory.createPlan()
      val homeActivity = PopulationUtils.createActivityFromCoord("home", new Coord(166321.9, 1568.87))
      homeActivity.setEndTime(28800) // 8:00:00 AM
      plan.addActivity(homeActivity)
      val leg = PopulationUtils.createLeg("walk_transit")
      val route = RouteUtils.createLinkNetworkRouteImpl(
        Id.createLinkId(1),
        Array[Id[Link]](),
        Id.createLinkId(2)
      )
      leg.setRoute(route)
      plan.addLeg(leg)
      val workActivity = PopulationUtils.createActivityFromCoord("work", new Coord(167138.4, 1117))
      workActivity.setEndTime(61200) //5:00:00 PM
      plan.addActivity(workActivity)
      person.addPlan(plan)
      population.addPerson(person)
      household.setMemberIds(JavaConverters.bufferAsJavaList(mutable.Buffer(person.getId)))
      val scheduler = TestActorRef[BeamAgentScheduler](
        SchedulerProps(
          beamConfig,
          stopTick = 1000000,
          maxWindow = 10,
          new StuckFinder(beamConfig.beam.debug.stuckAgentDetection)
        )
      )

      bus.becomeDriver(
        Await.result(
          system.actorSelection("/user/router/TransitDriverAgent-my_bus").resolveOne(),
          timeout.duration
        ),
        "TransitDriverAgent-my_bus"
      )
      tram.becomeDriver(
        Await.result(
          system.actorSelection("/user/router/TransitDriverAgent-my_tram").resolveOne(),
          timeout.duration
        ),
        "TransitDriverAgent-my_bus"
      )

      val householdActor = TestActorRef[HouseholdActor](
        new HouseholdActor(
          beamServices = beamSvc,
          modeChoiceCalculatorFactory = _ => modeChoiceCalculator,
          schedulerRef = scheduler,
          transportNetwork = networkCoordinator.transportNetwork,
          tollCalculator,
          router = self,
          rideHailManager = self,
          parkingManager = parkingManager,
          eventsManager = eventsManager,
          population = population,
          household = household,
          vehicles = Map(),
          homeCoord = new Coord(0.0, 0.0)
        )
      )
      val personActor = householdActor.getSingleChild(person.getId.toString)
      scheduler ! StartSchedule(0)

      expectMsgType[RoutingRequest]
      lastSender ! RoutingResponse(
        itineraries = Vector(
          EmbodiedBeamTrip(
            legs = Vector(
              EmbodiedBeamLeg(
                beamLeg = BeamLeg(
                  startTime = 28800,
                  mode = BeamMode.WALK,
                  duration = 0,
                  travelPath = BeamPath(
                    linkIds = Vector(),
                    linkTravelTime = Vector(),
                    transitStops = None,
                    startPoint = SpaceTime(new Coord(166321.9, 1568.87), 28800),
                    endPoint = SpaceTime(new Coord(167138.4, 1117), 28800),
                    distanceInM = 1D
                  )
                ),
                beamVehicleId = Id.createVehicleId("body-dummyAgent"),
                BeamVehicleType.defaultTransitBeamVehicleType.id,
                asDriver = true,
                cost = 0.0,
                unbecomeDriverOnCompletion = false
              ),
              busLeg,
              busLeg2,
              tramLeg,
              EmbodiedBeamLeg(
                beamLeg = BeamLeg(
                  startTime = 30600,
                  mode = BeamMode.WALK,
                  duration = 0,
                  travelPath = BeamPath(
                    linkIds = Vector(),
                    linkTravelTime = Vector(),
                    transitStops = None,
                    startPoint = SpaceTime(new Coord(167138.4, 1117), 30600),
                    endPoint = SpaceTime(new Coord(167138.4, 1117), 30600),
                    distanceInM = 1D
                  )
                ),
                beamVehicleId = Id.createVehicleId("body-dummyAgent"),
                BeamVehicleType.defaultTransitBeamVehicleType.id,
                asDriver = true,
                cost = 0.0,
                unbecomeDriverOnCompletion = false
              )
            )
          )
        ),
        staticRequestId = java.util.UUID.randomUUID().hashCode()
      )

      events.expectMsgType[ModeChoiceEvent]
      events.expectMsgType[ActivityEndEvent]
      events.expectMsgType[PersonDepartureEvent]

      events.expectMsgType[PersonEntersVehicleEvent]
      events.expectMsgType[VehicleEntersTrafficEvent]
      events.expectMsgType[VehicleLeavesTrafficEvent]
      events.expectMsgType[PathTraversalEvent]

      val reservationRequestBus = expectMsgType[ReservationRequest]
      scheduler ! ScheduleTrigger(
        BoardVehicleTrigger(28800, busLeg.beamVehicleId),
        personActor
      )
      scheduler ! ScheduleTrigger(
        AlightVehicleTrigger(30000, busLeg.beamVehicleId),
        personActor
      )
      lastSender ! ReservationResponse(
        reservationRequestBus.requestId,
        Right(
          ReserveConfirmInfo(
            busLeg.beamLeg,
            busLeg2.beamLeg,
            reservationRequestBus.passengerVehiclePersonId
          )
        ),
        TRANSIT
      )

      events.expectMsgType[PersonEntersVehicleEvent]

      events.expectMsgType[AgencyRevenueEvent]
      events.expectMsgType[PersonCostEvent]

      //Generating 1 event of PersonCost having 0.0 cost in between PersonEntersVehicleEvent & PersonLeavesVehicleEvent

      events.expectMsgType[PersonLeavesVehicleEvent]

      val reservationRequestTram = expectMsgType[ReservationRequest]
      lastSender ! ReservationResponse(
        reservationRequestTram.requestId,
        Right(
          ReserveConfirmInfo(
            tramLeg.beamLeg,
            tramLeg.beamLeg,
            reservationRequestTram.passengerVehiclePersonId
          )
        ),
        TRANSIT
      )
      scheduler ! ScheduleTrigger(
        BoardVehicleTrigger(30000, tramLeg.beamVehicleId),
        personActor
      )
      scheduler ! ScheduleTrigger(
        AlightVehicleTrigger(32000, tramLeg.beamVehicleId),
        personActor
      ) // My tram is late!

      //expects a message of type PersonEntersVehicleEvent
      events.expectMsgType[PersonEntersVehicleEvent]

      events.expectMsgType[AgencyRevenueEvent]
      events.expectMsgType[PersonCostEvent]
      events.expectMsgType[PersonLeavesVehicleEvent]

      events.expectMsgType[VehicleEntersTrafficEvent]
      events.expectMsgType[VehicleLeavesTrafficEvent]
      events.expectMsgType[PathTraversalEvent]

      events.expectMsgType[TeleportationArrivalEvent]
      events.expectMsgType[PersonArrivalEvent]
      events.expectMsgType[ActivityStartEvent]

      expectMsgType[CompletionNotice]
    }

  }

  override def beforeAll: Unit = {
    networkCoordinator.loadNetwork()
    networkCoordinator.convertFrequenciesToTrips()
  }

  override def afterAll: Unit = {
    shutdown()
  }

}<|MERGE_RESOLUTION|>--- conflicted
+++ resolved
@@ -325,144 +325,6 @@
       expectMsgType[CompletionNotice]
     }
 
-<<<<<<< HEAD
-=======
-    it("should know how to take a car trip when it's already in its plan") {
-      val eventsManager = new EventsManagerImpl()
-      eventsManager.addHandler(
-        new BasicEventHandler {
-          override def handleEvent(event: Event): Unit = {
-            self ! event
-          }
-        }
-      )
-      val vehicleId = Id.createVehicleId("car-dummyAgent")
-      val beamVehicle = new BeamVehicle(
-        vehicleId,
-        new Powertrain(0.0),
-        None,
-        BeamVehicleType.defaultCarBeamVehicleType
-      )
-      vehicles.put(vehicleId, beamVehicle)
-      val household = householdsFactory.createHousehold(hoseHoldDummyId)
-      val population = PopulationUtils.createPopulation(ConfigUtils.createConfig())
-
-      val person = PopulationUtils.getFactory.createPerson(Id.createPersonId("dummyAgent"))
-      putDefaultBeamAttributes(person)
-      val plan = PopulationUtils.getFactory.createPlan()
-      val homeActivity = PopulationUtils.createActivityFromLinkId("home", Id.createLinkId(1))
-      homeActivity.setEndTime(28800) // 8:00:00 AM
-      homeActivity.setCoord(new Coord(0.0, 0.0))
-      plan.addActivity(homeActivity)
-      val leg = PopulationUtils.createLeg("car")
-      val route = RouteUtils.createLinkNetworkRouteImpl(
-        Id.createLinkId(0),
-        Array(Id.createLinkId(1)),
-        Id.createLinkId(2)
-      )
-      route.setVehicleId(vehicleId)
-      leg.setRoute(route)
-      plan.addLeg(leg)
-      val workActivity = PopulationUtils.createActivityFromLinkId("work", Id.createLinkId(2))
-      workActivity.setEndTime(61200) //5:00:00 PM
-      workActivity.setCoord(new Coord(1.0, 1.0))
-      plan.addActivity(workActivity)
-      person.addPlan(plan)
-      population.addPerson(person)
-      household.setMemberIds(JavaConverters.bufferAsJavaList(mutable.Buffer(person.getId)))
-      val scenario = ScenarioUtils.createMutableScenario(matsimConfig)
-      scenario.setPopulation(population)
-      scenario.setLocked()
-      ScenarioUtils.loadScenario(scenario)
-      when(beamSvc.matsimServices.getScenario).thenReturn(scenario)
-
-      val scheduler = TestActorRef[BeamAgentScheduler](
-        SchedulerProps(
-          beamConfig,
-          stopTick = 1000000,
-          maxWindow = 10,
-          new StuckFinder(beamConfig.beam.debug.stuckAgentDetection)
-        )
-      )
-
-      val householdActor = TestActorRef[HouseholdActor](
-        new HouseholdActor(
-          beamSvc,
-          _ => modeChoiceCalculator,
-          scheduler,
-          networkCoordinator.transportNetwork,
-          tollCalculator,
-          self,
-          self,
-          parkingManager,
-          eventsManager,
-          population,
-          household.getId,
-          household,
-          Map(beamVehicle.getId -> beamVehicle),
-          new Coord(0.0, 0.0)
-        )
-      )
-      val personActor = householdActor.getSingleChild(person.getId.toString)
-
-      scheduler ! StartSchedule(0)
-
-      // The agent will ask for current travel times for a route it already knows.
-      val embodyRequest = expectMsgType[EmbodyWithCurrentTravelTime]
-      personActor ! RoutingResponse(
-        Vector(
-          EmbodiedBeamTrip(
-            legs = Vector(
-              EmbodiedBeamLeg(
-                beamLeg = embodyRequest.leg.copy(
-                  duration = 500,
-                  travelPath = embodyRequest.leg.travelPath.copy(linkTravelTime = Array(0, 500, 0))
-                ),
-                beamVehicleId = vehicleId,
-                asDriver = true,
-                cost = 1.0,
-                unbecomeDriverOnCompletion = true
-              )
-            )
-          )
-        ),
-        staticRequestId = java.util.UUID.randomUUID().hashCode()
-      )
-
-      expectMsgType[ModeChoiceEvent]
-      expectMsgType[ActivityEndEvent]
-      expectMsgType[PersonDepartureEvent]
-
-      expectMsgType[PersonEntersVehicleEvent]
-      expectMsgType[VehicleEntersTrafficEvent]
-      expectMsgType[VehicleLeavesTrafficEvent]
-      expectMsgType[PathTraversalEvent]
-
-      expectMsgType[PersonEntersVehicleEvent]
-      expectMsgType[VehicleEntersTrafficEvent]
-      expectMsgType[LinkLeaveEvent]
-      expectMsgType[LinkEnterEvent]
-      expectMsgType[LinkLeaveEvent]
-      expectMsgType[LinkEnterEvent]
-      expectMsgType[VehicleLeavesTrafficEvent]
-      println(expectMsgType[PathTraversalEvent])
-      println(expectMsgType[PersonCostEvent])
-      expectMsgType[PersonLeavesVehicleEvent]
-
-      expectMsgType[VehicleEntersTrafficEvent]
-      expectMsgType[VehicleLeavesTrafficEvent]
-      expectMsgType[PathTraversalEvent]
-
-      expectMsgType[PersonLeavesVehicleEvent]
-      expectMsgType[TeleportationArrivalEvent]
-
-      expectMsgType[PersonArrivalEvent]
-      expectMsgType[ActivityStartEvent]
-
-      expectMsgType[CompletionNotice]
-    }
-
->>>>>>> cc44d0f1
     it("should know how to take a walk_transit trip when it's already in its plan") {
 
       // In this tests, it's not easy to chronologically sort Events vs. Triggers/Messages
@@ -592,15 +454,13 @@
         Await.result(
           system.actorSelection("/user/router/TransitDriverAgent-my_bus").resolveOne(),
           timeout.duration
-        ),
-        "TransitDriverAgent-my_bus"
+        )
       )
       tram.becomeDriver(
         Await.result(
           system.actorSelection("/user/router/TransitDriverAgent-my_tram").resolveOne(),
           timeout.duration
-        ),
-        "TransitDriverAgent-my_bus"
+        )
       )
 
       val householdActor = TestActorRef[HouseholdActor](
