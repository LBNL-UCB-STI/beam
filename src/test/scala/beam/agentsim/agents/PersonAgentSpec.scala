--- conflicted
+++ resolved
@@ -401,13 +401,8 @@
           eventsManager = eventsManager,
           population = population,
           household = household,
-<<<<<<< HEAD
-          vehicles = Map.empty,
-          homeCoord = new Coord(0.0, 0.0),
-=======
           vehicles = Map(),
           fallbackHomeCoord = new Coord(0.0, 0.0),
->>>>>>> d09880bb
           Vector(),
           Set.empty,
           new RouteHistory(beamConfig),
