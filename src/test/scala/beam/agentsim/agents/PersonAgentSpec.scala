--- conflicted
+++ resolved
@@ -191,13 +191,8 @@
           new Coord(0.0, 0.0),
           Vector(),
           Set.empty,
-<<<<<<< HEAD
           new RouteHistory(beamConfig),
-          boundingBox,
           VehiclesAdjustment.getVehicleAdjustment(beamScenario)
-=======
-          new RouteHistory(beamConfig)
->>>>>>> f5c50f58
         )
       )
       scheduler ! ScheduleTrigger(InitializeTrigger(0), householdActor)
@@ -408,13 +403,8 @@
           fallbackHomeCoord = new Coord(0.0, 0.0),
           Vector(),
           Set.empty,
-<<<<<<< HEAD
           new RouteHistory(beamConfig),
-          boundingBox,
           VehiclesAdjustment.getVehicleAdjustment(beamScenario)
-=======
-          new RouteHistory(beamConfig)
->>>>>>> f5c50f58
         )
       )
       scheduler ! ScheduleTrigger(InitializeTrigger(0), householdActor)
@@ -700,13 +690,8 @@
           new Coord(0.0, 0.0),
           Vector(),
           Set.empty,
-<<<<<<< HEAD
           new RouteHistory(beamConfig),
-          boundingBox,
           VehiclesAdjustment.getVehicleAdjustment(beamScenario)
-=======
-          new RouteHistory(beamConfig)
->>>>>>> f5c50f58
         )
       )
       scheduler ! ScheduleTrigger(InitializeTrigger(0), householdActor)
