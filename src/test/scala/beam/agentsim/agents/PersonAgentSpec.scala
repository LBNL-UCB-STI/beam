--- conflicted
+++ resolved
@@ -85,68 +85,21 @@
         workActivity.setEndTime(61200) //5:00:00 PM
         plan.addActivity(workActivity)
 
-        val personAgentRef = TestFSMRef(new PersonAgent(services, eventsManager, Id.create("dummyAgent", classOf[PersonAgent]), houseIdDummy, plan, Id.create("dummyBody", classOf[Vehicle]), PersonData()))
+        val personAgentRef = TestFSMRef(new PersonAgent(services, networkCoordinator.transportNetwork, eventsManager, Id.create("dummyAgent", classOf[PersonAgent]), houseIdDummy, plan, Id.create("dummyBody", classOf[Vehicle]), PersonData()))
         val beamAgentSchedulerRef = TestActorRef[BeamAgentScheduler](SchedulerProps(config, stopTick = 1000000.0, maxWindow = 10.0))
         beamAgentSchedulerRef ! ScheduleTrigger(InitializeTrigger(0.0), personAgentRef)
 
         EventFilter.error(message = "events-subscriber received actend event!", occurrences = 1) intercept {
           beamAgentSchedulerRef ! StartSchedule(0)
         }
-<<<<<<< HEAD
-      })
-
-      val plan = PopulationUtils.getFactory.createPlan()
-      val homeActivity = PopulationUtils.createActivityFromLinkId("home", Id.createLinkId(1))
-      homeActivity.setEndTime(28800)  // 8:00:00 AM
-      plan.addActivity(homeActivity)
-      val workActivity = PopulationUtils.createActivityFromLinkId("work", Id.createLinkId(2))
-      workActivity.setEndTime(61200) //5:00:00 PM
-      plan.addActivity(workActivity)
-
-      val personAgentRef = TestFSMRef(new PersonAgent(services, networkCoordinator.transportNetwork, eventsManager, Id.create("dummyAgent", classOf[PersonAgent]), houseIdDummy, plan, Id.create("dummyBody", classOf[Vehicle]), PersonData()))
-      val beamAgentSchedulerRef = TestActorRef[BeamAgentScheduler](SchedulerProps(config, stopTick = 1000000.0, maxWindow = 10.0))
-      beamAgentSchedulerRef ! ScheduleTrigger(InitializeTrigger(0.0), personAgentRef)
-
-      EventFilter.error(message = "events-subscriber received actend event!", occurrences = 1) intercept {
-        beamAgentSchedulerRef ! StartSchedule(0)
-=======
         // Need to help the agent -- it can't finish its day on its own yet, without a router and such.
         personAgentRef ! Finish
->>>>>>> f39e220d
       }
     }
 
     // Finishing this test requires giving the agent a mock router,
     // and verifying that the expected events are thrown.
     ignore("should demonstrate a simple complete daily activity pattern") {
-<<<<<<< HEAD
-      val actEndDummy = new ActivityEndEvent(0, Id.createPersonId(0), Id.createLinkId(0), Id.create(0, classOf[ActivityFacility]), "dummy")
-      val houseIdDummy = Id.create("dummy",classOf[Household])
-
-      val plan = PopulationUtils.getFactory.createPlan()
-      val homeActivity = PopulationUtils.createActivityFromLinkId("home", Id.createLinkId(1))
-      homeActivity.setStartTime(0.0)
-      homeActivity.setEndTime(30.0)
-      val workActivity = PopulationUtils.createActivityFromLinkId("work", Id.createLinkId(2))
-      workActivity.setStartTime(40.0)
-      workActivity.setEndTime(70.0)
-      val backHomeActivity = PopulationUtils.createActivityFromLinkId("home", Id.createLinkId(1))
-      backHomeActivity.setStartTime(80.0)
-      backHomeActivity.setEndTime(100.0)
-
-      plan.addActivity(homeActivity)
-      plan.addActivity(workActivity)
-      plan.addActivity(backHomeActivity)
-
-      val personAgentRef = TestFSMRef(new PersonAgent(services, networkCoordinator.transportNetwork, eventsManager, Id.create("dummyAgent", classOf[PersonAgent]), houseIdDummy, plan, Id.create("dummyBody", classOf[Vehicle]), PersonData()))
-      watch(personAgentRef)
-      val beamAgentSchedulerRef = TestActorRef[BeamAgentScheduler](SchedulerProps(config, stopTick = 200.0, maxWindow = 10.0))
-
-      beamAgentSchedulerRef ! ScheduleTrigger(InitializeTrigger(0.0),personAgentRef)
-      beamAgentSchedulerRef ! StartSchedule(0)
-      expectTerminated(personAgentRef)
-      expectMsg(CompletionNotice(0L))
-=======
       within(10 seconds) {
         val actEndDummy = new ActivityEndEvent(0, Id.createPersonId(0), Id.createLinkId(0), Id.create(0, classOf[ActivityFacility]), "dummy")
         val houseIdDummy = Id.create("dummy", classOf[Household])
@@ -166,7 +119,7 @@
         plan.addActivity(workActivity)
         plan.addActivity(backHomeActivity)
 
-        val personAgentRef = TestFSMRef(new PersonAgent(services, eventsManager, Id.create("dummyAgent", classOf[PersonAgent]), houseIdDummy, plan, Id.create("dummyBody", classOf[Vehicle]), PersonData()))
+        val personAgentRef = TestFSMRef(new PersonAgent(services, networkCoordinator.transportNetwork, eventsManager, Id.create("dummyAgent", classOf[PersonAgent]), houseIdDummy, plan, Id.create("dummyBody", classOf[Vehicle]), PersonData()))
         watch(personAgentRef)
         val beamAgentSchedulerRef = TestActorRef[BeamAgentScheduler](SchedulerProps(config, stopTick = 200.0, maxWindow = 10.0))
 
@@ -174,7 +127,6 @@
         beamAgentSchedulerRef ! StartSchedule(0)
         expectTerminated(personAgentRef)
       }
->>>>>>> f39e220d
     }
 
   }
