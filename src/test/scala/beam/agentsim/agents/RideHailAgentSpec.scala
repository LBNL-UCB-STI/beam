package beam.agentsim.agents

import java.util.concurrent.TimeUnit

import akka.actor.{ActorRef, ActorSystem}
import akka.testkit.{ImplicitSender, TestActorRef, TestFSMRef, TestKit}
import akka.util.Timeout
import beam.agentsim.Resource.{NotifyVehicleIdle, ReleaseParkingStall}
import beam.agentsim.agents.BeamAgent.Finish
import beam.agentsim.agents.PersonAgent.DrivingInterrupted
import beam.agentsim.agents.modalbehaviors.DrivesVehicle.StopDriving
import beam.agentsim.agents.ridehail.{RideHailAgent, RideHailManager}
import beam.agentsim.agents.ridehail.RideHailAgent._
import beam.agentsim.agents.vehicles.EnergyEconomyAttributes.Powertrain
import beam.agentsim.agents.vehicles.{BeamVehicle, BeamVehicleType, PassengerSchedule, VehiclePersonId}
import beam.agentsim.events.{PathTraversalEvent, SpaceTime}
import beam.agentsim.infrastructure.ZonalParkingManagerSpec
import beam.agentsim.scheduler.BeamAgentScheduler.{CompletionNotice, ScheduleTrigger, SchedulerProps, StartSchedule}
import beam.agentsim.scheduler.Trigger.TriggerWithId
import beam.agentsim.scheduler.{BeamAgentScheduler, Trigger}
import beam.router.Modes.BeamMode
import beam.router.model.{BeamLeg, BeamPath}
import beam.router.osm.TollCalculator
import beam.router.r5.DefaultNetworkCoordinator
import beam.sim.BeamServices
import beam.sim.common.GeoUtilsImpl
import beam.sim.config.BeamConfig
import beam.utils.StuckFinder
import beam.utils.TestConfigUtils.testConfig
import com.typesafe.config.ConfigFactory
import org.matsim.api.core.v01.events._
import org.matsim.api.core.v01.population.Person
import org.matsim.api.core.v01.{Coord, Id}
import org.matsim.core.events.EventsManagerImpl
import org.matsim.core.events.handler.BasicEventHandler
import org.mockito.Mockito._
import org.scalatest.mockito.MockitoSugar
import org.scalatest.{BeforeAndAfterAll, FunSpecLike}

import scala.collection.concurrent.TrieMap

class RideHailAgentSpec
    extends TestKit(
      ActorSystem(
        "RideHailAgentSpec",
        ConfigFactory.parseString("""
  akka.log-dead-letters = 10
  akka.actor.debug.fsm = true
  akka.loglevel = debug
  """).withFallback(testConfig("test/input/beamville/beam.conf").resolve())
      )
    )
    with FunSpecLike
    with BeforeAndAfterAll
    with MockitoSugar
    with ImplicitSender {

  private implicit val timeout: Timeout = Timeout(60, TimeUnit.SECONDS)
  lazy val config = BeamConfig(system.settings.config)
  lazy val eventsManager = new EventsManagerImpl()

  private val vehicles = TrieMap[Id[BeamVehicle], BeamVehicle]()
  private val personRefs = TrieMap[Id[Person], ActorRef]()

  lazy val services: BeamServices = {
    val theServices = mock[BeamServices](withSettings().stubOnly())
    when(theServices.beamConfig).thenReturn(config)
    when(theServices.personRefs).thenReturn(personRefs)
    val geo = new GeoUtilsImpl(theServices)
    when(theServices.geo).thenReturn(geo)
    theServices
  }
  private lazy val zonalParkingManager: ActorRef = ZonalParkingManagerSpec.mockZonalParkingManager(services)

  case class TestTrigger(tick: Int) extends Trigger

  private lazy val networkCoordinator = new DefaultNetworkCoordinator(config)

  describe("A RideHailAgent") {

    def moveTo30000(scheduler: ActorRef, rideHailAgent: ActorRef) = {
      scheduler ! ScheduleTrigger(InitializeTrigger(0), rideHailAgent)
      scheduler ! ScheduleTrigger(TestTrigger(28800), self)
      scheduler ! StartSchedule(0)
      expectMsgType[PersonDepartureEvent] // Departs..
      expectMsgType[PersonEntersVehicleEvent] // ..enters vehicle

      val trigger = expectMsgType[TriggerWithId] // 28800
      scheduler ! ScheduleTrigger(TestTrigger(30000), self)
      val passengerSchedule = PassengerSchedule()
        .addLegs(
          Seq(
            BeamLeg(
              28800,
              BeamMode.CAR,
              10000,
              BeamPath(
                Vector(),
                Vector(),
                None,
                SpaceTime(0.0, 0.0, 28800),
                SpaceTime(0.0, 0.0, 38800),
                10000
              )
            ),
            BeamLeg(
              38800,
              BeamMode.CAR,
              10000,
              BeamPath(
                Vector(),
                Vector(),
                None,
                SpaceTime(0.0, 0.0, 38800),
                SpaceTime(0.0, 0.0, 48800),
                10000
              )
            )
          )
        )
        .addPassenger(
          VehiclePersonId(Id.createVehicleId(1), Id.createPersonId(1)),
          Seq(
            BeamLeg(
              38800,
              BeamMode.CAR,
              10000,
              BeamPath(
                Vector(),
                Vector(),
                None,
                SpaceTime(0.0, 0.0, 38800),
                SpaceTime(0.0, 0.0, 48800),
                10000
              )
            )
          )
        )
      personRefs.put(Id.createPersonId(1), self) // I will mock the passenger
      rideHailAgent ! Interrupt(Id.create("1", classOf[Interrupt]), 30000)
      expectMsgClass(classOf[InterruptedWhileIdle])
      //expectMsg(InterruptedWhileIdle(_,_))
      rideHailAgent ! ModifyPassengerSchedule(passengerSchedule, 30000)
      rideHailAgent ! Resume()
      val modifyPassengerScheduleAck = expectMsgType[ModifyPassengerScheduleAck]
      modifyPassengerScheduleAck.triggersToSchedule.foreach(scheduler ! _)
      expectMsgType[VehicleEntersTrafficEvent]
      scheduler ! CompletionNotice(trigger.triggerId)

      expectMsgType[TriggerWithId] // 30000
    }

    it("should drive around when I tell him to") {
      val vehicleId = Id.createVehicleId(1)
      val beamVehicle =
<<<<<<< HEAD
        new BeamVehicle(vehicleId, new Powertrain(0.0), BeamVehicleType.defaultCarBeamVehicleType)
=======
        new BeamVehicle(vehicleId, new Powertrain(0.0), None, BeamVehicleType.defaultCarBeamVehicleType, null)
>>>>>>> f9f5770a
      beamVehicle.manager = Some(self)
      vehicles.put(vehicleId, beamVehicle)

      val scheduler = TestActorRef[BeamAgentScheduler](
        SchedulerProps(
          config,
          stopTick = 64800,
          maxWindow = 10,
          new StuckFinder(config.beam.debug.stuckAgentDetection)
        )
      )

      val rideHailAgent = TestFSMRef(
        new RideHailAgent(
          Id.create("1", classOf[RideHailAgent]),
          self,
          scheduler,
          beamVehicle,
          new Coord(0.0, 0.0),
          None,
          None,
          eventsManager,
          zonalParkingManager,
          services,
          networkCoordinator.transportNetwork,
          tollCalculator = new TollCalculator(config)
        )
      )

      var trigger = moveTo30000(scheduler, rideHailAgent)

      // Now I want to interrupt the agent, and it will say that for any point in time after 28800,
      // I can tell it whatever I want. Even though it is already 30000 for me.

      rideHailAgent ! Interrupt(Id.create("1", classOf[Interrupt]), 30000)
      val interruptedAt = expectMsgType[InterruptedWhileDriving]
      assert(interruptedAt.currentPassengerScheduleIndex == 0) // I know this agent hasn't picked up the passenger yet
      assert(rideHailAgent.stateName == DrivingInterrupted)
      expectNoMessage()
      // Still, I tell it to resume
      rideHailAgent ! Resume()
      scheduler ! ScheduleTrigger(TestTrigger(50000), self)
      scheduler ! CompletionNotice(trigger.triggerId)

      expectMsgType[VehicleLeavesTrafficEvent]

      expectMsgType[PathTraversalEvent]
      expectMsgType[VehicleEntersTrafficEvent]

      trigger = expectMsgType[TriggerWithId] // NotifyLegStartTrigger
      scheduler ! CompletionNotice(trigger.triggerId)

      expectMsgType[VehicleLeavesTrafficEvent]
      expectMsgType[PathTraversalEvent]
      expectMsgType[NotifyVehicleIdle]

      trigger = expectMsgType[TriggerWithId] // NotifyLegEndTrigger
      scheduler ! CompletionNotice(trigger.triggerId)

      rideHailAgent ! NotifyVehicleResourceIdleReply(None, Vector[ScheduleTrigger]())

      trigger = expectMsgType[TriggerWithId] // 50000
      scheduler ! CompletionNotice(trigger.triggerId)

      rideHailAgent ! Finish
      expectMsgType[CompletionNotice]
    }

    it("should let me interrupt it and tell it to cancel its job") {
      val vehicleId = Id.createVehicleId(1)
      val beamVehicle =
        new BeamVehicle(
          vehicleId,
          new Powertrain(0.0),
          BeamVehicleType.defaultCarBeamVehicleType
        )
      beamVehicle.manager = Some(self)
      vehicles.put(vehicleId, beamVehicle)

      val scheduler = TestActorRef[BeamAgentScheduler](
        SchedulerProps(
          config,
          stopTick = 64800,
          maxWindow = 10,
          new StuckFinder(config.beam.debug.stuckAgentDetection)
        )
      )

      val rideHailAgent = TestFSMRef(
        new RideHailAgent(
          Id.create("1", classOf[RideHailAgent]),
          self,
          scheduler,
          beamVehicle,
          new Coord(0.0, 0.0),
          None,
          None,
          eventsManager,
          zonalParkingManager,
          services,
          networkCoordinator.transportNetwork,
          tollCalculator = new TollCalculator(config)
        )
      )

      var trigger = moveTo30000(scheduler, rideHailAgent)

      // Now I want to interrupt the agent, and it will say that for any point in time after 28800,
      // I can tell it whatever I want. Even though it is already 30000 for me.

      rideHailAgent ! Interrupt(Id.create("1", classOf[Interrupt]), 30000)
      val interruptedAt = expectMsgType[InterruptedWhileDriving]
      assert(interruptedAt.currentPassengerScheduleIndex == 0) // I know this agent hasn't picked up the passenger yet
      assert(rideHailAgent.stateName == DrivingInterrupted)
      expectNoMessage()
      // I tell it to do nothing instead
      rideHailAgent ! StopDriving(30000)
      assert(rideHailAgent.stateName == IdleInterrupted)

      rideHailAgent ! Resume() // That's the opposite of Interrupt(), not resume driving
      scheduler ! ScheduleTrigger(TestTrigger(50000), self)
      scheduler ! CompletionNotice(trigger.triggerId)

//      expectMsgType[NotifyResourceIdle]
      expectMsgType[VehicleLeavesTrafficEvent]

      expectMsgType[PathTraversalEvent]
//      expectMsgType[CheckInResource]

      expectMsgType[NotifyVehicleIdle]

      trigger = expectMsgType[TriggerWithId] // 50000
      scheduler ! CompletionNotice(trigger.triggerId)

      rideHailAgent ! Finish
      expectMsgType[CompletionNotice]
    }

    it("won't let me cancel its job after it has picked up passengers") {
      val vehicleId = Id.createVehicleId(1)
      val beamVehicle =
        new BeamVehicle(
          vehicleId,
          new Powertrain(0.0),
          BeamVehicleType.defaultCarBeamVehicleType
        )
      beamVehicle.manager = Some(self)
      vehicles.put(vehicleId, beamVehicle)

      val scheduler = TestActorRef[BeamAgentScheduler](
        SchedulerProps(
          config,
          stopTick = 64800,
          maxWindow = 10,
          new StuckFinder(config.beam.debug.stuckAgentDetection)
        )
      )

      val rideHailAgent = TestFSMRef(
        new RideHailAgent(
          Id.create("1", classOf[RideHailAgent]),
          self,
          scheduler,
          beamVehicle,
          new Coord(0.0, 0.0),
          None,
          None,
          eventsManager,
          zonalParkingManager,
          services,
          networkCoordinator.transportNetwork,
          tollCalculator = new TollCalculator(config)
        )
      )

      var trigger = moveTo30000(scheduler, rideHailAgent)
      scheduler ! ScheduleTrigger(TestTrigger(40000), self)
      scheduler ! CompletionNotice(trigger.triggerId)

//      expectMsgType[NotifyResourceIdle]
      expectMsgType[VehicleLeavesTrafficEvent]
      expectMsgType[PathTraversalEvent]
      expectMsgType[VehicleEntersTrafficEvent]

      trigger = expectMsgType[TriggerWithId] // 40000
      rideHailAgent ! Interrupt(Id.create("1", classOf[Interrupt]), 30000)
      val interruptedAt = expectMsgType[InterruptedWhileDriving]
      assert(interruptedAt.currentPassengerScheduleIndex == 1) // I know this agent has now picked up the passenger
      assert(rideHailAgent.stateName == DrivingInterrupted)
      expectNoMessage()
      // Don't StopDriving() here because we have a Passenger and we don't know how that works yet.
    }

  }

  override def beforeAll: Unit = {
    eventsManager.addHandler(new BasicEventHandler {
      override def handleEvent(event: Event): Unit = {
        self ! event
      }
    })
    networkCoordinator.loadNetwork()
    networkCoordinator.convertFrequenciesToTrips()
  }

  override def afterAll: Unit = {
    shutdown()
  }

}<|MERGE_RESOLUTION|>--- conflicted
+++ resolved
@@ -153,11 +153,7 @@
     it("should drive around when I tell him to") {
       val vehicleId = Id.createVehicleId(1)
       val beamVehicle =
-<<<<<<< HEAD
         new BeamVehicle(vehicleId, new Powertrain(0.0), BeamVehicleType.defaultCarBeamVehicleType)
-=======
-        new BeamVehicle(vehicleId, new Powertrain(0.0), None, BeamVehicleType.defaultCarBeamVehicleType, null)
->>>>>>> f9f5770a
       beamVehicle.manager = Some(self)
       vehicles.put(vehicleId, beamVehicle)
 
