package beam.agentsim.agents

import java.util.concurrent.TimeUnit

import akka.actor.{ActorRef, ActorSystem, Props}
import akka.testkit.{ImplicitSender, TestActorRef, TestFSMRef, TestKit, TestProbe}
import akka.util.Timeout
import beam.agentsim.Resource.{CheckInResource, RegisterResource}
import beam.agentsim.ResourceManager.NotifyVehicleResourceIdle
import beam.agentsim.agents.BeamAgent.Finish
import beam.agentsim.agents.PersonAgent.DrivingInterrupted
import beam.agentsim.agents.modalbehaviors.DrivesVehicle.StopDriving
import beam.agentsim.agents.ridehail.RideHailAgent
import beam.agentsim.agents.ridehail.RideHailAgent._
import beam.agentsim.agents.vehicles.EnergyEconomyAttributes.Powertrain
import beam.agentsim.agents.vehicles.{BeamVehicle, BeamVehicleType, PassengerSchedule, VehiclePersonId}
import beam.agentsim.events.{PathTraversalEvent, SpaceTime}
import beam.agentsim.infrastructure.ParkingManager.ParkingStockAttributes
import beam.agentsim.infrastructure.{ZonalParkingManager, ZonalParkingManagerSpec}
import beam.agentsim.scheduler.BeamAgentScheduler.{CompletionNotice, ScheduleTrigger, SchedulerProps, StartSchedule}
<<<<<<< HEAD
import beam.agentsim.scheduler.BeamAgentScheduler.{CompletionNotice, ScheduleTrigger, SchedulerProps, StartSchedule}
=======
>>>>>>> 85d8b249
import beam.agentsim.scheduler.Trigger.TriggerWithId
import beam.agentsim.scheduler.{BeamAgentScheduler, Trigger}
import beam.router.Modes.BeamMode
import beam.router.RoutingModel.{BeamLeg, BeamPath}
import beam.router.r5.NetworkCoordinator
import beam.sim.BeamServices
import beam.sim.common.GeoUtilsImpl
import beam.sim.config.BeamConfig
import beam.utils.TestConfigUtils.testConfig
import com.typesafe.config.ConfigFactory
import org.matsim.api.core.v01.events._
import org.matsim.api.core.v01.population.Person
import org.matsim.api.core.v01.{Coord, Id}
import org.matsim.core.events.EventsManagerImpl
import org.matsim.core.events.handler.BasicEventHandler
import org.matsim.vehicles._
import org.mockito.Mockito._
import org.scalatest.mockito.MockitoSugar
import org.scalatest.{BeforeAndAfterAll, FunSpecLike}

import scala.collection.concurrent.TrieMap

class RideHailAgentSpec
    extends TestKit(
      ActorSystem(
        "RideHailAgentSpec",
        ConfigFactory.parseString("""
  akka.log-dead-letters = 10
  akka.actor.debug.fsm = true
  akka.loglevel = debug
  """).withFallback(testConfig("test/input/beamville/beam.conf"))
      )
    )
    with FunSpecLike
    with BeforeAndAfterAll
    with MockitoSugar
    with ImplicitSender {

  private implicit val timeout: Timeout = Timeout(60, TimeUnit.SECONDS)
  val config = BeamConfig(system.settings.config)
  val eventsManager = new EventsManagerImpl()
  eventsManager.addHandler(new BasicEventHandler {
    override def handleEvent(event: Event): Unit = {
      self ! event
    }
  })

  private val vehicles = TrieMap[Id[BeamVehicle], BeamVehicle]()
  private val personRefs = TrieMap[Id[Person], ActorRef]()

  val services: BeamServices = {
    val theServices = mock[BeamServices]
    when(theServices.beamConfig).thenReturn(config)
    when(theServices.vehicles).thenReturn(vehicles)
    when(theServices.personRefs).thenReturn(personRefs)
    val geo = new GeoUtilsImpl(theServices)
    when(theServices.geo).thenReturn(geo)
    theServices
  }
  val zonalParkingManager = ZonalParkingManagerSpec.mockZonalParkingManager(services)

  case class TestTrigger(tick: Double) extends Trigger

  private val networkCoordinator = new NetworkCoordinator(config)
  networkCoordinator.loadNetwork()

  describe("A RideHailAgent") {

    def moveTo30000(scheduler: ActorRef, rideHailAgent: ActorRef) = {
      expectMsgType[RegisterResource]

      scheduler ! ScheduleTrigger(InitializeTrigger(0), rideHailAgent)
      scheduler ! ScheduleTrigger(TestTrigger(28800), self)
      scheduler ! StartSchedule(0)
      expectMsgType[CheckInResource] // Idle agent is idle
      expectMsgType[PersonDepartureEvent] // Departs..
      expectMsgType[PersonEntersVehicleEvent] // ..enters vehicle

      val trigger = expectMsgType[TriggerWithId] // 28800
      scheduler ! ScheduleTrigger(TestTrigger(30000), self)
      val passengerSchedule = PassengerSchedule()
        .addLegs(
          Seq(
            BeamLeg(
              28800,
              BeamMode.CAR,
              10000,
              BeamPath(
                Vector(),
                None,
                SpaceTime(0.0, 0.0, 28800),
                SpaceTime(0.0, 0.0, 38800),
                10000
              )
            ),
            BeamLeg(
              38800,
              BeamMode.CAR,
              10000,
              BeamPath(
                Vector(),
                None,
                SpaceTime(0.0, 0.0, 38800),
                SpaceTime(0.0, 0.0, 48800),
                10000
              )
            )
          )
        )
        .addPassenger(
          VehiclePersonId(Id.createVehicleId(1), Id.createPersonId(1)),
          Seq(
            BeamLeg(
              38800,
              BeamMode.CAR,
              10000,
              BeamPath(
                Vector(),
                None,
                SpaceTime(0.0, 0.0, 38800),
                SpaceTime(0.0, 0.0, 48800),
                10000
              )
            )
          )
        )
      personRefs.put(Id.createPersonId(1), self) // I will mock the passenger
      rideHailAgent ! Interrupt(Id.create("1", classOf[Interrupt]), 30000)
      expectMsgClass(classOf[InterruptedWhileIdle])
      //expectMsg(InterruptedWhileIdle(_,_))
      rideHailAgent ! ModifyPassengerSchedule(passengerSchedule)
      rideHailAgent ! Resume()
      val modifyPassengerScheduleAck = expectMsgType[ModifyPassengerScheduleAck]
      modifyPassengerScheduleAck.triggersToSchedule.foreach(scheduler ! _)
      expectMsgType[VehicleEntersTrafficEvent]
      scheduler ! CompletionNotice(trigger.triggerId)

      expectMsgType[TriggerWithId] // 30000
    }

    it("should drive around when I tell him to") {
      val vehicleType = new VehicleTypeImpl(Id.create(1, classOf[VehicleType]))
      val vehicleId = Id.createVehicleId(1)
      val vehicle = new VehicleImpl(vehicleId, vehicleType)
      val beamVehicle =
<<<<<<< HEAD
        new BeamVehicle(vehicleId, new Powertrain(0.0), None, BeamVehicleType.defaultCarBeamVehicleType, None, None)
=======
        new BeamVehicle(new Powertrain(0.0), vehicle, CarVehicle, None, None, None)
>>>>>>> 85d8b249
      beamVehicle.registerResource(self)
      vehicles.put(vehicleId, beamVehicle)

      val scheduler = TestActorRef[BeamAgentScheduler](
        SchedulerProps(config, stopTick = 64800.0, maxWindow = 10.0)
      )

      val rideHailAgent = TestFSMRef(
        new RideHailAgent(
          Id.create("1", classOf[RideHailAgent]),
          scheduler,
          beamVehicle,
          new Coord(0.0, 0.0),
          eventsManager,
          zonalParkingManager,
          services,
          networkCoordinator.transportNetwork
        )
      )

      var trigger = moveTo30000(scheduler, rideHailAgent)

      // Now I want to interrupt the agent, and it will say that for any point in time after 28800,
      // I can tell it whatever I want. Even though it is already 30000 for me.

      rideHailAgent ! Interrupt(Id.create("1", classOf[Interrupt]), 30000)
      val interruptedAt = expectMsgType[InterruptedAt]
      assert(interruptedAt.currentPassengerScheduleIndex == 0) // I know this agent hasn't picked up the passenger yet
      assert(rideHailAgent.stateName == DrivingInterrupted)
      expectNoMsg()
      // Still, I tell it to resume
      rideHailAgent ! Resume()
      scheduler ! ScheduleTrigger(TestTrigger(50000), self)
      scheduler ! CompletionNotice(trigger.triggerId)

//      expectMsgType[NotifyResourceIdle]

      expectMsgType[VehicleLeavesTrafficEvent]

      expectMsgType[PathTraversalEvent]
      expectMsgType[VehicleEntersTrafficEvent]

      trigger = expectMsgType[TriggerWithId] // NotifyLegStartTrigger
      scheduler ! CompletionNotice(trigger.triggerId)

      // expectMsgType[NotifyResourceIdle]
      expectMsgType[VehicleLeavesTrafficEvent]
      expectMsgType[PathTraversalEvent]
      expectMsgType[NotifyVehicleResourceIdle]
      //expectMsgType[NotifyVehicleResourceIdleReply]
//      expectMsgType[CheckInResource]

      trigger = expectMsgType[TriggerWithId] // NotifyLegEndTrigger
      scheduler ! CompletionNotice(trigger.triggerId)

      rideHailAgent ! NotifyVehicleResourceIdleReply(None, Vector[ScheduleTrigger]())

      trigger = expectMsgType[TriggerWithId] // 50000
      scheduler ! CompletionNotice(trigger.triggerId)

      rideHailAgent ! Finish
      expectMsgType[CompletionNotice]
    }

    it("should let me interrupt it and tell it to cancel its job") {
      val vehicleType = new VehicleTypeImpl(Id.create(1, classOf[VehicleType]))
      val vehicleId = Id.createVehicleId(1)
      val vehicle = new VehicleImpl(vehicleId, vehicleType)
      val beamVehicle =
<<<<<<< HEAD
        new BeamVehicle(vehicleId, new Powertrain(0.0), /*vehicle*/ None, BeamVehicleType.defaultCarBeamVehicleType, None, None)
=======
        new BeamVehicle(new Powertrain(0.0), vehicle, CarVehicle, None, None, None)
>>>>>>> 85d8b249
      beamVehicle.registerResource(self)
      vehicles.put(vehicleId, beamVehicle)

      val scheduler = TestActorRef[BeamAgentScheduler](
        SchedulerProps(config, stopTick = 64800.0, maxWindow = 10.0)
      )

      val rideHailAgent = TestFSMRef(
        new RideHailAgent(
          Id.create("1", classOf[RideHailAgent]),
          scheduler,
          beamVehicle,
          new Coord(0.0, 0.0),
          eventsManager,
          zonalParkingManager,
          services,
          networkCoordinator.transportNetwork
        )
      )

      var trigger = moveTo30000(scheduler, rideHailAgent)

      // Now I want to interrupt the agent, and it will say that for any point in time after 28800,
      // I can tell it whatever I want. Even though it is already 30000 for me.

      rideHailAgent ! Interrupt(Id.create("1", classOf[Interrupt]), 30000)
      val interruptedAt = expectMsgType[InterruptedAt]
      assert(interruptedAt.currentPassengerScheduleIndex == 0) // I know this agent hasn't picked up the passenger yet
      assert(rideHailAgent.stateName == DrivingInterrupted)
      expectNoMsg()
      // I tell it to do nothing instead
      rideHailAgent ! StopDriving(30000)
      assert(rideHailAgent.stateName == IdleInterrupted)

      rideHailAgent ! Resume() // That's the opposite of Interrupt(), not resume driving
      scheduler ! ScheduleTrigger(TestTrigger(50000), self)
      scheduler ! CompletionNotice(trigger.triggerId)

//      expectMsgType[NotifyResourceIdle]
      expectMsgType[VehicleLeavesTrafficEvent]

      expectMsgType[PathTraversalEvent]
//      expectMsgType[CheckInResource]

      expectMsgType[NotifyVehicleResourceIdle]

      trigger = expectMsgType[TriggerWithId] // 50000
      scheduler ! CompletionNotice(trigger.triggerId)

      rideHailAgent ! Finish
      expectMsgType[CompletionNotice]
    }

    it("won't let me cancel its job after it has picked up passengers") {
      val vehicleType = new VehicleTypeImpl(Id.create(1, classOf[VehicleType]))
      val vehicleId = Id.createVehicleId(1)
      val vehicle = new VehicleImpl(vehicleId, vehicleType)
      val beamVehicle =
<<<<<<< HEAD
        new BeamVehicle(vehicleId, new Powertrain(0.0), /*vehicle,*/ None, BeamVehicleType.defaultCarBeamVehicleType, None, None)
=======
        new BeamVehicle(new Powertrain(0.0), vehicle, CarVehicle, None, None, None)
>>>>>>> 85d8b249
      beamVehicle.registerResource(self)
      vehicles.put(vehicleId, beamVehicle)

      val scheduler = TestActorRef[BeamAgentScheduler](
        SchedulerProps(config, stopTick = 64800.0, maxWindow = 10.0)
      )

      val rideHailAgent = TestFSMRef(
        new RideHailAgent(
          Id.create("1", classOf[RideHailAgent]),
          scheduler,
          beamVehicle,
          new Coord(0.0, 0.0),
          eventsManager,
          zonalParkingManager,
          services,
          networkCoordinator.transportNetwork
        )
      )

      var trigger = moveTo30000(scheduler, rideHailAgent)
      scheduler ! ScheduleTrigger(TestTrigger(40000), self)
      scheduler ! CompletionNotice(trigger.triggerId)

//      expectMsgType[NotifyResourceIdle]
      expectMsgType[VehicleLeavesTrafficEvent]
      expectMsgType[PathTraversalEvent]
      expectMsgType[VehicleEntersTrafficEvent]

      trigger = expectMsgType[TriggerWithId] // 40000
      rideHailAgent ! Interrupt(Id.create("1", classOf[Interrupt]), 30000)
      val interruptedAt = expectMsgType[InterruptedAt]
      assert(interruptedAt.currentPassengerScheduleIndex == 1) // I know this agent has now picked up the passenger
      assert(rideHailAgent.stateName == DrivingInterrupted)
      expectNoMsg()
      // Don't StopDriving() here because we have a Passenger and we don't know how that works yet.
    }

  }

  override def afterAll: Unit = {
    shutdown()
  }

}<|MERGE_RESOLUTION|>--- conflicted
+++ resolved
@@ -18,10 +18,10 @@
 import beam.agentsim.infrastructure.ParkingManager.ParkingStockAttributes
 import beam.agentsim.infrastructure.{ZonalParkingManager, ZonalParkingManagerSpec}
 import beam.agentsim.scheduler.BeamAgentScheduler.{CompletionNotice, ScheduleTrigger, SchedulerProps, StartSchedule}
-<<<<<<< HEAD
 import beam.agentsim.scheduler.BeamAgentScheduler.{CompletionNotice, ScheduleTrigger, SchedulerProps, StartSchedule}
-=======
->>>>>>> 85d8b249
+import beam.agentsim.infrastructure.ParkingManager.ParkingStockAttributes
+import beam.agentsim.infrastructure.{ZonalParkingManager, ZonalParkingManagerSpec}
+import beam.agentsim.scheduler.BeamAgentScheduler.{CompletionNotice, ScheduleTrigger, SchedulerProps, StartSchedule}
 import beam.agentsim.scheduler.Trigger.TriggerWithId
 import beam.agentsim.scheduler.{BeamAgentScheduler, Trigger}
 import beam.router.Modes.BeamMode
@@ -167,11 +167,7 @@
       val vehicleId = Id.createVehicleId(1)
       val vehicle = new VehicleImpl(vehicleId, vehicleType)
       val beamVehicle =
-<<<<<<< HEAD
         new BeamVehicle(vehicleId, new Powertrain(0.0), None, BeamVehicleType.defaultCarBeamVehicleType, None, None)
-=======
-        new BeamVehicle(new Powertrain(0.0), vehicle, CarVehicle, None, None, None)
->>>>>>> 85d8b249
       beamVehicle.registerResource(self)
       vehicles.put(vehicleId, beamVehicle)
 
@@ -241,11 +237,7 @@
       val vehicleId = Id.createVehicleId(1)
       val vehicle = new VehicleImpl(vehicleId, vehicleType)
       val beamVehicle =
-<<<<<<< HEAD
         new BeamVehicle(vehicleId, new Powertrain(0.0), /*vehicle*/ None, BeamVehicleType.defaultCarBeamVehicleType, None, None)
-=======
-        new BeamVehicle(new Powertrain(0.0), vehicle, CarVehicle, None, None, None)
->>>>>>> 85d8b249
       beamVehicle.registerResource(self)
       vehicles.put(vehicleId, beamVehicle)
 
@@ -304,11 +296,7 @@
       val vehicleId = Id.createVehicleId(1)
       val vehicle = new VehicleImpl(vehicleId, vehicleType)
       val beamVehicle =
-<<<<<<< HEAD
         new BeamVehicle(vehicleId, new Powertrain(0.0), /*vehicle,*/ None, BeamVehicleType.defaultCarBeamVehicleType, None, None)
-=======
-        new BeamVehicle(new Powertrain(0.0), vehicle, CarVehicle, None, None, None)
->>>>>>> 85d8b249
       beamVehicle.registerResource(self)
       vehicles.put(vehicleId, beamVehicle)
 
