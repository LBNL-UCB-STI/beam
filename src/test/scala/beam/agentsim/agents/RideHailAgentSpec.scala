package beam.agentsim.agents

import java.util.concurrent.TimeUnit

import akka.actor.{ActorRef, ActorSystem}
import akka.testkit.{ImplicitSender, TestActorRef, TestFSMRef, TestKitBase}
import akka.util.Timeout
import beam.agentsim.Resource.NotifyVehicleIdle
import beam.agentsim.agents.BeamAgent.Finish
import beam.agentsim.agents.PersonAgent.DrivingInterrupted
import beam.agentsim.agents.modalbehaviors.DrivesVehicle.{AlightVehicleTrigger, BoardVehicleTrigger, StopDriving}
import beam.agentsim.agents.ridehail.{RideHailAgent, RideHailManager}
import beam.agentsim.agents.ridehail.RideHailAgent._
import beam.agentsim.agents.vehicles.EnergyEconomyAttributes.Powertrain
import beam.agentsim.agents.vehicles._
import beam.agentsim.events.{PathTraversalEvent, ShiftEvent, SpaceTime}
import beam.agentsim.infrastructure.ZonalParkingManager
import beam.agentsim.infrastructure.taz.TAZ
import beam.agentsim.scheduler.BeamAgentScheduler.{CompletionNotice, ScheduleTrigger, SchedulerProps, StartSchedule}
import beam.agentsim.scheduler.Trigger.TriggerWithId
import beam.agentsim.scheduler.{BeamAgentScheduler, Trigger}
import beam.router.Modes.BeamMode
import beam.router.model.{BeamLeg, BeamPath}
import beam.router.osm.TollCalculator
import beam.tags.FlakyTest
import beam.utils.TestConfigUtils.testConfig
import beam.utils.{SimRunnerForTest, StuckFinder, TestConfigUtils}
import com.typesafe.config.{Config, ConfigFactory}
import org.matsim.api.core.v01.events._
import org.matsim.api.core.v01.{Coord, Id}
import org.matsim.core.events.EventsManagerImpl
import org.matsim.core.events.handler.BasicEventHandler
import org.scalatest.{BeforeAndAfter, FunSpecLike}
import org.scalatestplus.mockito.MockitoSugar

//#Test needs to be updated/fixed on LBNL side
class RideHailAgentSpec
    extends FunSpecLike
    with TestKitBase
    with SimRunnerForTest
    with MockitoSugar
    with ImplicitSender
    with BeforeAndAfter
    with BeamvilleFixtures {

  private implicit val timeout: Timeout = Timeout(60, TimeUnit.SECONDS)

  lazy val config: Config = ConfigFactory
    .parseString(
      """
        akka.log-dead-letters = 10
        akka.actor.debug.fsm = true
        akka.loglevel = debug
        akka.test.timefactor = 2
        beam.agentsim.agents.rideHail.charging.vehicleChargingManager.name = "DefaultVehicleChargingManager"
        """
    )
    .withFallback(testConfig("test/input/beamville/beam.conf"))
    .resolve()

  lazy implicit val system: ActorSystem = ActorSystem("RideHailAgentSpec", config)

  override def outputDirPath: String = TestConfigUtils.testOutputDir

  lazy val eventMgr = new EventsManagerImpl()

  private lazy val zonalParkingManager = system.actorOf(
<<<<<<< HEAD
    ZonalParkingManager.props(beamConfig, beamScenario.tazTreeMap, services.geo, services.beamRouter, boundingBox),
=======
    ZonalParkingManager
      .props(
        beamConfig,
        beamScenario.tazTreeMap.tazQuadTree,
        beamScenario.tazTreeMap.idToTAZMapping,
        identity[TAZ],
        services.geo,
        services.beamRouter,
        boundingBox,
        ZonalParkingManager.getDefaultParkingZones(beamConfig),
      ),
>>>>>>> 336f31bc
    "ParkingManager"
  )

  case class TestTrigger(tick: Int) extends Trigger

  describe("A RideHailAgent") {

    def moveTo30000(scheduler: ActorRef, rideHailAgent: ActorRef) = {
      scheduler ! ScheduleTrigger(InitializeTrigger(0), rideHailAgent)
      scheduler ! ScheduleTrigger(TestTrigger(28800), self)
      scheduler ! StartSchedule(0)
      expectMsgType[PersonDepartureEvent] // Departs..
      expectMsgType[PersonEntersVehicleEvent] // ..enters vehicle
      expectMsgType[ShiftEvent]
      val notify = expectMsgType[NotifyVehicleIdle]
      rideHailAgent ! NotifyVehicleResourceIdleReply(notify.triggerId, Vector())

      val trigger = expectMsgType[TriggerWithId] // 28800
      scheduler ! ScheduleTrigger(TestTrigger(30000), self)
      val passengerSchedule = PassengerSchedule()
        .addLegs(
          Seq(
            BeamLeg(
              28800,
              BeamMode.CAR,
              10000,
              BeamPath(
                Vector(1),
                Vector(1),
                None,
                SpaceTime(0.0, 0.0, 28800),
                SpaceTime(0.0, 0.0, 28800),
                10000
              )
            ),
            BeamLeg(
              38800,
              BeamMode.CAR,
              10000,
              BeamPath(
                Vector(1),
                Vector(1),
                None,
                SpaceTime(0.0, 0.0, 38800),
                SpaceTime(0.0, 0.0, 38800),
                10000
              )
            )
          )
        )
        .addPassenger(
          PersonIdWithActorRef(Id.createPersonId(1), self),
          Seq(
            BeamLeg(
              38800,
              BeamMode.CAR,
              10000,
              BeamPath(
                Vector(1),
                Vector(1),
                None,
                SpaceTime(0.0, 0.0, 38800),
                SpaceTime(0.0, 0.0, 38800),
                10000
              )
            )
          )
        )
      rideHailAgent ! Interrupt(1, 30000)
      expectMsgType[InterruptedWhileIdle]
      rideHailAgent ! ModifyPassengerSchedule(passengerSchedule, 30000)
      rideHailAgent ! Resume
      val modifyPassengerScheduleAck = expectMsgType[ModifyPassengerScheduleAck]
      modifyPassengerScheduleAck.triggersToSchedule.foreach(scheduler ! _)
      expectMsgType[VehicleEntersTrafficEvent]
      scheduler ! CompletionNotice(trigger.triggerId)

      expectMsgType[TriggerWithId] // 30000
    }

    it("should drive around when I tell him to") {
      val vehicleId = Id.createVehicleId(1)
      val vehicleType = beamScenario.vehicleTypes(Id.create("beamVilleCar", classOf[BeamVehicleType]))
      val beamVehicle =
        new BeamVehicle(
          vehicleId,
          new Powertrain(0.0),
          vehicleType,
          managerInfo = VehicleManagerInfo(RideHailManager.RIDE_HAIL_VEHICLE_MANAGER_ID, vehicleType, isRideHail = true),
        )
      beamVehicle.setManager(Some(self))

      val scheduler = TestActorRef[BeamAgentScheduler](
        SchedulerProps(
          beamConfig,
          stopTick = 64800,
          maxWindow = 10,
          new StuckFinder(beamConfig.beam.debug.stuckAgentDetection)
        )
      )

      val rideHailAgent = TestFSMRef(
        new RideHailAgent(
          Id.create("1", classOf[RideHailAgent]),
          self,
          scheduler,
          beamVehicle,
          new Coord(0.0, 0.0),
          None,
          None,
          eventMgr,
          zonalParkingManager,
          services,
          beamScenario,
          beamScenario.transportNetwork,
          tollCalculator = new TollCalculator(beamConfig)
        )
      )

      var trigger = moveTo30000(scheduler, rideHailAgent)

      // Now I want to interrupt the agent, and it will say that for any point in time after 28800,
      // I can tell it whatever I want. Even though it is already 30000 for me.

      rideHailAgent ! Interrupt(1, 30000)
      val interruptedAt = expectMsgType[InterruptedWhileDriving]
      assert(interruptedAt.currentPassengerScheduleIndex == 0) // I know this agent hasn't picked up the passenger yet
      assert(rideHailAgent.stateName == DrivingInterrupted)
      expectNoMessage()
      // Still, I tell it to resume
      rideHailAgent ! Resume
      scheduler ! ScheduleTrigger(TestTrigger(50000), self)
      scheduler ! CompletionNotice(trigger.triggerId)

      expectMsgType[VehicleLeavesTrafficEvent]

      expectMsgType[PathTraversalEvent]
      expectMsgType[VehicleEntersTrafficEvent]

      trigger = expectMsgType[TriggerWithId] // NotifyLegStartTrigger
      scheduler ! CompletionNotice(trigger.triggerId)

      expectMsgType[VehicleLeavesTrafficEvent]
      expectMsgType[PathTraversalEvent]
      val notifyVehicleIdle = expectMsgType[NotifyVehicleIdle]

      trigger = expectMsgType[TriggerWithId] // NotifyLegEndTrigger
      scheduler ! CompletionNotice(trigger.triggerId)

      rideHailAgent ! NotifyVehicleResourceIdleReply(notifyVehicleIdle.triggerId, Vector[ScheduleTrigger]())

      trigger = expectMsgType[TriggerWithId] // 50000
      scheduler ! CompletionNotice(trigger.triggerId)

      rideHailAgent ! Finish
      expectMsgType[CompletionNotice]
      expectMsgType[ShiftEvent]
    }

    it("should let me interrupt it and tell it to cancel its job") {
      val vehicleId = Id.createVehicleId(1)
      val vehicleType = beamScenario.vehicleTypes(Id.create("beamVilleCar", classOf[BeamVehicleType]))
      val beamVehicle =
        new BeamVehicle(
          vehicleId,
          new Powertrain(0.0),
          vehicleType,
          managerInfo = VehicleManagerInfo(RideHailManager.RIDE_HAIL_VEHICLE_MANAGER_ID, vehicleType, isRideHail = true),
        )
      beamVehicle.setManager(Some(self))

      val scheduler = TestActorRef[BeamAgentScheduler](
        SchedulerProps(
          beamConfig,
          stopTick = 64800,
          maxWindow = 10,
          new StuckFinder(beamConfig.beam.debug.stuckAgentDetection)
        )
      )

      val rideHailAgent = TestFSMRef(
        new RideHailAgent(
          Id.create("1", classOf[RideHailAgent]),
          self,
          scheduler,
          beamVehicle,
          new Coord(0.0, 0.0),
          None,
          None,
          eventMgr,
          zonalParkingManager,
          services,
          beamScenario,
          beamScenario.transportNetwork,
          tollCalculator = new TollCalculator(beamConfig)
        )
      )

      var trigger = moveTo30000(scheduler, rideHailAgent)

      // Now I want to interrupt the agent, and it will say that for any point in time after 28800,
      // I can tell it whatever I want. Even though it is already 30000 for me.

      rideHailAgent ! Interrupt(1, 30000)
      val interruptedAt = expectMsgType[InterruptedWhileDriving]
      assert(interruptedAt.currentPassengerScheduleIndex == 0) // I know this agent hasn't picked up the passenger yet
      assert(rideHailAgent.stateName == DrivingInterrupted)
      expectNoMessage()
      // I tell it to do nothing instead
      rideHailAgent ! StopDriving(30000)
      assert(rideHailAgent.stateName == IdleInterrupted)

      rideHailAgent ! Resume // That's the opposite of Interrupt(), not resume driving
      scheduler ! ScheduleTrigger(TestTrigger(50000), self)
      scheduler ! CompletionNotice(trigger.triggerId)

      expectMsgType[PathTraversalEvent]

      expectMsgType[VehicleLeavesTrafficEvent]

      expectMsgType[NotifyVehicleIdle]

      trigger = expectMsgType[TriggerWithId] // 50000
      scheduler ! CompletionNotice(trigger.triggerId)

      rideHailAgent ! Finish
      expectMsgType[CompletionNotice]
      expectMsgType[ShiftEvent]
    }

    it("won't let me cancel its job after it has picked up passengers", FlakyTest) {
      val vehicleId = Id.createVehicleId(1)
      val vehicleType = beamScenario.vehicleTypes(Id.create("beamVilleCar", classOf[BeamVehicleType]))
      val beamVehicle =
        new BeamVehicle(
          vehicleId,
          new Powertrain(0.0),
          vehicleType,
          managerInfo = VehicleManagerInfo(RideHailManager.RIDE_HAIL_VEHICLE_MANAGER_ID, vehicleType, isRideHail = true),
        )
      beamVehicle.setManager(Some(self))

      val scheduler = TestActorRef[BeamAgentScheduler](
        SchedulerProps(
          beamConfig,
          stopTick = 64800,
          maxWindow = 10,
          new StuckFinder(beamConfig.beam.debug.stuckAgentDetection)
        )
      )

      val rideHailAgent = TestFSMRef(
        new RideHailAgent(
          Id.create("1", classOf[RideHailAgent]),
          self,
          scheduler,
          beamVehicle,
          new Coord(0.0, 0.0),
          None,
          None,
          eventMgr,
          zonalParkingManager,
          services,
          beamScenario,
          beamScenario.transportNetwork,
          tollCalculator = new TollCalculator(beamConfig)
        )
      )

      var trigger = moveTo30000(scheduler, rideHailAgent)
      scheduler ! ScheduleTrigger(TestTrigger(40000), self)
      scheduler ! CompletionNotice(trigger.triggerId)

      expectMsgType[VehicleLeavesTrafficEvent]
      expectMsgType[PathTraversalEvent]
      expectMsgType[VehicleEntersTrafficEvent]

      trigger = expectMsgPF() {
        case t @ TriggerWithId(BoardVehicleTrigger(38800, _), _) =>
          t
      }
      scheduler ! CompletionNotice(trigger.triggerId)
      trigger = expectMsgPF() {
        case t @ TriggerWithId(TestTrigger(40000), _) =>
          t
      }

      rideHailAgent ! Interrupt(1, 30000)
      val interruptedAt = expectMsgType[InterruptedWhileDriving]
      assert(interruptedAt.currentPassengerScheduleIndex == 1) // I know this agent has now picked up the passenger
      assert(rideHailAgent.stateName == DrivingInterrupted)
      expectNoMessage()
      // Don't StopDriving() here because we have a Passenger and we don't know how that works yet.
      rideHailAgent ! Resume
      scheduler ! ScheduleTrigger(TestTrigger(50000), self)
      scheduler ! CompletionNotice(trigger.triggerId)
      expectMsgType[VehicleLeavesTrafficEvent]
      expectMsgType[PathTraversalEvent]
      val notifyVehicleIdle = expectMsgType[NotifyVehicleIdle]
      rideHailAgent ! NotifyVehicleResourceIdleReply(notifyVehicleIdle.triggerId, Vector())
      trigger = expectMsgPF() {
        case t @ TriggerWithId(AlightVehicleTrigger(48800, _, _), _) =>
          t
      }
      scheduler ! CompletionNotice(trigger.triggerId)
      trigger = expectMsgPF() {
        case t @ TriggerWithId(TestTrigger(50000), _) =>
          t
      }
      scheduler ! CompletionNotice(trigger.triggerId)
      rideHailAgent ! Finish

      expectMsgType[CompletionNotice]
      expectMsgType[ShiftEvent]
    }

  }

  override def beforeAll(): Unit = {
    super.beforeAll()
    eventMgr.addHandler(new BasicEventHandler {
      override def handleEvent(event: Event): Unit = {
        self ! event
      }
    })
  }

  after {
    import scala.concurrent.duration._
    import scala.language.postfixOps
    //we need to prevent getting this CompletionNotice from the Scheduler in the next test
    receiveWhile(1000 millis) {
      case _: CompletionNotice =>
    }
  }

  override def afterAll(): Unit = {
    shutdown()
    super.afterAll()
  }

}<|MERGE_RESOLUTION|>--- conflicted
+++ resolved
@@ -65,9 +65,6 @@
   lazy val eventMgr = new EventsManagerImpl()
 
   private lazy val zonalParkingManager = system.actorOf(
-<<<<<<< HEAD
-    ZonalParkingManager.props(beamConfig, beamScenario.tazTreeMap, services.geo, services.beamRouter, boundingBox),
-=======
     ZonalParkingManager
       .props(
         beamConfig,
@@ -79,7 +76,6 @@
         boundingBox,
         ZonalParkingManager.getDefaultParkingZones(beamConfig),
       ),
->>>>>>> 336f31bc
     "ParkingManager"
   )
 
