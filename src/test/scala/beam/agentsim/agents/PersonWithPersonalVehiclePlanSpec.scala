--- conflicted
+++ resolved
@@ -131,13 +131,8 @@
             new Coord(0.0, 0.0),
             Vector(),
             Set.empty,
-<<<<<<< HEAD
-            new RouteHistory(beamConfig)
-=======
             new RouteHistory(beamConfig),
-            boundingBox,
             VehiclesAdjustment.getVehicleAdjustment(beamScenario)
->>>>>>> 6d6d93bc
           )
         )
       )
@@ -374,13 +369,8 @@
             new Coord(0.0, 0.0),
             Vector(),
             Set.empty,
-<<<<<<< HEAD
-            new RouteHistory(beamConfig)
-=======
             new RouteHistory(beamConfig),
-            boundingBox,
             VehiclesAdjustment.getVehicleAdjustment(beamScenario)
->>>>>>> 6d6d93bc
           )
         )
       )
@@ -528,13 +518,8 @@
           new Coord(0.0, 0.0),
           Vector(),
           Set.empty,
-<<<<<<< HEAD
-          new RouteHistory(beamConfig)
-=======
           new RouteHistory(beamConfig),
-          boundingBox,
           VehiclesAdjustment.getVehicleAdjustment(beamScenario)
->>>>>>> 6d6d93bc
         )
       )
       scheduler ! ScheduleTrigger(InitializeTrigger(0), householdActor)
@@ -642,7 +627,6 @@
           Vector(),
           Set(vehicleType),
           new RouteHistory(beamConfig),
-          boundingBox,
           VehiclesAdjustment.getVehicleAdjustment(beamScenario)
         )
       )
@@ -749,13 +733,8 @@
           new Coord(0.0, 0.0),
           Vector(),
           Set.empty,
-<<<<<<< HEAD
-          new RouteHistory(beamConfig)
-=======
           new RouteHistory(beamConfig),
-          boundingBox,
           VehiclesAdjustment.getVehicleAdjustment(beamScenario)
->>>>>>> 6d6d93bc
         )
       )
       scheduler ! ScheduleTrigger(InitializeTrigger(0), householdActor)
