package beam.agentsim.agents

import java.util.concurrent.TimeUnit

import akka.actor.{Actor, ActorRef, ActorSystem, Props}
import akka.testkit.TestActors.ForwardActor
import akka.testkit.{ImplicitSender, TestActorRef, TestKit}
import akka.util.Timeout
import beam.agentsim.agents.household.HouseholdActor.HouseholdActor
import beam.agentsim.agents.modalbehaviors.DrivesVehicle.{NotifyLegEndTrigger, NotifyLegStartTrigger}
import beam.agentsim.agents.modalbehaviors.ModeChoiceCalculator
import beam.agentsim.agents.vehicles.AccessErrorCodes.VehicleGoneError
import beam.agentsim.agents.vehicles.EnergyEconomyAttributes.Powertrain
import beam.agentsim.agents.vehicles.{BeamVehicle, ReservationRequest, ReservationResponse, ReserveConfirmInfo}
import beam.agentsim.agents.vehicles._
import beam.agentsim.agents.vehicles.{BeamVehicle, ReservationRequest, ReservationResponse, ReserveConfirmInfo}
import beam.agentsim.events.{ModeChoiceEvent, PathTraversalEvent, SpaceTime}
import beam.agentsim.infrastructure.ParkingManager.ParkingStockAttributes
import beam.agentsim.infrastructure.ZonalParkingManager
import beam.agentsim.scheduler.BeamAgentScheduler
import beam.agentsim.scheduler.BeamAgentScheduler.{CompletionNotice, ScheduleTrigger, SchedulerProps, StartSchedule}
import beam.router.BeamRouter.{RoutingRequest, RoutingResponse}
import beam.router.Modes.BeamMode
import beam.router.Modes.BeamMode.TRANSIT
import beam.router.RoutingModel.{EmbodiedBeamLeg, _}
import beam.router.r5.NetworkCoordinator
import beam.sim.BeamServices
import beam.sim.common.GeoUtilsImpl
import beam.sim.config.BeamConfig
import beam.utils.StuckFinder
import beam.utils.TestConfigUtils.testConfig
import com.typesafe.config.ConfigFactory
import org.matsim.api.core.v01.events._
import org.matsim.api.core.v01.network.Link
import org.matsim.api.core.v01.population.Person
import org.matsim.api.core.v01.{Coord, Id}
import org.matsim.core.api.experimental.events.TeleportationArrivalEvent
import org.matsim.core.config.ConfigUtils
import org.matsim.core.events.EventsManagerImpl
import org.matsim.core.events.handler.BasicEventHandler
import org.matsim.core.population.PopulationUtils
import org.matsim.core.population.routes.RouteUtils
import org.matsim.households.{Household, HouseholdsFactoryImpl}
import org.matsim.vehicles._
import org.mockito.Mockito._
import org.scalatest.mockito.MockitoSugar
import org.scalatest.{BeforeAndAfterAll, FunSpecLike}

import scala.collection.concurrent.TrieMap
import scala.collection.{JavaConverters, mutable}
import scala.concurrent.Await

/**
  * Created by sfeygin on 2/7/17.
  */
class OtherPersonAgentSpec
    extends TestKit(
      ActorSystem(
        "OtherPersonAgentSpec",
        ConfigFactory.parseString("""
  akka.log-dead-letters = 10
  akka.actor.debug.fsm = true
  akka.loglevel = debug
  """).withFallback(testConfig("test/input/beamville/beam.conf"))
      )
    )
    with FunSpecLike
    with BeforeAndAfterAll
    with MockitoSugar
    with ImplicitSender {

  private implicit val timeout: Timeout = Timeout(60, TimeUnit.SECONDS)
  lazy val config = BeamConfig(system.settings.config)
  lazy val eventsManager = new EventsManagerImpl()

  lazy val dummyAgentId: Id[Person] = Id.createPersonId("dummyAgent")

<<<<<<< HEAD
  val vehicles: TrieMap[Id[BeamVehicle], BeamVehicle] =
    TrieMap[Id[BeamVehicle], BeamVehicle]()
=======
  lazy val vehicles: TrieMap[Id[Vehicle], BeamVehicle] =
    TrieMap[Id[Vehicle], BeamVehicle]()
>>>>>>> 0aaa6123

  lazy val personRefs: TrieMap[Id[Person], ActorRef] =
    TrieMap[Id[Person], ActorRef]()
  lazy val householdsFactory: HouseholdsFactoryImpl = new HouseholdsFactoryImpl()

  lazy val beamSvc: BeamServices = {
    val theServices = mock[BeamServices]
    when(theServices.beamConfig).thenReturn(config)
    when(theServices.vehicles).thenReturn(vehicles)
    when(theServices.personRefs).thenReturn(personRefs)
    val geo = new GeoUtilsImpl(theServices)
    when(theServices.geo).thenReturn(geo)
    // TODO Is it right to return defaultTazTreeMap?
    when(theServices.tazTreeMap).thenReturn(BeamServices.defaultTazTreeMap)
    theServices
  }

  lazy val modeChoiceCalculator = new ModeChoiceCalculator {
    override def apply(alternatives: IndexedSeq[EmbodiedBeamTrip]): Option[EmbodiedBeamTrip] =
      Some(alternatives.head)
    override val beamServices: BeamServices = beamSvc
    override def utilityOf(alternative: EmbodiedBeamTrip): Double = 0.0
    override def utilityOf(
      mode: BeamMode,
      cost: BigDecimal,
      time: BigDecimal,
      numTransfers: Int
    ): Double = 0.0
  }

  // Mock a transit driver (who has to be a child of a mock router)
  lazy val transitDriverProps = Props(new ForwardActor(self))

  lazy val router: ActorRef = system.actorOf(
    Props(new Actor() {
      context.actorOf(transitDriverProps, "TransitDriverAgent-my_bus")
      context.actorOf(transitDriverProps, "TransitDriverAgent-my_tram")
      override def receive: Receive = {
        case _ =>
      }
    }),
    "router"
  )

  lazy val parkingManager = system.actorOf(
    ZonalParkingManager
      .props(beamSvc, beamSvc.beamRouter, ParkingStockAttributes(100)),
    "ParkingManager"
  )

  private lazy val networkCoordinator = new NetworkCoordinator(config)


  describe("A PersonAgent FSM") {
    // TODO: probably test needs to be updated due to update in rideHailManager
    ignore("should also work when the first bus is late") {
      val vehicleType = new VehicleTypeImpl(Id.create(1, classOf[VehicleType]))

      val beamVehicleId = Id.createVehicleId("my_bus")

      val bus = new BeamVehicle(
        beamVehicleId,
        new Powertrain(0.0),
//        new VehicleImpl(Id.createVehicleId("my_bus"), vehicleType),
        None,
        BeamVehicleType.defaultCarBeamVehicleType,
        None,
        None
      )
      val tram = new BeamVehicle(
        Id.createVehicleId("my_tram"),
        new Powertrain(0.0),
        None,
        BeamVehicleType.defaultCarBeamVehicleType,
        None,
        None
      )

      vehicles.put(bus.getId, bus)
      vehicles.put(tram.getId, tram)

      val busLeg = EmbodiedBeamLeg(
        BeamLeg(
          28800,
          BeamMode.BUS,
          600,
          BeamPath(
            Vector(),
            Some(TransitStopsInfo(1, Id.createVehicleId("my_bus"), 2)),
            SpaceTime(new Coord(166321.9, 1568.87), 28800),
            SpaceTime(new Coord(167138.4, 1117), 29400),
            1.0
          )
        ),
        Id.createVehicleId("my_bus"),
        false,
        None,
        BigDecimal(0),
        false
      )
      val busLeg2 = EmbodiedBeamLeg(
        BeamLeg(
          29400,
          BeamMode.BUS,
          600,
          BeamPath(
            Vector(),
            Some(TransitStopsInfo(2, Id.createVehicleId("my_bus"), 3)),
            SpaceTime(new Coord(167138.4, 1117), 29400),
            SpaceTime(new Coord(180000.4, 1200), 30000),
            1.0
          )
        ),
        Id.createVehicleId("my_bus"),
        false,
        None,
        BigDecimal(0),
        false
      )
      val tramLeg = EmbodiedBeamLeg(
        BeamLeg(
          30000,
          BeamMode.TRAM,
          600,
          BeamPath(
            Vector(),
            Some(TransitStopsInfo(3, Id.createVehicleId("my_tram"), 4)),
            SpaceTime(new Coord(180000.4, 1200), 30000),
            SpaceTime(new Coord(190000.4, 1300), 30600),
            1.0
          )
        ),
        Id.createVehicleId("my_tram"),
        false,
        None,
        BigDecimal(0),
        false
      )
      val replannedTramLeg = EmbodiedBeamLeg(
        BeamLeg(
          35000,
          BeamMode.TRAM,
          600,
          BeamPath(
            Vector(),
            Some(TransitStopsInfo(3, Id.createVehicleId("my_tram"), 4)),
            SpaceTime(new Coord(180000.4, 1200), 35000),
            SpaceTime(new Coord(190000.4, 1300), 35600),
            1.0
          )
        ),
        Id.createVehicleId("my_tram"),
        false,
        None,
        BigDecimal(0),
        false
      )

      val household = householdsFactory.createHousehold(Id.create("dummy", classOf[Household]))
      val population =
        PopulationUtils.createPopulation(ConfigUtils.createConfig())
      val person =
        PopulationUtils.getFactory.createPerson(Id.createPersonId("dummyAgent"))
      val plan = PopulationUtils.getFactory.createPlan()
      val homeActivity =
        PopulationUtils.createActivityFromCoord("home", new Coord(166321.9, 1568.87))
      homeActivity.setEndTime(28800) // 8:00:00 AM
      plan.addActivity(homeActivity)
      val leg = PopulationUtils.createLeg("walk_transit")
      val route = RouteUtils.createLinkNetworkRouteImpl(
        Id.createLinkId(1),
        Array[Id[Link]](),
        Id.createLinkId(2)
      )
      leg.setRoute(route)
      plan.addLeg(leg)
      val workActivity =
        PopulationUtils.createActivityFromCoord("work", new Coord(167138.4, 1117))
      workActivity.setEndTime(61200) //5:00:00 PM
      plan.addActivity(workActivity)
      person.addPlan(plan)
      population.addPerson(person)
      household.setMemberIds(JavaConverters.bufferAsJavaList(mutable.Buffer(person.getId)))
      val scheduler = TestActorRef[BeamAgentScheduler](
        SchedulerProps(
          config,
          stopTick = 1000000.0,
          maxWindow = 10.0,
          new StuckFinder(config.beam.debug.stuckAgentDetection)
        )
      )

      bus.becomeDriver(
        Await.result(
          system
            .actorSelection("/user/router/TransitDriverAgent-my_bus")
            .resolveOne(),
          timeout.duration
        )
      )
      tram.becomeDriver(
        Await.result(
          system
            .actorSelection("/user/router/TransitDriverAgent-my_tram")
            .resolveOne(),
          timeout.duration
        )
      )

      val householdActor = TestActorRef[HouseholdActor](
        new HouseholdActor(
          beamSvc,
          (_) => modeChoiceCalculator,
          scheduler,
          networkCoordinator.transportNetwork,
          self,
          self,
          parkingManager,
          eventsManager,
          population,
          household.getId,
          household,
          Map(),
          new Coord(0.0, 0.0)
        )
      )
      val personActor = householdActor.getSingleChild(person.getId.toString)
      scheduler ! StartSchedule(0)

      val request = expectMsgType[RoutingRequest]
      lastSender ! RoutingResponse(
        Vector(
          EmbodiedBeamTrip(
            Vector(
              EmbodiedBeamLeg(
                BeamLeg(
                  28800,
                  BeamMode.WALK,
                  0,
                  BeamPath(
                    Vector(),
                    None,
                    SpaceTime(new Coord(166321.9, 1568.87), 28800),
                    SpaceTime(new Coord(167138.4, 1117), 28800),
                    1.0
                  )
                ),
                Id.createVehicleId("body-dummyAgent"),
                true,
                None,
                BigDecimal(0),
                false
              ),
              busLeg,
              busLeg2,
              tramLeg,
              EmbodiedBeamLeg(
                BeamLeg(
                  30600,
                  BeamMode.WALK,
                  0,
                  BeamPath(
                    Vector(),
                    None,
                    SpaceTime(new Coord(167138.4, 1117), 30600),
                    SpaceTime(new Coord(167138.4, 1117), 30600),
                    1.0
                  )
                ),
                Id.createVehicleId("body-dummyAgent"),
                true,
                None,
                BigDecimal(0),
                false
              )
            )
          )
        ),
        java.util.UUID.randomUUID()
      )

      expectMsgType[ModeChoiceEvent]
      expectMsgType[ActivityEndEvent]
      expectMsgType[PersonDepartureEvent]

      expectMsgType[PersonEntersVehicleEvent]
      expectMsgType[VehicleEntersTrafficEvent]
      expectMsgType[VehicleLeavesTrafficEvent]
      expectMsgType[PathTraversalEvent]

      val reservationRequestBus = expectMsgType[ReservationRequest]
      lastSender ! ReservationResponse(
        reservationRequestBus.requestId,
        Right(
          ReserveConfirmInfo(
            busLeg.beamLeg,
            busLeg2.beamLeg,
            reservationRequestBus.passengerVehiclePersonId
          )
        ),
        TRANSIT
      )
      scheduler ! ScheduleTrigger(
        NotifyLegStartTrigger(28800, busLeg.beamLeg, busLeg.beamVehicleId),
        personActor
      )
      scheduler ! ScheduleTrigger(
        NotifyLegEndTrigger(29400, busLeg.beamLeg, busLeg.beamVehicleId),
        personActor
      )
      scheduler ! ScheduleTrigger(
        NotifyLegStartTrigger(29400, busLeg2.beamLeg, busLeg.beamVehicleId),
        personActor
      )
      scheduler ! ScheduleTrigger(
        NotifyLegEndTrigger(34400, busLeg2.beamLeg, busLeg.beamVehicleId),
        personActor
      )
      expectMsgType[PersonEntersVehicleEvent]
      val personLeavesVehicleEvent = expectMsgType[PersonLeavesVehicleEvent]
      assert(personLeavesVehicleEvent.getTime == 34400.0)

      val reservationRequestLateTram = expectMsgType[ReservationRequest]
      lastSender ! ReservationResponse(
        reservationRequestLateTram.requestId,
        Left(VehicleGoneError),
        TRANSIT
      )

      val replanningRequest = expectMsgType[RoutingRequest]
      lastSender ! RoutingResponse(
        Vector(
          EmbodiedBeamTrip(
            Vector(
              replannedTramLeg,
              EmbodiedBeamLeg(
                BeamLeg(
                  35600,
                  BeamMode.WALK,
                  0,
                  BeamPath(
                    Vector(),
                    None,
                    SpaceTime(new Coord(167138.4, 1117), 35600),
                    SpaceTime(new Coord(167138.4, 1117), 35600),
                    1.0
                  )
                ),
                Id.createVehicleId("body-dummyAgent"),
                true,
                None,
                BigDecimal(0),
                false
              )
            )
          )
        ),
        java.util.UUID.randomUUID()
      )
      expectMsgType[ModeChoiceEvent]

      val reservationRequestTram = expectMsgType[ReservationRequest]
      lastSender ! ReservationResponse(
        reservationRequestTram.requestId,
        Right(
          ReserveConfirmInfo(
            tramLeg.beamLeg,
            tramLeg.beamLeg,
            reservationRequestBus.passengerVehiclePersonId
          )
        ),
        TRANSIT
      )
      scheduler ! ScheduleTrigger(
        NotifyLegStartTrigger(35000, replannedTramLeg.beamLeg, replannedTramLeg.beamVehicleId),
        personActor
      )
      scheduler ! ScheduleTrigger(
        NotifyLegEndTrigger(40000, replannedTramLeg.beamLeg, replannedTramLeg.beamVehicleId),
        personActor
      ) // My tram is late!
      expectMsgType[PersonEntersVehicleEvent]
      expectMsgType[PersonLeavesVehicleEvent]

      expectMsgType[VehicleEntersTrafficEvent]
      expectMsgType[VehicleLeavesTrafficEvent]

      expectMsgType[PathTraversalEvent]
      expectMsgType[TeleportationArrivalEvent]

      expectMsgType[PersonArrivalEvent]
      expectMsgType[ActivityStartEvent]

      expectMsgType[CompletionNotice]
    }
  }

  override def beforeAll: Unit = {
    eventsManager.addHandler(new BasicEventHandler {
      override def handleEvent(event: Event): Unit = {
        self ! event
      }
    })
    networkCoordinator.loadNetwork()
  }

  override def afterAll: Unit = {
    shutdown()
  }
}<|MERGE_RESOLUTION|>--- conflicted
+++ resolved
@@ -75,13 +75,8 @@
 
   lazy val dummyAgentId: Id[Person] = Id.createPersonId("dummyAgent")
 
-<<<<<<< HEAD
   val vehicles: TrieMap[Id[BeamVehicle], BeamVehicle] =
     TrieMap[Id[BeamVehicle], BeamVehicle]()
-=======
-  lazy val vehicles: TrieMap[Id[Vehicle], BeamVehicle] =
-    TrieMap[Id[Vehicle], BeamVehicle]()
->>>>>>> 0aaa6123
 
   lazy val personRefs: TrieMap[Id[Person], ActorRef] =
     TrieMap[Id[Person], ActorRef]()
