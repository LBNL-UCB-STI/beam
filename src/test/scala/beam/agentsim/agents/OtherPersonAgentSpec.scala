--- conflicted
+++ resolved
@@ -110,24 +110,14 @@
   }
 
   val modeChoiceCalculator = new ModeChoiceCalculator {
-<<<<<<< HEAD
     override def apply(alternatives: IndexedSeq[EmbodiedBeamTrip]): Option[EmbodiedBeamTrip] =
-=======
-    override def apply(alternatives: Seq[EmbodiedBeamTrip]): Option[EmbodiedBeamTrip] =
->>>>>>> 38cecc4b
       Some(alternatives.head)
     override val beamServices: BeamServices = beamServices
     override def utilityOf(alternative: EmbodiedBeamTrip): Double = 0.0
     override def utilityOf(
-<<<<<<< HEAD
-      mode: Modes.BeamMode,
-      cost: Double,
-      time: Double,
-=======
       mode: BeamMode,
       cost: BigDecimal,
       time: BigDecimal,
->>>>>>> 38cecc4b
       numTransfers: Int
     ): Double = 0.0
   }
@@ -256,14 +246,16 @@
         false
       )
 
-      val household = householdsFactory.createHousehold(Id.create("dummy", classOf[Household]))
+      val household = householdsFactory.createHousehold(
+        Id.create("dummy", classOf[Household]))
       val population =
         PopulationUtils.createPopulation(ConfigUtils.createConfig())
       val person =
         PopulationUtils.getFactory.createPerson(Id.createPersonId("dummyAgent"))
       val plan = PopulationUtils.getFactory.createPlan()
       val homeActivity =
-        PopulationUtils.createActivityFromCoord("home", new Coord(166321.9, 1568.87))
+        PopulationUtils.createActivityFromCoord("home",
+                                                new Coord(166321.9, 1568.87))
       homeActivity.setEndTime(28800) // 8:00:00 AM
       plan.addActivity(homeActivity)
       val leg = PopulationUtils.createLeg("walk_transit")
@@ -275,12 +267,14 @@
       leg.setRoute(route)
       plan.addLeg(leg)
       val workActivity =
-        PopulationUtils.createActivityFromCoord("work", new Coord(167138.4, 1117))
+        PopulationUtils.createActivityFromCoord("work",
+                                                new Coord(167138.4, 1117))
       workActivity.setEndTime(61200) //5:00:00 PM
       plan.addActivity(workActivity)
       person.addPlan(plan)
       population.addPerson(person)
-      household.setMemberIds(JavaConverters.bufferAsJavaList(mutable.Buffer(person.getId)))
+      household.setMemberIds(
+        JavaConverters.bufferAsJavaList(mutable.Buffer(person.getId)))
       val scheduler = TestActorRef[BeamAgentScheduler](
         SchedulerProps(config, stopTick = 1000000.0, maxWindow = 10.0)
       )
@@ -465,11 +459,15 @@
         TRANSIT
       )
       scheduler ! ScheduleTrigger(
-        NotifyLegStartTrigger(35000, replannedTramLeg.beamLeg, replannedTramLeg.beamVehicleId),
-        personActor
-      )
-      scheduler ! ScheduleTrigger(
-        NotifyLegEndTrigger(40000, replannedTramLeg.beamLeg, replannedTramLeg.beamVehicleId),
+        NotifyLegStartTrigger(35000,
+                              replannedTramLeg.beamLeg,
+                              replannedTramLeg.beamVehicleId),
+        personActor
+      )
+      scheduler ! ScheduleTrigger(
+        NotifyLegEndTrigger(40000,
+                            replannedTramLeg.beamLeg,
+                            replannedTramLeg.beamVehicleId),
         personActor
       ) // My tram is late!
       expectMsgType[PersonEntersVehicleEvent]
