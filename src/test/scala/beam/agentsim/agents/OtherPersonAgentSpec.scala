--- conflicted
+++ resolved
@@ -287,9 +287,6 @@
         )
       )
 
-<<<<<<< HEAD
-      val householdActor = TestActorRef[HouseholdActor](new HouseholdActor(services, (_) => modeChoiceCalculator, scheduler, networkCoordinator.transportNetwork, self, self, null,eventsManager, population, household.getId, household, Map(), new Coord(0.0, 0.0)))
-=======
       val householdActor = TestActorRef[HouseholdActor](
         new HouseholdActor(
           services,
@@ -306,7 +303,6 @@
           new Coord(0.0, 0.0)
         )
       )
->>>>>>> 636d8906
       val personActor = householdActor.getSingleChild(person.getId.toString)
       scheduler ! StartSchedule(0)
 
