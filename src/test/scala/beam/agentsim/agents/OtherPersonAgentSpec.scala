package beam.agentsim.agents

import java.util.concurrent.TimeUnit

import akka.actor.{Actor, ActorRef, ActorSystem, Props}
import akka.testkit.TestActors.ForwardActor
import akka.testkit.{ImplicitSender, TestActorRef, TestKit}
import akka.util.Timeout
import beam.agentsim.agents.household.HouseholdActor.HouseholdActor
import beam.agentsim.agents.modalbehaviors.DrivesVehicle.{NotifyLegEndTrigger, NotifyLegStartTrigger}
import beam.agentsim.agents.modalbehaviors.ModeChoiceCalculator
import beam.agentsim.agents.vehicles.AccessErrorCodes.VehicleGoneError
import beam.agentsim.agents.vehicles.EnergyEconomyAttributes.Powertrain
import beam.agentsim.agents.vehicles.{BeamVehicle, ReservationRequest, ReservationResponse, ReserveConfirmInfo}
<<<<<<< HEAD
import beam.agentsim.agents.vehicles._
=======
>>>>>>> 85d8b249
import beam.agentsim.events.{ModeChoiceEvent, PathTraversalEvent, SpaceTime}
import beam.agentsim.infrastructure.ParkingManager.ParkingStockAttributes
import beam.agentsim.infrastructure.ZonalParkingManager
import beam.agentsim.scheduler.BeamAgentScheduler
import beam.agentsim.scheduler.BeamAgentScheduler.{CompletionNotice, ScheduleTrigger, SchedulerProps, StartSchedule}
import beam.router.BeamRouter.{RoutingRequest, RoutingResponse}
import beam.router.Modes.BeamMode
import beam.router.Modes.BeamMode.TRANSIT
import beam.router.RoutingModel.{EmbodiedBeamLeg, _}
import beam.router.r5.NetworkCoordinator
import beam.sim.BeamServices
import beam.sim.common.GeoUtilsImpl
import beam.sim.config.BeamConfig
import beam.utils.TestConfigUtils.testConfig
import com.typesafe.config.ConfigFactory
import org.matsim.api.core.v01.events._
import org.matsim.api.core.v01.network.Link
import org.matsim.api.core.v01.population.Person
import org.matsim.api.core.v01.{Coord, Id}
import org.matsim.core.api.experimental.events.TeleportationArrivalEvent
import org.matsim.core.config.ConfigUtils
import org.matsim.core.events.EventsManagerImpl
import org.matsim.core.events.handler.BasicEventHandler
import org.matsim.core.population.PopulationUtils
import org.matsim.core.population.routes.RouteUtils
import org.matsim.households.{Household, HouseholdsFactoryImpl}
import org.matsim.vehicles._
import org.mockito.Mockito._
import org.scalatest.mockito.MockitoSugar
import org.scalatest.{BeforeAndAfterAll, FunSpecLike}

import scala.collection.concurrent.TrieMap
import scala.collection.{JavaConverters, mutable}
import scala.concurrent.Await

/**
  * Created by sfeygin on 2/7/17.
  */
class OtherPersonAgentSpec
    extends TestKit(
      ActorSystem(
        "OtherPersonAgentSpec",
        ConfigFactory.parseString("""
  akka.log-dead-letters = 10
  akka.actor.debug.fsm = true
  akka.loglevel = debug
  """).withFallback(testConfig("test/input/beamville/beam.conf"))
      )
    )
    with FunSpecLike
    with BeforeAndAfterAll
    with MockitoSugar
    with ImplicitSender {

  private implicit val timeout: Timeout = Timeout(60, TimeUnit.SECONDS)
  val config = BeamConfig(system.settings.config)
  val eventsManager = new EventsManagerImpl()
  eventsManager.addHandler(new BasicEventHandler {
    override def handleEvent(event: Event): Unit = {
      self ! event
    }
  })

  val dummyAgentId: Id[Person] = Id.createPersonId("dummyAgent")

  val vehicles: TrieMap[Id[BeamVehicle], BeamVehicle] =
    TrieMap[Id[BeamVehicle], BeamVehicle]()

  val personRefs: TrieMap[Id[Person], ActorRef] =
    TrieMap[Id[Person], ActorRef]()
  val householdsFactory: HouseholdsFactoryImpl = new HouseholdsFactoryImpl()

  val beamSvc: BeamServices = {
    val theServices = mock[BeamServices]
    when(theServices.beamConfig).thenReturn(config)
    when(theServices.vehicles).thenReturn(vehicles)
    when(theServices.personRefs).thenReturn(personRefs)
    val geo = new GeoUtilsImpl(theServices)
    when(theServices.geo).thenReturn(geo)
    // TODO Is it right to return defaultTazTreeMap?
    when(theServices.tazTreeMap).thenReturn(BeamServices.defaultTazTreeMap)
    theServices
  }

  val modeChoiceCalculator = new ModeChoiceCalculator {
    override def apply(alternatives: IndexedSeq[EmbodiedBeamTrip]): Option[EmbodiedBeamTrip] =
      Some(alternatives.head)
    override val beamServices: BeamServices = beamSvc
    override def utilityOf(alternative: EmbodiedBeamTrip): Double = 0.0
    override def utilityOf(
      mode: BeamMode,
      cost: BigDecimal,
      time: BigDecimal,
      numTransfers: Int
    ): Double = 0.0
  }

  // Mock a transit driver (who has to be a child of a mock router)
  val transitDriverProps = Props(new ForwardActor(self))

  val router: ActorRef = system.actorOf(
    Props(new Actor() {
      context.actorOf(transitDriverProps, "TransitDriverAgent-my_bus")
      context.actorOf(transitDriverProps, "TransitDriverAgent-my_tram")
      override def receive: Receive = {
        case _ =>
      }
    }),
    "router"
  )

  val parkingManager = system.actorOf(
    ZonalParkingManager
      .props(beamSvc, beamSvc.beamRouter, ParkingStockAttributes(100)),
    "ParkingManager"
  )

  private val networkCoordinator = new NetworkCoordinator(config)
  networkCoordinator.loadNetwork()

  describe("A PersonAgent FSM") {
    // TODO: probably test needs to be updated due to update in rideHailManager
    ignore("should also work when the first bus is late") {
      val vehicleType = new VehicleTypeImpl(Id.create(1, classOf[VehicleType]))

      val beamVehicleId = Id.createVehicleId("my_bus")

      val bus = new BeamVehicle(
        beamVehicleId,
        new Powertrain(0.0),
<<<<<<< HEAD
//        new VehicleImpl(Id.createVehicleId("my_bus"), vehicleType),
        None,
        BeamVehicleType.defaultCarBeamVehicleType,
=======
        new VehicleImpl(Id.createVehicleId("my_bus"), vehicleType),
        CarVehicle,
>>>>>>> 85d8b249
        None,
        None,
        None
      )
      val tram = new BeamVehicle(
        Id.createVehicleId("my_tram"),
        new Powertrain(0.0),
<<<<<<< HEAD
        None,
        BeamVehicleType.defaultCarBeamVehicleType,
=======
        new VehicleImpl(Id.createVehicleId("my_tram"), vehicleType),
        CarVehicle,
>>>>>>> 85d8b249
        None,
        None,
        None
      )

      vehicles.put(bus.getId, bus)
      vehicles.put(tram.getId, tram)

      val busLeg = EmbodiedBeamLeg(
        BeamLeg(
          28800,
          BeamMode.BUS,
          600,
          BeamPath(
            Vector(),
            Some(TransitStopsInfo(1, Id.createVehicleId("my_bus"), 2)),
            SpaceTime(new Coord(166321.9, 1568.87), 28800),
            SpaceTime(new Coord(167138.4, 1117), 29400),
            1.0
          )
        ),
        Id.createVehicleId("my_bus"),
        false,
        None,
        BigDecimal(0),
        false
      )
      val busLeg2 = EmbodiedBeamLeg(
        BeamLeg(
          29400,
          BeamMode.BUS,
          600,
          BeamPath(
            Vector(),
            Some(TransitStopsInfo(2, Id.createVehicleId("my_bus"), 3)),
            SpaceTime(new Coord(167138.4, 1117), 29400),
            SpaceTime(new Coord(180000.4, 1200), 30000),
            1.0
          )
        ),
        Id.createVehicleId("my_bus"),
        false,
        None,
        BigDecimal(0),
        false
      )
      val tramLeg = EmbodiedBeamLeg(
        BeamLeg(
          30000,
          BeamMode.TRAM,
          600,
          BeamPath(
            Vector(),
            Some(TransitStopsInfo(3, Id.createVehicleId("my_tram"), 4)),
            SpaceTime(new Coord(180000.4, 1200), 30000),
            SpaceTime(new Coord(190000.4, 1300), 30600),
            1.0
          )
        ),
        Id.createVehicleId("my_tram"),
        false,
        None,
        BigDecimal(0),
        false
      )
      val replannedTramLeg = EmbodiedBeamLeg(
        BeamLeg(
          35000,
          BeamMode.TRAM,
          600,
          BeamPath(
            Vector(),
            Some(TransitStopsInfo(3, Id.createVehicleId("my_tram"), 4)),
            SpaceTime(new Coord(180000.4, 1200), 35000),
            SpaceTime(new Coord(190000.4, 1300), 35600),
            1.0
          )
        ),
        Id.createVehicleId("my_tram"),
        false,
        None,
        BigDecimal(0),
        false
      )

      val household = householdsFactory.createHousehold(Id.create("dummy", classOf[Household]))
      val population =
        PopulationUtils.createPopulation(ConfigUtils.createConfig())
      val person =
        PopulationUtils.getFactory.createPerson(Id.createPersonId("dummyAgent"))
      val plan = PopulationUtils.getFactory.createPlan()
      val homeActivity =
        PopulationUtils.createActivityFromCoord("home", new Coord(166321.9, 1568.87))
      homeActivity.setEndTime(28800) // 8:00:00 AM
      plan.addActivity(homeActivity)
      val leg = PopulationUtils.createLeg("walk_transit")
      val route = RouteUtils.createLinkNetworkRouteImpl(
        Id.createLinkId(1),
        Array[Id[Link]](),
        Id.createLinkId(2)
      )
      leg.setRoute(route)
      plan.addLeg(leg)
      val workActivity =
        PopulationUtils.createActivityFromCoord("work", new Coord(167138.4, 1117))
      workActivity.setEndTime(61200) //5:00:00 PM
      plan.addActivity(workActivity)
      person.addPlan(plan)
      population.addPerson(person)
      household.setMemberIds(JavaConverters.bufferAsJavaList(mutable.Buffer(person.getId)))
      val scheduler = TestActorRef[BeamAgentScheduler](
        SchedulerProps(config, stopTick = 1000000.0, maxWindow = 10.0)
      )

      bus.becomeDriver(
        Await.result(
          system
            .actorSelection("/user/router/TransitDriverAgent-my_bus")
            .resolveOne(),
          timeout.duration
        )
      )
      tram.becomeDriver(
        Await.result(
          system
            .actorSelection("/user/router/TransitDriverAgent-my_tram")
            .resolveOne(),
          timeout.duration
        )
      )

      val householdActor = TestActorRef[HouseholdActor](
        new HouseholdActor(
          beamSvc,
          (_) => modeChoiceCalculator,
          scheduler,
          networkCoordinator.transportNetwork,
          self,
          self,
          parkingManager,
          eventsManager,
          population,
          household.getId,
          household,
          Map(),
          new Coord(0.0, 0.0)
        )
      )
      val personActor = householdActor.getSingleChild(person.getId.toString)
      scheduler ! StartSchedule(0)

      val request = expectMsgType[RoutingRequest]
      lastSender ! RoutingResponse(
        Vector(
          EmbodiedBeamTrip(
            Vector(
              EmbodiedBeamLeg(
                BeamLeg(
                  28800,
                  BeamMode.WALK,
                  0,
                  BeamPath(
                    Vector(),
                    None,
                    SpaceTime(new Coord(166321.9, 1568.87), 28800),
                    SpaceTime(new Coord(167138.4, 1117), 28800),
                    1.0
                  )
                ),
                Id.createVehicleId("body-dummyAgent"),
                true,
                None,
                BigDecimal(0),
                false
              ),
              busLeg,
              busLeg2,
              tramLeg,
              EmbodiedBeamLeg(
                BeamLeg(
                  30600,
                  BeamMode.WALK,
                  0,
                  BeamPath(
                    Vector(),
                    None,
                    SpaceTime(new Coord(167138.4, 1117), 30600),
                    SpaceTime(new Coord(167138.4, 1117), 30600),
                    1.0
                  )
                ),
                Id.createVehicleId("body-dummyAgent"),
                true,
                None,
                BigDecimal(0),
                false
              )
            )
          )
        )
      )

      expectMsgType[ModeChoiceEvent]
      expectMsgType[ActivityEndEvent]
      expectMsgType[PersonDepartureEvent]

      expectMsgType[PersonEntersVehicleEvent]
      expectMsgType[VehicleEntersTrafficEvent]
      expectMsgType[VehicleLeavesTrafficEvent]
      expectMsgType[PathTraversalEvent]

      val reservationRequestBus = expectMsgType[ReservationRequest]
      lastSender ! ReservationResponse(
        reservationRequestBus.requestId,
        Right(
          ReserveConfirmInfo(
            busLeg.beamLeg,
            busLeg2.beamLeg,
            reservationRequestBus.passengerVehiclePersonId
          )
        ),
        TRANSIT
      )
      scheduler ! ScheduleTrigger(
        NotifyLegStartTrigger(28800, busLeg.beamLeg, busLeg.beamVehicleId),
        personActor
      )
      scheduler ! ScheduleTrigger(
        NotifyLegEndTrigger(29400, busLeg.beamLeg, busLeg.beamVehicleId),
        personActor
      )
      scheduler ! ScheduleTrigger(
        NotifyLegStartTrigger(29400, busLeg2.beamLeg, busLeg.beamVehicleId),
        personActor
      )
      scheduler ! ScheduleTrigger(
        NotifyLegEndTrigger(34400, busLeg2.beamLeg, busLeg.beamVehicleId),
        personActor
      )
      expectMsgType[PersonEntersVehicleEvent]
      val personLeavesVehicleEvent = expectMsgType[PersonLeavesVehicleEvent]
      assert(personLeavesVehicleEvent.getTime == 34400.0)

      val reservationRequestLateTram = expectMsgType[ReservationRequest]
      lastSender ! ReservationResponse(
        reservationRequestLateTram.requestId,
        Left(VehicleGoneError),
        TRANSIT
      )

      val replanningRequest = expectMsgType[RoutingRequest]
      lastSender ! RoutingResponse(
        Vector(
          EmbodiedBeamTrip(
            Vector(
              replannedTramLeg,
              EmbodiedBeamLeg(
                BeamLeg(
                  35600,
                  BeamMode.WALK,
                  0,
                  BeamPath(
                    Vector(),
                    None,
                    SpaceTime(new Coord(167138.4, 1117), 35600),
                    SpaceTime(new Coord(167138.4, 1117), 35600),
                    1.0
                  )
                ),
                Id.createVehicleId("body-dummyAgent"),
                true,
                None,
                BigDecimal(0),
                false
              )
            )
          )
        )
      )
      expectMsgType[ModeChoiceEvent]

      val reservationRequestTram = expectMsgType[ReservationRequest]
      lastSender ! ReservationResponse(
        reservationRequestTram.requestId,
        Right(
          ReserveConfirmInfo(
            tramLeg.beamLeg,
            tramLeg.beamLeg,
            reservationRequestBus.passengerVehiclePersonId
          )
        ),
        TRANSIT
      )
      scheduler ! ScheduleTrigger(
        NotifyLegStartTrigger(35000, replannedTramLeg.beamLeg, replannedTramLeg.beamVehicleId),
        personActor
      )
      scheduler ! ScheduleTrigger(
        NotifyLegEndTrigger(40000, replannedTramLeg.beamLeg, replannedTramLeg.beamVehicleId),
        personActor
      ) // My tram is late!
      expectMsgType[PersonEntersVehicleEvent]
      expectMsgType[PersonLeavesVehicleEvent]

      expectMsgType[VehicleEntersTrafficEvent]
      expectMsgType[VehicleLeavesTrafficEvent]

      expectMsgType[PathTraversalEvent]
      expectMsgType[TeleportationArrivalEvent]

      expectMsgType[PersonArrivalEvent]
      expectMsgType[ActivityStartEvent]

      expectMsgType[CompletionNotice]
    }
  }

  override def afterAll: Unit = {
    shutdown()
  }
}<|MERGE_RESOLUTION|>--- conflicted
+++ resolved
@@ -12,10 +12,8 @@
 import beam.agentsim.agents.vehicles.AccessErrorCodes.VehicleGoneError
 import beam.agentsim.agents.vehicles.EnergyEconomyAttributes.Powertrain
 import beam.agentsim.agents.vehicles.{BeamVehicle, ReservationRequest, ReservationResponse, ReserveConfirmInfo}
-<<<<<<< HEAD
 import beam.agentsim.agents.vehicles._
-=======
->>>>>>> 85d8b249
+import beam.agentsim.agents.vehicles.{BeamVehicle, ReservationRequest, ReservationResponse, ReserveConfirmInfo}
 import beam.agentsim.events.{ModeChoiceEvent, PathTraversalEvent, SpaceTime}
 import beam.agentsim.infrastructure.ParkingManager.ParkingStockAttributes
 import beam.agentsim.infrastructure.ZonalParkingManager
@@ -146,29 +144,17 @@
       val bus = new BeamVehicle(
         beamVehicleId,
         new Powertrain(0.0),
-<<<<<<< HEAD
 //        new VehicleImpl(Id.createVehicleId("my_bus"), vehicleType),
         None,
         BeamVehicleType.defaultCarBeamVehicleType,
-=======
-        new VehicleImpl(Id.createVehicleId("my_bus"), vehicleType),
-        CarVehicle,
->>>>>>> 85d8b249
-        None,
         None,
         None
       )
       val tram = new BeamVehicle(
         Id.createVehicleId("my_tram"),
         new Powertrain(0.0),
-<<<<<<< HEAD
         None,
         BeamVehicleType.defaultCarBeamVehicleType,
-=======
-        new VehicleImpl(Id.createVehicleId("my_tram"), vehicleType),
-        CarVehicle,
->>>>>>> 85d8b249
-        None,
         None,
         None
       )
