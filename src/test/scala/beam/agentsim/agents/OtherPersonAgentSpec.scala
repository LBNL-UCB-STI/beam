--- conflicted
+++ resolved
@@ -96,25 +96,14 @@
   private lazy val modeChoiceCalculator = new ModeChoiceCalculator {
     override def apply(
       alternatives: IndexedSeq[EmbodiedBeamTrip],
-<<<<<<< HEAD
-      attributesOfIndividual: HouseholdActor.AttributesOfIndividual
-=======
       attributesOfIndividual: AttributesOfIndividual
->>>>>>> cc0ac9ae
     ): Option[EmbodiedBeamTrip] =
       Some(alternatives.head)
 
     override val beamServices: BeamServices = beamSvc
-<<<<<<< HEAD
-    override def utilityOf(
-      alternative: EmbodiedBeamTrip,
-      attributesOfIndividual: HouseholdActor.AttributesOfIndividual
-    ): Double = 0.0
-=======
 
     override def utilityOf(alternative: EmbodiedBeamTrip, attributesOfIndividual: AttributesOfIndividual): Double = 0.0
 
->>>>>>> cc0ac9ae
     override def utilityOf(
       mode: BeamMode,
       cost: Double,
