--- conflicted
+++ resolved
@@ -100,25 +100,14 @@
   private lazy val modeChoiceCalculator = new ModeChoiceCalculator {
     override def apply(
       alternatives: IndexedSeq[EmbodiedBeamTrip],
-<<<<<<< HEAD
-      attributesOfIndividual: HouseholdActor.AttributesOfIndividual
-=======
       attributesOfIndividual: AttributesOfIndividual
->>>>>>> 41ed489a
     ): Option[EmbodiedBeamTrip] =
       Some(alternatives.head)
 
     override val beamServices: BeamServices = beamSvc
-<<<<<<< HEAD
-    override def utilityOf(
-      alternative: EmbodiedBeamTrip,
-      attributesOfIndividual: HouseholdActor.AttributesOfIndividual
-    ): Double = 0.0
-=======
 
     override def utilityOf(alternative: EmbodiedBeamTrip, attributesOfIndividual: AttributesOfIndividual): Double = 0.0
 
->>>>>>> 41ed489a
     override def utilityOf(
       mode: BeamMode,
       cost: Double,
