--- conflicted
+++ resolved
@@ -121,16 +121,6 @@
     override def utilityOf(mode: BeamMode, cost: Double, time: Double, numTransfers: Int): Double = 0D
   }
 
-<<<<<<< HEAD
-  private lazy val parkingManager = system.actorOf(
-    ZonalParkingManager
-      .props(beamSvc, beamSvc.beamRouter, ParkingStockAttributes(100)),
-    "ParkingManager"
-  )
-=======
-  private lazy val networkCoordinator = new DefaultNetworkCoordinator(beamConfig)
->>>>>>> a47ab438
-
   private val configBuilder = new MatSimBeamConfigBuilder(system.settings.config)
   private val matsimConfig = configBuilder.buildMatSamConf()
 
