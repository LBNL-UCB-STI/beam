--- conflicted
+++ resolved
@@ -720,11 +720,7 @@
     person
   }
 
-<<<<<<< HEAD
-  def parkingInquiry(whenWhere: SpaceTime): ParkingInquiry = ParkingInquiry(whenWhere, "wherever")
-=======
-  def parkingInquiry(whenWhere: SpaceTime): ParkingInquiry = ParkingInquiry(whenWhere.loc, "wherever", triggerId = 0)
->>>>>>> 10f4cf0c
+  def parkingInquiry(whenWhere: SpaceTime): ParkingInquiry = ParkingInquiry(whenWhere, "wherever", triggerId = 0)
 
   override def afterAll(): Unit = {
     super.afterAll()
