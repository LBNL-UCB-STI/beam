--- conflicted
+++ resolved
@@ -720,11 +720,7 @@
     person
   }
 
-<<<<<<< HEAD
-  def parkingInquiry(whenWhere: SpaceTime): ParkingInquiry = ParkingInquiry(whenWhere, "wherever")
-=======
   def parkingInquiry(whenWhere: SpaceTime): ParkingInquiry = ParkingInquiry(whenWhere, "wherever", triggerId = 0)
->>>>>>> 21a88cfc
 
   override def afterAll(): Unit = {
     super.afterAll()
