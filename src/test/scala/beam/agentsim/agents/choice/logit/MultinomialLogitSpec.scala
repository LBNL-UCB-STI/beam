package beam.agentsim.agents.choice.logit

import beam.agentsim.agents.choice.logit.MultinomialLogit.MnlData
import beam.sim.BeamHelper
import org.scalatest.{Matchers, WordSpecLike}

import scala.util.Random

/**
  * BEAM
  */
class MultinomialLogitSpec extends WordSpecLike with Matchers with BeamHelper {

  "An MNL Model" must {
    val mnlData: Vector[MnlData] = Vector(
      new MnlData("COMMON", "cost", "multiplier", -0.01),
      new MnlData("COMMON", "time", "multiplier", -0.02),
      new MnlData("car", "intercept", "intercept", 3.0),
      new MnlData("walk", "intercept", "intercept", 4.0)
    )
    val mnl = MultinomialLogit(mnlData)
    val rand = new Random()
    val alts = Vector(
      AlternativeAttributes("car", Map(("cost"  -> 30.0), ("time" -> 50.0))),
      AlternativeAttributes("walk", Map(("cost" -> 0.0), ("time"  -> 40.0)))
    )

    "should evaluate utility functions as expected" in {
      val util = mnl.getUtilityOfAlternative(alts(0))
      util should equal(1.7)
    }
    "should evaluate expected max utility as expected" in {
      val util = mnl.getExpectedMaximumUtility(alts)
      Math.abs(util - 3.401413) < 0.00001 should be(true)
    }
    "should sample higher probability alternatives more often" in {
      // With these inputs, we expect "walk" ~81% of the time, which translates to an almost certainty that majority
      // will be walk with 100 trials (p-val 3.00491e-12)
<<<<<<< HEAD
      val samps = for (i <- 1 until 100) yield mnl.sampleAlternative(alts,rand).get
=======
      val samps = for (i <- 1 until 100) yield mnl.sampleAlternative(alts)(rand).get
>>>>>>> 78caaefe
      samps.filter(_.equals("walk")).length > 50 should be(true)
    }
  }
}<|MERGE_RESOLUTION|>--- conflicted
+++ resolved
@@ -36,11 +36,9 @@
     "should sample higher probability alternatives more often" in {
       // With these inputs, we expect "walk" ~81% of the time, which translates to an almost certainty that majority
       // will be walk with 100 trials (p-val 3.00491e-12)
-<<<<<<< HEAD
+
       val samps = for (i <- 1 until 100) yield mnl.sampleAlternative(alts,rand).get
-=======
-      val samps = for (i <- 1 until 100) yield mnl.sampleAlternative(alts)(rand).get
->>>>>>> 78caaefe
+
       samps.filter(_.equals("walk")).length > 50 should be(true)
     }
   }
