--- conflicted
+++ resolved
@@ -33,11 +33,7 @@
       val vehicleId: Id[Vehicle] = Id.create("dummyVehicle",classOf[Vehicle])
       val passengerPersonId: Id[Person] = Id.create("passengerPerson",classOf[Person])
 
-<<<<<<< HEAD
-      val leg = BeamLeg(0L, WALK, 1L)
-=======
       val leg = BeamLeg(0L, WALK, 1L, EmptyBeamPath.path)
->>>>>>> 2ca23de2
 
       val sched: PassengerSchedule = PassengerSchedule()
 
@@ -53,15 +49,9 @@
       val vehicleId: Id[Vehicle]  = Id.create("dummyVehicle",classOf[Vehicle])
       val passengerPersonId: Id[Person] = Id.create("passengerPerson",classOf[Person])
 
-<<<<<<< HEAD
-      val leg1 = BeamLeg(0L, WALK, 1L)
-      val leg2 = BeamLeg(1L, WALK, 1L)
-      val leg3 = BeamLeg(2L, WALK, 1L)
-=======
       val leg1 = BeamLeg(0L, WALK, 1L, EmptyBeamPath.path)
       val leg2 = BeamLeg(1L, WALK, 1L, EmptyBeamPath.path)
       val leg3 = BeamLeg(2L, WALK, 1L, EmptyBeamPath.path)
->>>>>>> 2ca23de2
 
       val sched: PassengerSchedule = PassengerSchedule()
 
@@ -89,15 +79,9 @@
       val vehicleId2: Id[Vehicle]  = Id.create("dummyVehicle2",classOf[Vehicle])
       val passengerPersonId2: Id[Person] = Id.create("passengerPerson2",classOf[Person])
 
-<<<<<<< HEAD
-      val leg1 = BeamLeg(0L, WALK, 1L)
-      val leg2 = BeamLeg(1L, WALK, 1L)
-      val leg3 = BeamLeg(2L, WALK, 1L)
-=======
       val leg1 = BeamLeg(0L, WALK, 1L, EmptyBeamPath.path)
       val leg2 = BeamLeg(1L, WALK, 1L, EmptyBeamPath.path)
       val leg3 = BeamLeg(2L, WALK, 1L, EmptyBeamPath.path)
->>>>>>> 2ca23de2
 
       val sched: PassengerSchedule = PassengerSchedule()
 
