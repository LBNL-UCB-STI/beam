package beam.agentsim.agents

import java.util.concurrent.TimeUnit

import akka.actor.{Actor, ActorRef, ActorSystem, Props}
import akka.testkit.TestActor.RealMessage
import akka.testkit.{ImplicitSender, TestActorRef, TestKit, TestProbe}
import akka.util.Timeout
import beam.agentsim.agents.PersonTestUtil._
import beam.agentsim.agents.choice.mode.ModeIncentive
import beam.agentsim.agents.choice.mode.ModeIncentive.Incentive
import beam.agentsim.agents.household.HouseholdActor.HouseholdActor
import beam.agentsim.agents.modalbehaviors.ModeChoiceCalculator
import beam.agentsim.agents.vehicles.EnergyEconomyAttributes.Powertrain
import beam.agentsim.agents.vehicles.{BeamVehicle, _}
import beam.agentsim.events._
import beam.agentsim.infrastructure.ParkingManager.ParkingStockAttributes
import beam.agentsim.infrastructure.{TAZTreeMap, ZonalParkingManager}
import beam.agentsim.scheduler.BeamAgentScheduler
import beam.agentsim.scheduler.BeamAgentScheduler.{CompletionNotice, ScheduleTrigger, SchedulerProps, StartSchedule}
import beam.router.BeamRouter._
import beam.router.Modes.BeamMode
import beam.router.Modes.BeamMode.WALK_TRANSIT
import beam.router.model.RoutingModel.TransitStopsInfo
import beam.router.model.{EmbodiedBeamLeg, _}
import beam.router.osm.TollCalculator
import beam.router.r5.DefaultNetworkCoordinator
import beam.sim.BeamServices
import beam.sim.common.GeoUtilsImpl
import beam.sim.config.{BeamConfig, MatSimBeamConfigBuilder}
import beam.sim.population.AttributesOfIndividual
import beam.utils.StuckFinder
import beam.utils.TestConfigUtils.testConfig
import com.typesafe.config.ConfigFactory
import org.matsim.api.core.v01.events._
import org.matsim.api.core.v01.network.{Link, Network}
import org.matsim.api.core.v01.population.Person
import org.matsim.api.core.v01.{Coord, Id, Scenario}
import org.matsim.core.api.experimental.events.{EventsManager, TeleportationArrivalEvent}
import org.matsim.core.api.internal.HasPersonId
import org.matsim.core.config.ConfigUtils
import org.matsim.core.controler.MatsimServices
import org.matsim.core.events.EventsManagerImpl
import org.matsim.core.events.handler.BasicEventHandler
import org.matsim.core.population.PopulationUtils
import org.matsim.core.population.routes.RouteUtils
import org.matsim.households.{Household, HouseholdsFactoryImpl}
import org.matsim.vehicles.Vehicle
import org.mockito.Mockito._
import org.scalatest.mockito.MockitoSugar
import org.scalatest.{BeforeAndAfterAll, FunSpecLike}

import scala.collection.concurrent.TrieMap
import scala.collection.{mutable, JavaConverters}

class PersonAndTransitDriverSpec
    extends TestKit(
      ActorSystem(
        name = "PersonAgentSpec",
        config = ConfigFactory
          .parseString(
            """
        akka.log-dead-letters = 10
        akka.actor.debug.fsm = true
        akka.loglevel = debug
        """
          )
          .withFallback(testConfig("test/input/beamville/beam.conf"))
      )
    )
    with FunSpecLike
    with BeforeAndAfterAll
    with MockitoSugar
    with ImplicitSender {

  private implicit val timeout: Timeout = Timeout(60, TimeUnit.SECONDS)
  private lazy val beamConfig = BeamConfig(system.settings.config)

  private val vehicles = TrieMap[Id[BeamVehicle], BeamVehicle]()
  private val personRefs = TrieMap[Id[Person], ActorRef]()
  private val householdsFactory: HouseholdsFactoryImpl = new HouseholdsFactoryImpl()
  private val tAZTreeMap: TAZTreeMap = BeamServices.getTazTreeMap("test/input/beamville/taz-centers.csv")
  private val tollCalculator = new TollCalculator(beamConfig)

  private lazy val beamSvc: BeamServices = {
    val matsimServices = mock[MatsimServices]

    val theServices = mock[BeamServices](withSettings().stubOnly())
    when(theServices.matsimServices).thenReturn(matsimServices)
    when(theServices.matsimServices.getScenario).thenReturn(mock[Scenario])
    when(theServices.matsimServices.getScenario.getNetwork).thenReturn(mock[Network])
    when(theServices.beamConfig).thenReturn(beamConfig)
    when(theServices.personRefs).thenReturn(personRefs)
    when(theServices.tazTreeMap).thenReturn(tAZTreeMap)
    when(theServices.geo).thenReturn(new GeoUtilsImpl(theServices))
    when(theServices.modeIncentives).thenReturn(ModeIncentive(Map[BeamMode, List[Incentive]]()))

    var map = TrieMap[Id[Vehicle], (String, String)]()
    map += (Id.createVehicleId("my_bus")  -> ("", ""))
    map += (Id.createVehicleId("my_tram") -> ("", ""))
    when(theServices.agencyAndRouteByVehicleIds).thenReturn(map)

    theServices
  }

  private lazy val modeChoiceCalculator = new ModeChoiceCalculator {
    override def apply(
      alternatives: IndexedSeq[EmbodiedBeamTrip],
      attributesOfIndividual: AttributesOfIndividual
    ): Option[EmbodiedBeamTrip] =
      Some(alternatives.head)

    override val beamServices: BeamServices = beamSvc

    override def utilityOf(alternative: EmbodiedBeamTrip, attributesOfIndividual: AttributesOfIndividual): Double = 0.0

    override def utilityOf(mode: BeamMode, cost: Double, time: Double, numTransfers: Int): Double = 0D
  }

  private lazy val parkingManager = system.actorOf(
    ZonalParkingManager
      .props(beamSvc, beamSvc.beamRouter, ParkingStockAttributes(100)),
    "ParkingManager"
  )

  private lazy val networkCoordinator = DefaultNetworkCoordinator(beamConfig)

  private val configBuilder = new MatSimBeamConfigBuilder(system.settings.config)
  private val matsimConfig = configBuilder.buildMatSamConf()

  describe("A PersonAgent") {

    val hoseHoldDummyId = Id.create("dummy", classOf[Household])

    it("should know how to take a walk_transit trip when it's already in its plan") {

      val busEvents = new TestProbe(system)
      val tramEvents = new TestProbe(system)
      val personEvents = new TestProbe(system)
      val otherEvents = new TestProbe(system)
      val agencyEvents = new TestProbe(system)

      val eventsManager: EventsManager = new EventsManagerImpl()
      eventsManager.addHandler(
        new BasicEventHandler {
          override def handleEvent(event: Event): Unit = {
            event match {
              case personEvent: HasPersonId if personEvent.getPersonId.toString == "my_bus" =>
                busEvents.ref ! event
              case event: HasPersonId if event.getPersonId.toString == "my_tram" =>
                tramEvents.ref ! event
              case personEvent: HasPersonId if personEvent.getPersonId.toString == "dummyAgent" =>
                personEvents.ref ! event
              case pathTraversalEvent: PathTraversalEvent if pathTraversalEvent.getVehicleId == "my_bus" =>
                busEvents.ref ! event
              case pathTraversalEvent: PathTraversalEvent if pathTraversalEvent.getVehicleId == "my_tram" =>
                tramEvents.ref ! event
              case pathTraversalEvent: PathTraversalEvent if pathTraversalEvent.getVehicleId == "body-dummyAgent" =>
                personEvents.ref ! event
              case agencyRevenueEvent: AgencyRevenueEvent =>
                agencyEvents.ref ! event
              case _ =>
                otherEvents.ref ! event
            }
          }
        }
      )

      val busId = Id.createVehicleId("my_bus")
      val bus = new BeamVehicle(
        id = busId,
        powerTrain = new Powertrain(0.0),
        initialMatsimAttributes = None,
        beamVehicleType = BeamVehicleType.defaultCarBeamVehicleType
      )
      val tramId = Id.createVehicleId("my_tram")
      val tram = new BeamVehicle(
        id = tramId,
        powerTrain = new Powertrain(0.0),
        initialMatsimAttributes = None,
        beamVehicleType = BeamVehicleType.defaultCarBeamVehicleType
      )

      vehicles.put(bus.id, bus)
      vehicles.put(tram.id, tram)

      val busLeg = EmbodiedBeamLeg(
        BeamLeg(
          startTime = 28800,
          mode = BeamMode.BUS,
          duration = 600,
          travelPath = BeamPath(
            Vector(),
            Vector(),
            Some(TransitStopsInfo(1, busId, 2)),
            SpaceTime(new Coord(166321.9, 1568.87), 28800),
            SpaceTime(new Coord(167138.4, 1117), 29400),
            1.0
          )
        ),
        beamVehicleId = busId,
        BeamVehicleType.defaultTransitBeamVehicleType.id,
        asDriver = false,
        cost = 2.75,
        unbecomeDriverOnCompletion = false
      )
      val busLeg2 = EmbodiedBeamLeg(
        beamLeg = BeamLeg(
          startTime = 29400,
          mode = BeamMode.BUS,
          duration = 600,
          travelPath = BeamPath(
            Vector(),
            Vector(),
            Some(TransitStopsInfo(2, busId, 3)),
            SpaceTime(new Coord(167138.4, 1117), 29400),
            SpaceTime(new Coord(180000.4, 1200), 30000),
            1.0
          )
        ),
        beamVehicleId = busId,
        BeamVehicleType.defaultTransitBeamVehicleType.id,
        asDriver = false,
        cost = 0.0,
        unbecomeDriverOnCompletion = false
      )
      val tramLeg = EmbodiedBeamLeg(
        beamLeg = BeamLeg(
          startTime = 30000,
          mode = BeamMode.TRAM,
          duration = 600,
          travelPath = BeamPath(
            linkIds = Vector(),
            linkTravelTime = Vector(),
            transitStops = Some(TransitStopsInfo(3, tramId, 4)),
            startPoint = SpaceTime(new Coord(180000.4, 1200), 30000),
            endPoint = SpaceTime(new Coord(190000.4, 1300), 30600),
            distanceInM = 1.0
          )
        ),
        beamVehicleId = tramId,
        BeamVehicleType.defaultTransitBeamVehicleType.id,
        asDriver = false,
        cost = 0.0,
        unbecomeDriverOnCompletion = false
      )

      val scheduler = TestActorRef[BeamAgentScheduler](
        SchedulerProps(
          beamConfig,
          stopTick = 31001,
          maxWindow = 31001, // As a kind of stress test, let everything happen simultaneously
          new StuckFinder(beamConfig.beam.debug.stuckAgentDetection)
        )
      )

      val busDriverProps = Props(
        new TransitDriverAgent(
          scheduler = scheduler,
          beamServices = beamSvc,
          transportNetwork = networkCoordinator.transportNetwork,
          tollCalculator = tollCalculator,
          eventsManager = eventsManager,
          parkingManager = parkingManager,
          transitDriverId = Id.create("my_bus", classOf[TransitDriverAgent]),
          vehicle = bus,
          Array(busLeg.beamLeg, busLeg2.beamLeg)
        )
      )
      val tramDriverProps = Props(
        new TransitDriverAgent(
          scheduler = scheduler,
          beamServices = beamSvc,
          transportNetwork = networkCoordinator.transportNetwork,
          tollCalculator = tollCalculator,
          eventsManager = eventsManager,
          parkingManager = parkingManager,
          transitDriverId = Id.create("my_tram", classOf[TransitDriverAgent]),
          vehicle = tram,
          Array(tramLeg.beamLeg)
        )
      )

      val router = TestActorRef(
        Props(
          new Actor() {
            context.actorOf(busDriverProps, "TransitDriverAgent-my_bus")
            context.actorOf(tramDriverProps, "TransitDriverAgent-my_tram")

            override def receive: Receive = {
              case _ =>
            }
          }
        ),
        "router"
      )

      val busDriver = router.getSingleChild("TransitDriverAgent-my_bus")
      val tramDriver = router.getSingleChild("TransitDriverAgent-my_tram")
<<<<<<< HEAD
=======
      bus.becomeDriver(busDriver, "TransitDriverAgent-my_bus")
      tram.becomeDriver(tramDriver, "TransitDriverAgent-my_tram")
>>>>>>> cc44d0f1
      scheduler ! ScheduleTrigger(InitializeTrigger(0), busDriver)
      scheduler ! ScheduleTrigger(InitializeTrigger(10000), tramDriver)

      val household = householdsFactory.createHousehold(hoseHoldDummyId)
      val population = PopulationUtils.createPopulation(ConfigUtils.createConfig())
      val person = PopulationUtils.getFactory.createPerson(Id.createPersonId("dummyAgent"))
      putDefaultBeamAttributes(person, Vector(WALK_TRANSIT))
      val plan = PopulationUtils.getFactory.createPlan()
      val homeActivity = PopulationUtils.createActivityFromCoord("home", new Coord(166321.9, 1568.87))
      homeActivity.setEndTime(20000)
      plan.addActivity(homeActivity)
      val leg = PopulationUtils.createLeg("walk_transit")
      val route = RouteUtils.createLinkNetworkRouteImpl(
        Id.createLinkId(1),
        Array[Id[Link]](),
        Id.createLinkId(2)
      )
      leg.setRoute(route)
      plan.addLeg(leg)
      val workActivity = PopulationUtils.createActivityFromCoord("work", new Coord(167138.4, 1117))
      workActivity.setEndTime(61200)
      plan.addActivity(workActivity)
      person.addPlan(plan)
      population.addPerson(person)
      household.setMemberIds(JavaConverters.bufferAsJavaList(mutable.Buffer(person.getId)))

      val householdActor = TestActorRef[HouseholdActor](
        new HouseholdActor(
          beamServices = beamSvc,
          modeChoiceCalculatorFactory = _ => modeChoiceCalculator,
          schedulerRef = scheduler,
          transportNetwork = networkCoordinator.transportNetwork,
          tollCalculator,
          router = self,
          rideHailManager = self,
          parkingManager = parkingManager,
          eventsManager = eventsManager,
          population = population,
          household = household,
          vehicles = Map(),
          homeCoord = new Coord(0.0, 0.0)
        )
      )

      scheduler ! StartSchedule(0)

      expectMsgType[RoutingRequest]
      lastSender ! RoutingResponse(
        itineraries = Vector(
          EmbodiedBeamTrip(
            legs = Vector(
              EmbodiedBeamLeg(
                beamLeg = BeamLeg(
                  startTime = 20000,
                  mode = BeamMode.WALK,
                  duration = 500,
                  travelPath = BeamPath(
                    linkIds = Vector(),
                    linkTravelTime = Vector(),
                    transitStops = None,
                    startPoint = SpaceTime(new Coord(166321.9, 1568.87), 28800),
                    endPoint = SpaceTime(new Coord(167138.4, 1117), 28800),
                    distanceInM = 1D
                  )
                ),
                beamVehicleId = Id.createVehicleId("body-dummyAgent"),
                BeamVehicleType.defaultTransitBeamVehicleType.id,
                asDriver = true,
                cost = 0.0,
                unbecomeDriverOnCompletion = false
              ),
              busLeg,
              busLeg2,
              tramLeg,
              EmbodiedBeamLeg(
                beamLeg = BeamLeg(
                  startTime = 30600,
                  mode = BeamMode.WALK,
                  duration = 400,
                  travelPath = BeamPath(
                    linkIds = Vector(),
                    linkTravelTime = Vector(),
                    transitStops = None,
                    startPoint = SpaceTime(new Coord(167138.4, 1117), 30600),
                    endPoint = SpaceTime(new Coord(167138.4, 1117), 30600),
                    distanceInM = 1D
                  )
                ),
                beamVehicleId = Id.createVehicleId("body-dummyAgent"),
                BeamVehicleType.defaultTransitBeamVehicleType.id,
                asDriver = true,
                cost = 0.0,
                unbecomeDriverOnCompletion = false
              )
            )
          )
        ),
        staticRequestId = java.util.UUID.randomUUID().hashCode()
      )

      personEvents.expectMsgType[ModeChoiceEvent]
      personEvents.expectMsgType[ActivityEndEvent]
      personEvents.expectMsgType[PersonDepartureEvent]
      personEvents.expectMsgType[PersonEntersVehicleEvent]
      personEvents.expectMsgType[VehicleEntersTrafficEvent]
      personEvents.expectMsgType[VehicleLeavesTrafficEvent]
      personEvents.expectMsgType[PathTraversalEvent]
      personEvents.expectMsgType[PersonEntersVehicleEvent]
      personEvents.expectMsgType[PersonCostEvent]

      personEvents.expectMsgType[PersonLeavesVehicleEvent]
      personEvents.expectMsgType[PersonEntersVehicleEvent]
      //Fare of second leg is 0.0 so not person cost event is thrown
      personEvents.expectMsgType[PersonLeavesVehicleEvent]
      personEvents.expectMsgType[VehicleEntersTrafficEvent]
      personEvents.expectMsgType[VehicleLeavesTrafficEvent]
      personEvents.expectMsgType[PathTraversalEvent]
      personEvents.expectMsgType[TeleportationArrivalEvent]
      personEvents.expectMsgType[PersonArrivalEvent]
      personEvents.expectMsgType[ActivityStartEvent]

      busEvents.expectMsgType[PersonDepartureEvent]
      busEvents.expectMsgType[PersonEntersVehicleEvent]
      busEvents.expectMsgType[VehicleEntersTrafficEvent]
      busEvents.expectMsgType[VehicleLeavesTrafficEvent]
      busEvents.expectMsgType[PathTraversalEvent]
      busEvents.expectMsgType[VehicleEntersTrafficEvent]
      busEvents.expectMsgType[VehicleLeavesTrafficEvent]
      busEvents.expectMsgType[PathTraversalEvent]

      tramEvents.expectMsgType[PersonDepartureEvent]
      tramEvents.expectMsgType[PersonEntersVehicleEvent]
      tramEvents.expectMsgType[VehicleEntersTrafficEvent]
      tramEvents.expectMsgType[VehicleLeavesTrafficEvent]
      tramEvents.expectMsgType[PathTraversalEvent]

      agencyEvents.expectMsgType[AgencyRevenueEvent]

      otherEvents.expectNoMessage()

      expectMsgType[CompletionNotice]
    }

  }

  override def beforeAll: Unit = {
    networkCoordinator.loadNetwork()
    networkCoordinator.convertFrequenciesToTrips()
  }

  override def afterAll: Unit = {
    shutdown()
  }

}<|MERGE_RESOLUTION|>--- conflicted
+++ resolved
@@ -297,11 +297,6 @@
 
       val busDriver = router.getSingleChild("TransitDriverAgent-my_bus")
       val tramDriver = router.getSingleChild("TransitDriverAgent-my_tram")
-<<<<<<< HEAD
-=======
-      bus.becomeDriver(busDriver, "TransitDriverAgent-my_bus")
-      tram.becomeDriver(tramDriver, "TransitDriverAgent-my_tram")
->>>>>>> cc44d0f1
       scheduler ! ScheduleTrigger(InitializeTrigger(0), busDriver)
       scheduler ! ScheduleTrigger(InitializeTrigger(10000), tramDriver)
 
