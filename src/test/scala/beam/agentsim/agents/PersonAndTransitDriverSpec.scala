--- conflicted
+++ resolved
@@ -48,7 +48,8 @@
     with TestKitBase
     with SimRunnerForTest
     with MockitoSugar
-    with ImplicitSender {
+    with ImplicitSender
+    with BeamvilleFixtures {
 
   private implicit val timeout: Timeout = Timeout(60, TimeUnit.SECONDS)
 
@@ -61,31 +62,15 @@
         akka.test.timefactor = 2
         """
     )
-<<<<<<< HEAD
     .withFallback(testConfig("test/input/beamville/beam.conf"))
     .resolve()
-=======
-    with FunSpecLike
-    with BeforeAndAfterAll
-    with MockitoSugar
-    with ImplicitSender
-    with BeamvilleFixtures {
-
-  private implicit val timeout: Timeout = Timeout(60, TimeUnit.SECONDS)
-  private lazy val beamConfig = BeamConfig(system.settings.config)
->>>>>>> 851011a7
 
   lazy implicit val system: ActorSystem = ActorSystem("PersonWithVehicleSharingSpec", config)
 
   override def outputDirPath: String = TestConfigUtils.testOutputDir
 
   private lazy val parkingManager = system.actorOf(
-<<<<<<< HEAD
-    ZonalParkingManager.props(beamConfig, beamScenario.tazTreeMap, services.geo, services.beamRouter),
-=======
-    ZonalParkingManager
-      .props(beamSvc, beamSvc.beamRouter, boundingBox),
->>>>>>> 851011a7
+    ZonalParkingManager.props(beamConfig, beamScenario.tazTreeMap, services.geo, services.beamRouter, boundingBox),
     "ParkingManager"
   )
 
@@ -319,13 +304,9 @@
           homeCoord = new Coord(0.0, 0.0),
           Vector(),
           new RouteHistory(beamConfig),
-<<<<<<< HEAD
-          mock[BeamSkimmer],
-          mock[TravelTimeObserved]
-=======
-          new BeamSkimmer(beamConfig, beamSvc),
+          new BeamSkimmer(beamScenario, services.geo),
+          new TravelTimeObserved(beamScenario, services.geo),
           boundingBox
->>>>>>> 851011a7
         )
       )
       scheduler ! ScheduleTrigger(InitializeTrigger(0), householdActor)
