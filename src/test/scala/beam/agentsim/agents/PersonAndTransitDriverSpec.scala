--- conflicted
+++ resolved
@@ -302,13 +302,8 @@
           fallbackHomeCoord = new Coord(0.0, 0.0),
           Vector(),
           Set.empty,
-<<<<<<< HEAD
-          new RouteHistory(beamConfig)
-=======
           new RouteHistory(beamConfig),
-          boundingBox,
           VehiclesAdjustment.getVehicleAdjustment(beamScenario)
->>>>>>> 6d6d93bc
         )
       )
       scheduler ! ScheduleTrigger(InitializeTrigger(0), householdActor)
