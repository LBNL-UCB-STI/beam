package beam.agentsim.agents

import java.util.concurrent.TimeUnit

import akka.actor.{ActorRef, ActorSystem}
import akka.testkit.{ImplicitSender, TestActorRef, TestFSMRef, TestKit}
import akka.util.Timeout
import beam.agentsim.Resource.{CheckInResource, NotifyResourceIdle, RegisterResource}
import beam.agentsim.agents.BeamAgent.Finish
import beam.agentsim.agents.PersonAgent.DrivingInterrupted
import beam.agentsim.agents.modalBehaviors.DrivesVehicle.StopDriving
import beam.agentsim.agents.rideHail.RideHailingAgent
import beam.agentsim.agents.rideHail.RideHailingAgent._
<<<<<<< HEAD
import beam.agentsim.agents.vehicles.BeamVehicleType.CarVehicle
=======
import beam.agentsim.agents.rideHail.RideHailingManager.RideHailingInquiry
import beam.agentsim.agents.vehicles.BeamVehicleType.Car
>>>>>>> 5a85646b
import beam.agentsim.agents.vehicles.EnergyEconomyAttributes.Powertrain
import beam.agentsim.agents.vehicles.{BeamVehicle, PassengerSchedule, VehiclePersonId}
import beam.agentsim.events.{PathTraversalEvent, SpaceTime}
import beam.agentsim.scheduler.BeamAgentScheduler.{CompletionNotice, ScheduleTrigger, SchedulerProps, StartSchedule}
import beam.agentsim.scheduler.{BeamAgentScheduler, Trigger, TriggerWithId}
import beam.router.Modes.BeamMode
import beam.router.RoutingModel.{BeamLeg, BeamPath}
import beam.router.r5.NetworkCoordinator
import beam.sim.BeamServices
import beam.sim.common.GeoUtilsImpl
import beam.sim.config.BeamConfig
import beam.utils.TestConfigUtils.testConfig
import com.eaio.uuid.UUIDGen
import com.typesafe.config.ConfigFactory
import org.matsim.api.core.v01.events._
import org.matsim.api.core.v01.population.Person
import org.matsim.api.core.v01.{Coord, Id}
import org.matsim.core.events.EventsManagerImpl
import org.matsim.core.events.handler.BasicEventHandler
import org.matsim.vehicles._
import org.mockito.Mockito._
import org.scalatest.mockito.MockitoSugar
import org.scalatest.{BeforeAndAfterAll, FunSpecLike}

import scala.collection.concurrent.TrieMap

class RideHailingAgentSpec extends TestKit(ActorSystem("testsystem", ConfigFactory.parseString(
  """
  akka.log-dead-letters = 10
  akka.actor.debug.fsm = true
  akka.loglevel = debug
  """).withFallback(testConfig("test/input/beamville/beam.conf")))) with FunSpecLike
  with BeforeAndAfterAll with MockitoSugar with ImplicitSender {

  private implicit val timeout = Timeout(60, TimeUnit.SECONDS)
  val config = BeamConfig(system.settings.config)
  val eventsManager = new EventsManagerImpl()
  eventsManager.addHandler(new BasicEventHandler {
    override def handleEvent(event: Event): Unit = {
      self ! event
    }
  })

  val vehicles = TrieMap[Id[Vehicle], BeamVehicle]()
  val personRefs = TrieMap[Id[Person], ActorRef]()

  val services: BeamServices = {
    val theServices = mock[BeamServices]
    when(theServices.beamConfig).thenReturn(config)
    when(theServices.vehicles).thenReturn(vehicles)
    when(theServices.personRefs).thenReturn(personRefs)
    val geo = new GeoUtilsImpl(theServices)
    when(theServices.geo).thenReturn(geo)
    theServices
  }

  case class TestTrigger(tick: Double) extends Trigger

  private val networkCoordinator = new NetworkCoordinator(config, VehicleUtils.createVehiclesContainer())
  networkCoordinator.loadNetwork()

  describe("A RideHailingAgent") {

    def moveTo30000(scheduler: ActorRef, rideHailingAgent: ActorRef) = {
      expectMsgType[RegisterResource]

      scheduler ! ScheduleTrigger(InitializeTrigger(0), rideHailingAgent)
      scheduler ! ScheduleTrigger(TestTrigger(28800), self)
      scheduler ! StartSchedule(0)
      expectMsgType[CheckInResource] // Idle agent is idle
      expectMsgType[PersonDepartureEvent] // Departs..
      expectMsgType[PersonEntersVehicleEvent] // ..enters vehicle

      var trigger = expectMsgType[TriggerWithId] // 28800
      scheduler ! ScheduleTrigger(TestTrigger(30000), self)
      val passengerSchedule = PassengerSchedule()
        .addLegs(Seq(
          BeamLeg(28800, BeamMode.CAR, 10000, BeamPath(Vector(), None, SpaceTime(0.0, 0.0, 28800), SpaceTime(0.0, 0.0, 38800), 10000)),
          BeamLeg(38800, BeamMode.CAR, 10000, BeamPath(Vector(), None, SpaceTime(0.0, 0.0, 38800), SpaceTime(0.0, 0.0, 48800), 10000))
        ))
        .addPassenger(VehiclePersonId(Id.createVehicleId(1), Id.createPersonId(1)), Seq(
          BeamLeg(38800, BeamMode.CAR, 10000, BeamPath(Vector(), None, SpaceTime(0.0, 0.0, 38800), SpaceTime(0.0, 0.0, 48800), 10000))
        ))
      personRefs.put(Id.createPersonId(1), self) // I will mock the passenger
      rideHailingAgent ! Interrupt(Id.create("1", classOf[Interrupt]),30000)
      expectMsgClass(classOf[InterruptedWhileIdle])
      //expectMsg(InterruptedWhileIdle(_,_))
      rideHailingAgent ! ModifyPassengerSchedule(passengerSchedule)
      rideHailingAgent ! Resume()
      val modifyPassengerScheduleAck = expectMsgType[ModifyPassengerScheduleAck]
      modifyPassengerScheduleAck.triggersToSchedule.foreach(scheduler ! _)
      expectMsgType[VehicleEntersTrafficEvent]
      scheduler ! CompletionNotice(trigger.triggerId)

      expectMsgType[TriggerWithId] // 30000
    }

    it("should drive around when I tell him to") {
      val vehicleType = new VehicleTypeImpl(Id.create(1, classOf[VehicleType]))
      val vehicleId = Id.createVehicleId(1)
      val vehicle = new VehicleImpl(vehicleId, vehicleType)
<<<<<<< HEAD
      val beamVehicle = new BeamVehicle(new Powertrain(0.0), vehicle, None, CarVehicle)
=======
      val beamVehicle = new BeamVehicle(new Powertrain(0.0), vehicle, None, Car, None, None)
>>>>>>> 5a85646b
      beamVehicle.registerResource(self)
      vehicles.put(vehicleId, beamVehicle)

      val scheduler = TestActorRef[BeamAgentScheduler](SchedulerProps(config, stopTick = 64800.0, maxWindow = 10.0))

      val rideHailingAgent = TestFSMRef(new RideHailingAgent(Id.create("1", classOf[RideHailingAgent]), scheduler, beamVehicle, new Coord(0.0, 0.0), eventsManager, services, networkCoordinator.transportNetwork))

      var trigger = moveTo30000(scheduler, rideHailingAgent)

      // Now I want to interrupt the agent, and it will say that for any point in time after 28800,
      // I can tell it whatever I want. Even though it is already 30000 for me.

      rideHailingAgent ! Interrupt(Id.create("1", classOf[Interrupt]),30000)
      val interruptedAt = expectMsgType[InterruptedAt]
      assert(interruptedAt.currentPassengerScheduleIndex == 0) // I know this agent hasn't picked up the passenger yet
      assert(rideHailingAgent.stateName == DrivingInterrupted)
      expectNoMsg()
      // Still, I tell it to resume
      rideHailingAgent ! Resume()
      scheduler ! ScheduleTrigger(TestTrigger(50000), self)
      scheduler ! CompletionNotice(trigger.triggerId)

      expectMsgType[NotifyResourceIdle]

      expectMsgType[VehicleLeavesTrafficEvent]

      expectMsgType[PathTraversalEvent]
      expectMsgType[VehicleEntersTrafficEvent]

      trigger = expectMsgType[TriggerWithId] // NotifyLegStartTrigger
      scheduler ! CompletionNotice(trigger.triggerId)

      expectMsgType[NotifyResourceIdle]
      expectMsgType[VehicleLeavesTrafficEvent]
      expectMsgType[PathTraversalEvent]
      expectMsgType[CheckInResource]

      trigger = expectMsgType[TriggerWithId] // NotifyLegEndTrigger
      scheduler ! CompletionNotice(trigger.triggerId)

      trigger = expectMsgType[TriggerWithId] // 50000
      scheduler ! CompletionNotice(trigger.triggerId)

      rideHailingAgent ! Finish
      expectMsgType[CompletionNotice]
    }

    it("should let me interrupt it and tell it to cancel its job") {
      val vehicleType = new VehicleTypeImpl(Id.create(1, classOf[VehicleType]))
      val vehicleId = Id.createVehicleId(1)
      val vehicle = new VehicleImpl(vehicleId, vehicleType)
<<<<<<< HEAD
      val beamVehicle = new BeamVehicle(new Powertrain(0.0), vehicle, None, CarVehicle)
=======
      val beamVehicle = new BeamVehicle(new Powertrain(0.0), vehicle, None, Car, None, None)
>>>>>>> 5a85646b
      beamVehicle.registerResource(self)
      vehicles.put(vehicleId, beamVehicle)

      val scheduler = TestActorRef[BeamAgentScheduler](SchedulerProps(config, stopTick = 64800.0, maxWindow = 10.0))

      val rideHailingAgent = TestFSMRef(new RideHailingAgent(Id.create("1", classOf[RideHailingAgent]), scheduler, beamVehicle, new Coord(0.0, 0.0), eventsManager, services, networkCoordinator.transportNetwork))

      var trigger = moveTo30000(scheduler, rideHailingAgent)

      // Now I want to interrupt the agent, and it will say that for any point in time after 28800,
      // I can tell it whatever I want. Even though it is already 30000 for me.

      rideHailingAgent ! Interrupt(Id.create("1", classOf[Interrupt]),30000)
      val interruptedAt = expectMsgType[InterruptedAt]
      assert(interruptedAt.currentPassengerScheduleIndex == 0) // I know this agent hasn't picked up the passenger yet
      assert(rideHailingAgent.stateName == DrivingInterrupted)
      expectNoMsg()
      // I tell it to do nothing instead
      rideHailingAgent ! StopDriving()
      assert(rideHailingAgent.stateName == IdleInterrupted)

      rideHailingAgent ! Resume() // That's the opposite of Interrupt(), not resume driving
      scheduler ! ScheduleTrigger(TestTrigger(50000), self)
      scheduler ! CompletionNotice(trigger.triggerId)

      expectMsgType[NotifyResourceIdle]

      expectMsgType[PathTraversalEvent]
      expectMsgType[CheckInResource]

      trigger = expectMsgType[TriggerWithId] // 50000
      scheduler ! CompletionNotice(trigger.triggerId)

      rideHailingAgent ! Finish
      expectMsgType[CompletionNotice]
    }

    it("won't let me cancel its job after it has picked up passengers") {
      val vehicleType = new VehicleTypeImpl(Id.create(1, classOf[VehicleType]))
      val vehicleId = Id.createVehicleId(1)
      val vehicle = new VehicleImpl(vehicleId, vehicleType)
<<<<<<< HEAD
      val beamVehicle = new BeamVehicle(new Powertrain(0.0), vehicle, None, CarVehicle)
=======
      val beamVehicle = new BeamVehicle(new Powertrain(0.0), vehicle, None, Car, None, None)
>>>>>>> 5a85646b
      beamVehicle.registerResource(self)
      vehicles.put(vehicleId, beamVehicle)

      val scheduler = TestActorRef[BeamAgentScheduler](SchedulerProps(config, stopTick = 64800.0, maxWindow = 10.0))

      val rideHailingAgent = TestFSMRef(new RideHailingAgent(Id.create("1", classOf[RideHailingAgent]), scheduler, beamVehicle, new Coord(0.0, 0.0), eventsManager, services, networkCoordinator.transportNetwork))

      var trigger = moveTo30000(scheduler, rideHailingAgent)
      scheduler ! ScheduleTrigger(TestTrigger(40000), self)
      scheduler ! CompletionNotice(trigger.triggerId)

      expectMsgType[NotifyResourceIdle]
      expectMsgType[VehicleLeavesTrafficEvent]
      expectMsgType[PathTraversalEvent]
      expectMsgType[VehicleEntersTrafficEvent]

      trigger = expectMsgType[TriggerWithId] // 40000
      rideHailingAgent ! Interrupt(Id.create("1", classOf[Interrupt]),30000)
      val interruptedAt = expectMsgType[InterruptedAt]
      assert(interruptedAt.currentPassengerScheduleIndex == 1) // I know this agent has now picked up the passenger
      assert(rideHailingAgent.stateName == DrivingInterrupted)
      expectNoMsg()
      // Don't StopDriving() here because we have a Passenger and we don't know how that works yet.
    }



  }


  override def afterAll: Unit = {
    shutdown()
  }

}
<|MERGE_RESOLUTION|>--- conflicted
+++ resolved
@@ -11,12 +11,8 @@
 import beam.agentsim.agents.modalBehaviors.DrivesVehicle.StopDriving
 import beam.agentsim.agents.rideHail.RideHailingAgent
 import beam.agentsim.agents.rideHail.RideHailingAgent._
-<<<<<<< HEAD
-import beam.agentsim.agents.vehicles.BeamVehicleType.CarVehicle
-=======
 import beam.agentsim.agents.rideHail.RideHailingManager.RideHailingInquiry
 import beam.agentsim.agents.vehicles.BeamVehicleType.Car
->>>>>>> 5a85646b
 import beam.agentsim.agents.vehicles.EnergyEconomyAttributes.Powertrain
 import beam.agentsim.agents.vehicles.{BeamVehicle, PassengerSchedule, VehiclePersonId}
 import beam.agentsim.events.{PathTraversalEvent, SpaceTime}
@@ -118,11 +114,7 @@
       val vehicleType = new VehicleTypeImpl(Id.create(1, classOf[VehicleType]))
       val vehicleId = Id.createVehicleId(1)
       val vehicle = new VehicleImpl(vehicleId, vehicleType)
-<<<<<<< HEAD
-      val beamVehicle = new BeamVehicle(new Powertrain(0.0), vehicle, None, CarVehicle)
-=======
       val beamVehicle = new BeamVehicle(new Powertrain(0.0), vehicle, None, Car, None, None)
->>>>>>> 5a85646b
       beamVehicle.registerResource(self)
       vehicles.put(vehicleId, beamVehicle)
 
@@ -174,11 +166,7 @@
       val vehicleType = new VehicleTypeImpl(Id.create(1, classOf[VehicleType]))
       val vehicleId = Id.createVehicleId(1)
       val vehicle = new VehicleImpl(vehicleId, vehicleType)
-<<<<<<< HEAD
-      val beamVehicle = new BeamVehicle(new Powertrain(0.0), vehicle, None, CarVehicle)
-=======
       val beamVehicle = new BeamVehicle(new Powertrain(0.0), vehicle, None, Car, None, None)
->>>>>>> 5a85646b
       beamVehicle.registerResource(self)
       vehicles.put(vehicleId, beamVehicle)
 
@@ -220,11 +208,7 @@
       val vehicleType = new VehicleTypeImpl(Id.create(1, classOf[VehicleType]))
       val vehicleId = Id.createVehicleId(1)
       val vehicle = new VehicleImpl(vehicleId, vehicleType)
-<<<<<<< HEAD
-      val beamVehicle = new BeamVehicle(new Powertrain(0.0), vehicle, None, CarVehicle)
-=======
       val beamVehicle = new BeamVehicle(new Powertrain(0.0), vehicle, None, Car, None, None)
->>>>>>> 5a85646b
       beamVehicle.registerResource(self)
       vehicles.put(vehicleId, beamVehicle)
 
