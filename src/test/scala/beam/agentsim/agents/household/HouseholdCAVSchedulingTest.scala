package beam.agentsim.agents.household
import beam.agentsim.agents.planning.BeamPlan
import beam.agentsim.agents.vehicles.EnergyEconomyAttributes.Powertrain
import beam.agentsim.agents.vehicles.{BeamVehicle, BeamVehicleType}
<<<<<<< HEAD
import org.matsim.api.core.v01.{Coord, Id}
=======
import beam.router.Modes.BeamMode
>>>>>>> e6e8b8f3
import org.matsim.api.core.v01.population.{Activity, Person, Plan}
import org.matsim.api.core.v01.{Coord, Id, Scenario}
import org.matsim.core.config.ConfigUtils
import org.matsim.core.population.PopulationUtils
import org.matsim.core.population.io.PopulationReader
import org.matsim.core.scenario.ScenarioUtils
import org.matsim.households.{Household, HouseholdsFactoryImpl}
import org.scalatest.{FlatSpec, Matchers}

import scala.collection.immutable.{List, Map}
import scala.collection.{mutable, JavaConverters}

class HouseholdCAVSchedulingTest extends FlatSpec with Matchers {

  behavior of "HouseholdCAVScheduling"

<<<<<<< HEAD
  it should "generate four plans with 4/6/3/1 requests each" in {
    val plans = scenario1()
    val timeWindow = 15 * 60
    val skim = HouseholdCAVScheduling.computeSkim(plans)
    val cavVehicle = new BeamVehicle(Id.create("cav",classOf[BeamVehicle]),
      BeamVehicleType.powerTrainForHumanBody,
      BeamVehicleType.defaultCarBeamVehicleType
    )
    val algo = new HouseholdCAVScheduling(plans, List(cavVehicle), timeWindow, skim)
    val schedules = algo().sortWith(_.cost < _.cost)
    schedules should have length 4
    schedules.foreach { x =>
      x.cavFleetSchedule.foreach(
        y => y.schedule should (((have length 4 or have length 6) or have length 3) or have length 1)
      )
    }
=======
  it should "generate four schedules with 4,6,3 & 1 requests each" in {
    val config = ConfigUtils.createConfig()
    implicit val sc: org.matsim.api.core.v01.Scenario =
      ScenarioUtils.createScenario(config)

    val cavs = List[BeamVehicle](
      new BeamVehicle(Id.createVehicleId("id1"), new Powertrain(0.0), BeamVehicleType.defaultCarBeamVehicleType)
    )
    val household: Household = scenario1(cavs)
    val skim = getSkim(sc, household)

    val algo = new HouseholdCAVScheduling(sc.getPopulation, household, cavs, 15 * 60, skim)
    val schedules = algo.getKBestSchedules(Integer.MAX_VALUE)
//    schedules should have length 4
//    schedules.foreach { x =>
//      x.cavFleetSchedule.foreach(
//        y => y.schedule should (((have length 4 or have length 6) or have length 3) or have length 1)
//      )
//    }
    println("scenario1")
    println(schedules)
  }

  it should "generate sixteen schedules" in {
    val config = ConfigUtils.createConfig()
    implicit val sc: org.matsim.api.core.v01.Scenario =
      ScenarioUtils.createScenario(config)

    val cavs = List[BeamVehicle](
      new BeamVehicle(Id.createVehicleId("id1"), new Powertrain(0.0), BeamVehicleType.defaultCarBeamVehicleType)
    )
    val household: Household = scenario2(cavs)
    val skim = getSkim(sc, household)

    val algo = new HouseholdCAVScheduling(sc.getPopulation, household, cavs, 15 * 60, skim)
    val schedules = algo.getKBestSchedules(Integer.MAX_VALUE)
    //schedules should have length 16
    println("scenario2")
    println(schedules.size)
  }

  it should "generate four thousands and ninety six schedules" in {
    val config = ConfigUtils.createConfig()
    implicit val sc: org.matsim.api.core.v01.Scenario =
      ScenarioUtils.createScenario(config)

    val cavs = List[BeamVehicle](
      new BeamVehicle(Id.createVehicleId("id1"), new Powertrain(0.0), BeamVehicleType.defaultCarBeamVehicleType)
    )
    val household: Household = scenario3(cavs)

    val skim = getSkim(sc, household)

    val algo = new HouseholdCAVScheduling(sc.getPopulation, household, cavs, 15 * 60, skim)
    val schedules = algo.getKBestSchedules(Integer.MAX_VALUE)

    //schedules should have length 4096
    println("scenario3")
    println(schedules)
>>>>>>> e6e8b8f3
  }

  // ******************
  // Scenarios
  // ******************
  def scenario1(cavs: List[BeamVehicle])(implicit sc: org.matsim.api.core.v01.Scenario): Household = {
    val pop = sc.getPopulation
    val household = new HouseholdsFactoryImpl().createHousehold(Id.create("dummy", classOf[Household]))

    val p: Person = pop.getFactory.createPerson(Id.createPersonId(household.getId + "_P1"))
    pop.addPerson(p)

    val homeCoord = new Coord(0, 0)
    val H11: Activity = PopulationUtils.createActivityFromCoord("home", homeCoord)
    H11.setEndTime(8.5 * 3600)
    val W1: Activity = PopulationUtils.createActivityFromCoord("work", new Coord(30, 0))
    W1.setStartTime(9 * 3600)
    W1.setEndTime(17 * 3600)
    val H12: Activity = PopulationUtils.createActivityFromCoord("home", homeCoord)
    H12.setStartTime(17.5 * 3600)
    val plan: Plan = pop.getFactory.createPlan()
    plan.setPerson(p)
    plan.addActivity(H11)
    plan.addActivity(W1)
    plan.addActivity(H12)
    p.addPlan(plan)

    household.setMemberIds(JavaConverters.bufferAsJavaList(mutable.Buffer(p.getId)))
    household.setVehicleIds(JavaConverters.seqAsJavaList(cavs.map(veh => veh.toStreetVehicle.id)))
    household
  }

  def scenario2(cavs: List[BeamVehicle])(implicit sc: org.matsim.api.core.v01.Scenario): Household = {
    val pop = sc.getPopulation
    val homeCoord = new Coord(0, 0)
    val household = new HouseholdsFactoryImpl().createHousehold(Id.create("dummyHH", classOf[Household]))

    val P1: Person = pop.getFactory.createPerson(Id.createPersonId(household.getId + "_P1"))
    val H11: Activity = PopulationUtils.createActivityFromCoord("home", homeCoord)
    H11.setEndTime(8.5 * 3600)
    val W1: Activity = PopulationUtils.createActivityFromCoord("work1", new Coord(30, 0))
    W1.setStartTime(9 * 3600)
    W1.setEndTime(17 * 3600)
    val H12: Activity = PopulationUtils.createActivityFromCoord("home", homeCoord)
    H12.setStartTime(17.5 * 3600)
    val plan1: Plan = pop.getFactory.createPlan()
    plan1.setPerson(P1)
    plan1.addActivity(H11)
    plan1.addActivity(W1)
    plan1.addActivity(H12)
    P1.addPlan(plan1)
    pop.addPerson(P1)

    val P2: Person = pop.getFactory.createPerson(Id.createPersonId(household.getId + "_P2"))
    val H21: Activity = PopulationUtils.createActivityFromCoord("home", homeCoord)
    H21.setEndTime(8.5 * 3600)
    val W2: Activity = PopulationUtils.createActivityFromCoord("work2", new Coord(30, 10))
    W2.setStartTime(9 * 3600)
    W2.setEndTime(17 * 3600)
    val H22: Activity = PopulationUtils.createActivityFromCoord("home", homeCoord)
    H22.setStartTime(17.5 * 3600)
    val plan2: Plan = pop.getFactory.createPlan()
    plan2.setPerson(P2)
    plan2.addActivity(H21)
    plan2.addActivity(W2)
    plan2.addActivity(H22)
    P2.addPlan(plan2)
    pop.addPerson(P2)

    household.setMemberIds(JavaConverters.bufferAsJavaList(mutable.Buffer(P1.getId, P2.getId)))
    household.setVehicleIds(JavaConverters.seqAsJavaList(cavs.map(veh => veh.toStreetVehicle.id)))
    household
  }

  def scenario3(cavs: List[BeamVehicle])(implicit sc: org.matsim.api.core.v01.Scenario): Household = {
    new PopulationReader(sc).readFile("test/input/dummy/population.xml")
    val p1 = sc.getPopulation.getPersons.get(Id.createPersonId("1"))
    val p2 = sc.getPopulation.getPersons.get(Id.createPersonId("2"))
    val p3 = sc.getPopulation.getPersons.get(Id.createPersonId("3"))

    val household = new HouseholdsFactoryImpl().createHousehold(Id.create("dummy", classOf[Household]))
    household.setMemberIds(JavaConverters.bufferAsJavaList(mutable.Buffer(p1.getId, p2.getId, p3.getId)))
    household.setVehicleIds(JavaConverters.seqAsJavaList(cavs.map(veh => veh.toStreetVehicle.id)))
    household
  }

  def getSkim(sc: Scenario, household: Household): Map[BeamMode, Map[Coord, Map[Coord, Double]]] = {
    import beam.agentsim.agents.memberships.Memberships.RankedGroup._
    implicit val pop: org.matsim.api.core.v01.population.Population = sc.getPopulation
    val householdPlans = household.members.map(person => BeamPlan(person.getSelectedPlan)).toList
    val skim = HouseholdCAVScheduling.computeSkim(
      householdPlans,
      Map(BeamMode.CAR -> 50 * 1000 / 3600, BeamMode.TRANSIT -> 40 * 1000 / 3600)
    )
    skim
  }

}<|MERGE_RESOLUTION|>--- conflicted
+++ resolved
@@ -2,11 +2,7 @@
 import beam.agentsim.agents.planning.BeamPlan
 import beam.agentsim.agents.vehicles.EnergyEconomyAttributes.Powertrain
 import beam.agentsim.agents.vehicles.{BeamVehicle, BeamVehicleType}
-<<<<<<< HEAD
-import org.matsim.api.core.v01.{Coord, Id}
-=======
 import beam.router.Modes.BeamMode
->>>>>>> e6e8b8f3
 import org.matsim.api.core.v01.population.{Activity, Person, Plan}
 import org.matsim.api.core.v01.{Coord, Id, Scenario}
 import org.matsim.core.config.ConfigUtils
@@ -23,24 +19,6 @@
 
   behavior of "HouseholdCAVScheduling"
 
-<<<<<<< HEAD
-  it should "generate four plans with 4/6/3/1 requests each" in {
-    val plans = scenario1()
-    val timeWindow = 15 * 60
-    val skim = HouseholdCAVScheduling.computeSkim(plans)
-    val cavVehicle = new BeamVehicle(Id.create("cav",classOf[BeamVehicle]),
-      BeamVehicleType.powerTrainForHumanBody,
-      BeamVehicleType.defaultCarBeamVehicleType
-    )
-    val algo = new HouseholdCAVScheduling(plans, List(cavVehicle), timeWindow, skim)
-    val schedules = algo().sortWith(_.cost < _.cost)
-    schedules should have length 4
-    schedules.foreach { x =>
-      x.cavFleetSchedule.foreach(
-        y => y.schedule should (((have length 4 or have length 6) or have length 3) or have length 1)
-      )
-    }
-=======
   it should "generate four schedules with 4,6,3 & 1 requests each" in {
     val config = ConfigUtils.createConfig()
     implicit val sc: org.matsim.api.core.v01.Scenario =
@@ -100,7 +78,6 @@
     //schedules should have length 4096
     println("scenario3")
     println(schedules)
->>>>>>> e6e8b8f3
   }
 
   // ******************
