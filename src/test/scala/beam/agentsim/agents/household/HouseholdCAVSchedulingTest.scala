--- conflicted
+++ resolved
@@ -10,10 +10,7 @@
 import beam.agentsim.agents.vehicles.FuelType.{FuelType, Gasoline}
 import beam.agentsim.agents.vehicles.VehicleCategory.Car
 import beam.agentsim.agents.vehicles.{BeamVehicle, BeamVehicleType}
-<<<<<<< HEAD
-=======
 import beam.agentsim.agents.{Dropoff, Pickup}
->>>>>>> ef44eead
 import beam.agentsim.infrastructure.TAZTreeMap
 import beam.router.BeamSkimmer
 import beam.router.Modes.BeamMode
@@ -23,23 +20,14 @@
 import beam.utils.TestConfigUtils.testConfig
 import com.typesafe.config.ConfigFactory
 import org.matsim.api.core.v01.network.Network
-<<<<<<< HEAD
-import org.matsim.api.core.v01.population.{Activity, Person, Plan}
-import org.matsim.api.core.v01.{Coord, Id, Scenario}
-=======
 import org.matsim.api.core.v01.population.{Activity, Person, Plan, Population}
 import org.matsim.api.core.v01.{Coord, Id, Scenario}
 import org.matsim.core.config.ConfigUtils
->>>>>>> ef44eead
 import org.matsim.core.controler.MatsimServices
 import org.matsim.core.population.PopulationUtils
 import org.matsim.core.population.io.PopulationReader
 import org.matsim.core.scenario.ScenarioUtils
-<<<<<<< HEAD
-import org.matsim.households.{Household, HouseholdsFactoryImpl, HouseholdsReaderV10}
-=======
 import org.matsim.households.{Household, HouseholdImpl, HouseholdsFactoryImpl, HouseholdsReaderV10}
->>>>>>> ef44eead
 import org.mockito.Mockito._
 import org.scalatest.mockito.MockitoSugar
 import org.scalatest.{BeforeAndAfterAll, FunSpecLike, Matchers}
@@ -75,16 +63,6 @@
   private val householdsFactory: HouseholdsFactoryImpl = new HouseholdsFactoryImpl()
   private val configBuilder = new MatSimBeamConfigBuilder(system.settings.config)
   private val matsimConfig = configBuilder.buildMatSamConf()
-<<<<<<< HEAD
-
-  private lazy val beamSvc: BeamServices = {
-    val scenario = ScenarioUtils.createMutableScenario(matsimConfig)
-    ScenarioUtils.loadScenario(ScenarioUtils.createMutableScenario(matsimConfig))
-    val tAZTreeMap: TAZTreeMap = BeamServices.getTazTreeMap("test/input/beamville/taz-centers.csv")
-    val theServices = mock[BeamServices](withSettings().stubOnly())
-    when(theServices.matsimServices).thenReturn(mock[MatsimServices])
-    when(theServices.matsimServices.getScenario).thenReturn(mock[Scenario], scenario)
-=======
   private val skimmer: BeamSkimmer = new BeamSkimmer()
 
   private lazy val beamSvc: BeamServices = {
@@ -92,7 +70,6 @@
     val theServices = mock[BeamServices](withSettings().stubOnly())
     when(theServices.matsimServices).thenReturn(mock[MatsimServices])
     when(theServices.matsimServices.getScenario).thenReturn(mock[Scenario])
->>>>>>> ef44eead
     when(theServices.matsimServices.getScenario.getNetwork).thenReturn(mock[Network])
     when(theServices.beamConfig).thenReturn(beamConfig)
     when(theServices.tazTreeMap).thenReturn(tAZTreeMap)
@@ -105,28 +82,8 @@
 
   describe("HouseholdCAVScheduling") {
 
-<<<<<<< HEAD
-    val defaultCAVBeamVehicleType = BeamVehicleType(
-      Id.create("CAV-TYPE-DEFAULT", classOf[BeamVehicleType]),
-      4,
-      0,
-      4.5,
-      Gasoline,
-      3656.0,
-      3655980000.0,
-      vehicleCategory = Car,
-      automationLevel = 5
-    )
-
     it("generate two schedules") {
       val cavs = List[BeamVehicle](
-        new BeamVehicle(Id.createVehicleId("id1"), new Powertrain(0.0), defaultCAVBeamVehicleType)
-      )
-      val household: Household = scenario1(cavs)(beamSvc.matsimServices.getScenario)
-      val skim = new BeamSkimmer()
-=======
-    it("generate two schedules") {
-      val cavs = List[BeamVehicle](
         new BeamVehicle(
           Id.createVehicleId("id1"),
           new Powertrain(0.0),
@@ -134,20 +91,13 @@
         )
       )
       val (pop: Population, household) = HouseholdCAVSchedulingTest.scenario1(cavs)
->>>>>>> ef44eead
 
       val alg = new HouseholdCAVScheduling(
         household,
         cavs,
         Map((Pickup, 2), (Dropoff, 2)),
-<<<<<<< HEAD
-        skim = skim,
-        beamServices = beamSvc
-      )
-=======
         skimmer = skimmer
       )(pop)
->>>>>>> ef44eead
       val schedules = alg.getAllFeasibleSchedules()
       schedules should have length 2
       schedules.foreach { x =>
@@ -160,13 +110,6 @@
 
     it("pool two persons for both trips") {
       val vehicles = List[BeamVehicle](
-<<<<<<< HEAD
-        new BeamVehicle(Id.createVehicleId("id1"), new Powertrain(0.0), defaultCAVBeamVehicleType),
-        new BeamVehicle(Id.createVehicleId("id2"), new Powertrain(0.0), BeamVehicleType.defaultCarBeamVehicleType)
-      )
-      val household: Household = scenario2(vehicles)(beamSvc.matsimServices.getScenario)
-      val skim = new BeamSkimmer()
-=======
         new BeamVehicle(
           Id.createVehicleId("id1"),
           new Powertrain(0.0),
@@ -175,22 +118,14 @@
         new BeamVehicle(Id.createVehicleId("id2"), new Powertrain(0.0), BeamVehicleType.defaultCarBeamVehicleType)
       )
       val (pop: Population, household) = HouseholdCAVSchedulingTest.scenario2(vehicles)
->>>>>>> ef44eead
 
       val alg = new HouseholdCAVScheduling(
         household,
         vehicles,
         Map((Pickup, 60 * 60), (Dropoff, 60 * 60)),
-<<<<<<< HEAD
-        skim = skim,
-        stopSearchAfterXSolutions = 5000,
-        beamServices = beamSvc
-      )
-=======
         stopSearchAfterXSolutions = 5000,
         skimmer = skimmer
       )(pop)
->>>>>>> ef44eead
       val schedule = alg.getBestScheduleWithTheLongestCAVChain.head
 
       schedule.cavFleetSchedule should have length 1
@@ -211,13 +146,6 @@
 
     it("generate twelve trips") {
       val vehicles = List[BeamVehicle](
-<<<<<<< HEAD
-        new BeamVehicle(Id.createVehicleId("id1"), new Powertrain(0.0), defaultCAVBeamVehicleType)
-      )
-      val household: Household = scenario4(vehicles)(beamSvc.matsimServices.getScenario)
-
-      val skim = new BeamSkimmer()
-=======
         new BeamVehicle(
           Id.createVehicleId("id1"),
           new Powertrain(0.0),
@@ -225,21 +153,14 @@
         )
       )
       val (pop: Population, household) = HouseholdCAVSchedulingTest.scenario4(vehicles)
->>>>>>> ef44eead
 
       val alg = new HouseholdCAVScheduling(
         household,
         vehicles,
         Map((Pickup, 60 * 60), (Dropoff, 60 * 60)),
         stopSearchAfterXSolutions = 2000,
-<<<<<<< HEAD
-        skim = skim,
-        beamServices = beamSvc
-      )
-=======
         skimmer = skimmer
       )(pop)
->>>>>>> ef44eead
       val schedule = alg.getBestScheduleWithTheLongestCAVChain.head
 
       schedule.cavFleetSchedule should have length 1
@@ -249,54 +170,6 @@
       println(schedule)
     }
 
-<<<<<<< HEAD
-    it("pool both agents in different CAVs") {
-      val vehicles = List[BeamVehicle](
-        new BeamVehicle(Id.createVehicleId("id1"), new Powertrain(0.0), defaultCAVBeamVehicleType),
-        new BeamVehicle(Id.createVehicleId("id2"), new Powertrain(0.0), defaultCAVBeamVehicleType)
-      )
-      val household: Household = scenario5(vehicles)(beamSvc.matsimServices.getScenario)
-      val skim = new BeamSkimmer()
-
-      val alg = new HouseholdCAVScheduling(
-        household,
-        vehicles,
-        Map((Pickup, 60 * 60), (Dropoff, 60 * 60)),
-        skim = skim,
-        stopSearchAfterXSolutions = 5000,
-        beamServices = beamSvc
-      )
-      val schedule = alg.getKBestSchedules(Integer.MAX_VALUE)
-      schedule should have length 25
-      val worstCombination = schedule.last
-      worstCombination.cavFleetSchedule should have length 2
-      worstCombination.cavFleetSchedule.head.schedule should have length 6
-      worstCombination.cavFleetSchedule.head.schedule(0).tag shouldBe Dropoff
-      worstCombination.cavFleetSchedule.head.schedule(1).tag shouldBe Dropoff
-      worstCombination.cavFleetSchedule.last.schedule should have length 5
-      worstCombination.cavFleetSchedule.last.schedule(0).tag shouldBe Dropoff
-      worstCombination.cavFleetSchedule.last.schedule(1).tag shouldBe Dropoff
-      println(s"*** scenario 5 ***")
-      println(worstCombination)
-    }
-
-    it("be scalable") {
-      val vehicles = List[BeamVehicle](
-        new BeamVehicle(Id.createVehicleId("id1"), new Powertrain(0.0), defaultCAVBeamVehicleType),
-        new BeamVehicle(Id.createVehicleId("id2"), new Powertrain(0.0), defaultCAVBeamVehicleType)
-      )
-      val household: Household = scenarioPerformance(vehicles)(beamSvc.matsimServices.getScenario)
-      val skim = new BeamSkimmer()
-
-      val alg =
-        new HouseholdCAVScheduling(
-          household,
-          vehicles,
-          Map((Pickup, 15 * 60), (Dropoff, 15 * 60)),
-          skim = skim,
-          beamServices = beamSvc
-        )
-=======
     it("be scalable") {
       val (pop: Population, households) = HouseholdCAVSchedulingTest.scenarioPerformance()
 
@@ -307,22 +180,11 @@
           Map((Pickup, 60 * 60), (Dropoff, 60 * 60)),
           skimmer = skimmer
         )(pop)
->>>>>>> ef44eead
       val schedule = alg.getAllFeasibleSchedules()
 
       println(s"*** scenario 6 ***")
       println(schedule.size)
     }
-<<<<<<< HEAD
-
-  }
-
-  // ******************
-  // Scenarios
-  // ******************
-  def scenario1(vehicles: List[BeamVehicle])(implicit sc: org.matsim.api.core.v01.Scenario): Household = {
-    val household = householdsFactory.createHousehold(Id.create("dummy_scenario1", classOf[Household]))
-=======
   }
 
 }
@@ -345,7 +207,6 @@
     val sc: org.matsim.api.core.v01.Scenario = ScenarioUtils.createMutableScenario(ConfigUtils.createConfig())
     ScenarioUtils.loadScenario(sc)
     val household = new HouseholdsFactoryImpl().createHousehold(Id.create("dummy_scenario1", classOf[Household]))
->>>>>>> ef44eead
     val popFactory = sc.getPopulation.getFactory
 
     val p: Person = popFactory.createPerson(Id.createPersonId(household.getId + "_P1"))
@@ -462,20 +323,6 @@
     (sc.getPopulation, household)
   }
 
-<<<<<<< HEAD
-  def scenarioPerformance(vehicles: List[BeamVehicle])(implicit sc: org.matsim.api.core.v01.Scenario): Household = {
-
-    new PopulationReader(sc).readFile("test/input/sf-light/sample/1k/population.xml")
-    new HouseholdsReaderV10(sc.getHouseholds).readFile("test/input/sf-light/sample/1k/households.xml")
-
-    val household =
-      new HouseholdsFactoryImpl().createHousehold(Id.create("dummy_scenarioPerformance", classOf[Household]))
-    household.setMemberIds(
-      sc.getHouseholds.getHouseholds.get(Id.create("031400-2014000788156-0", classOf[Household])).getMemberIds
-    )
-    household.setVehicleIds(JavaConverters.seqAsJavaList(vehicles.map(veh => veh.toStreetVehicle.id)))
-    household
-=======
   def scenarioPerformance(): (Population, List[(Household, List[BeamVehicle])]) = {
     val sc: org.matsim.api.core.v01.Scenario = ScenarioUtils.createMutableScenario(ConfigUtils.createConfig())
     ScenarioUtils.loadScenario(sc)
@@ -503,6 +350,5 @@
       households.append((hh.asInstanceOf[HouseholdImpl], vehicles))
     }
     (sc.getPopulation, households.toList)
->>>>>>> ef44eead
   }
 }