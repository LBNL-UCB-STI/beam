--- conflicted
+++ resolved
@@ -66,10 +66,6 @@
   private val householdsFactory: HouseholdsFactoryImpl = new HouseholdsFactoryImpl()
   private val configBuilder = new MatSimBeamConfigBuilder(system.settings.config)
   private val matsimConfig = configBuilder.buildMatSimConf()
-<<<<<<< HEAD
-=======
-  private val skimmer: BeamSkimmer = new BeamSkimmer(beamCfg)
->>>>>>> eee843be
 
   private lazy val beamSvc: BeamServices = new BeamServices {
     val tazTreeMap: TAZTreeMap = BeamServices.getTazTreeMap("test/input/beamville/taz-centers.csv")
@@ -104,7 +100,7 @@
     override def setTransitFleetSizes(tripFleetSizeMap: mutable.HashMap[String, Integer]): Unit = ???
   }
 
-  private lazy val skimmer: BeamSkimmer = new BeamSkimmer(beamConfig, beamSvc)
+  private lazy val skimmer: BeamSkimmer = new BeamSkimmer(beamCfg, beamSvc)
 
   describe("A Household CAV Scheduler") {
     it("generates two schedules") {
