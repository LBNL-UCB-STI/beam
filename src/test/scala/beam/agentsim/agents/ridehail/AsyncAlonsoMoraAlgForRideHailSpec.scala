--- conflicted
+++ resolved
@@ -5,10 +5,7 @@
 import akka.actor.{ActorRef, ActorSystem}
 import akka.testkit.{ImplicitSender, TestKit, TestProbe}
 import akka.util.Timeout
-<<<<<<< HEAD
-=======
 import beam.agentsim.agents.{Dropoff, MobilityRequestTrait, Pickup}
->>>>>>> ef44eead
 import beam.agentsim.agents.choice.mode.ModeIncentive
 import beam.agentsim.agents.choice.mode.ModeIncentive.Incentive
 import beam.agentsim.agents.planning.BeamPlan
@@ -18,18 +15,9 @@
 import beam.agentsim.infrastructure.TAZTreeMap
 import beam.router.BeamSkimmer
 import beam.router.Modes.BeamMode
-<<<<<<< HEAD
-import beam.router.osm.TollCalculator
-import beam.router.r5.DefaultNetworkCoordinator
 import beam.sim.BeamServices
 import beam.sim.common.GeoUtilsImpl
 import beam.sim.config.{BeamConfig, MatSimBeamConfigBuilder}
-import beam.utils.NetworkHelperImpl
-=======
-import beam.sim.BeamServices
-import beam.sim.common.GeoUtilsImpl
-import beam.sim.config.{BeamConfig, MatSimBeamConfigBuilder}
->>>>>>> ef44eead
 import beam.utils.TestConfigUtils.testConfig
 import com.typesafe.config.ConfigFactory
 import org.matsim.api.core.v01.{Coord, Id, Scenario}
@@ -99,11 +87,7 @@
         new AsyncAlonsoMoraAlgForRideHail(
           AlonsoMoraPoolingAlgForRideHailSpec.demandSpatialIndex(sc._2),
           sc._1,
-<<<<<<< HEAD
-          Map[MobilityServiceRequestType, Int]((Pickup, 6 * 60), (Dropoff, 10 * 60)),
-=======
           Map[MobilityRequestTrait, Int]((Pickup, 6 * 60), (Dropoff, 10 * 60)),
->>>>>>> ef44eead
           maxRequestsPerVehicle = 1000,
           beamSvc
         )
@@ -172,11 +156,7 @@
                 new AsyncAlonsoMoraAlgForRideHail(
                   AlonsoMoraPoolingAlgForRideHailSpec.demandSpatialIndex(demand.toList),
                   fleet.toList,
-<<<<<<< HEAD
-                  Map[MobilityServiceRequestType, Int]((Pickup, 6 * 60), (Dropoff, 10 * 60)),
-=======
                   Map[MobilityRequestTrait, Int]((Pickup, 6 * 60), (Dropoff, 10 * 60)),
->>>>>>> ef44eead
                   maxRequestsPerVehicle = 100,
                   beamSvc
                 )
@@ -187,11 +167,7 @@
                 new AlonsoMoraPoolingAlgForRideHail(
                   AlonsoMoraPoolingAlgForRideHailSpec.demandSpatialIndex(demand.toList),
                   fleet.toList,
-<<<<<<< HEAD
-                  Map[MobilityServiceRequestType, Int]((Pickup, 6 * 60), (Dropoff, 10 * 60)),
-=======
                   Map[MobilityRequestTrait, Int]((Pickup, 6 * 60), (Dropoff, 10 * 60)),
->>>>>>> ef44eead
                   maxRequestsPerVehicle = 100,
                   beamSvc
                 )
