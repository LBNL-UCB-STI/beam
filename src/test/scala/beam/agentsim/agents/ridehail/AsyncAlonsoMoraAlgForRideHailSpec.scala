--- conflicted
+++ resolved
@@ -3,15 +3,11 @@
 import java.util.concurrent.TimeUnit
 
 import akka.actor.{ActorRef, ActorSystem}
-<<<<<<< HEAD
-import akka.testkit.{TestKit, TestProbe}
-import beam.agentsim.agents.{Dropoff, MobilityRequestTrait, Pickup}
-=======
 import akka.testkit.{ImplicitSender, TestKit, TestProbe}
 import akka.util.Timeout
+import beam.agentsim.agents.{Dropoff, MobilityRequestTrait, Pickup}
 import beam.agentsim.agents.choice.mode.ModeIncentive
 import beam.agentsim.agents.choice.mode.ModeIncentive.Incentive
->>>>>>> 808d7803
 import beam.agentsim.agents.planning.BeamPlan
 import beam.agentsim.agents.ridehail.AlonsoMoraPoolingAlgForRideHail.{CustomerRequest, RVGraph, VehicleAndSchedule, _}
 import beam.agentsim.agents.vehicles.BeamVehicleType
@@ -19,12 +15,9 @@
 import beam.agentsim.infrastructure.TAZTreeMap
 import beam.router.BeamSkimmer
 import beam.router.Modes.BeamMode
-import beam.router.osm.TollCalculator
-import beam.router.r5.DefaultNetworkCoordinator
 import beam.sim.BeamServices
 import beam.sim.common.GeoUtilsImpl
 import beam.sim.config.{BeamConfig, MatSimBeamConfigBuilder}
-import beam.utils.NetworkHelperImpl
 import beam.utils.TestConfigUtils.testConfig
 import com.typesafe.config.ConfigFactory
 import org.matsim.api.core.v01.{Coord, Id, Scenario}
@@ -94,14 +87,9 @@
         new AsyncAlonsoMoraAlgForRideHail(
           AlonsoMoraPoolingAlgForRideHailSpec.demandSpatialIndex(sc._2),
           sc._1,
-<<<<<<< HEAD
           Map[MobilityRequestTrait, Int]((Pickup, 6 * 60), (Dropoff, 10 * 60)),
-          maxRequestsPerVehicle = 1000
-=======
-          Map[MobilityServiceRequestType, Int]((Pickup, 6 * 60), (Dropoff, 10 * 60)),
           maxRequestsPerVehicle = 1000,
           beamSvc
->>>>>>> 808d7803
         )
 
       import scala.concurrent.duration._
@@ -168,14 +156,9 @@
                 new AsyncAlonsoMoraAlgForRideHail(
                   AlonsoMoraPoolingAlgForRideHailSpec.demandSpatialIndex(demand.toList),
                   fleet.toList,
-<<<<<<< HEAD
                   Map[MobilityRequestTrait, Int]((Pickup, 6 * 60), (Dropoff, 10 * 60)),
-                  maxRequestsPerVehicle = 100
-=======
-                  Map[MobilityServiceRequestType, Int]((Pickup, 6 * 60), (Dropoff, 10 * 60)),
                   maxRequestsPerVehicle = 100,
                   beamSvc
->>>>>>> 808d7803
                 )
               import scala.concurrent.duration._
               assignment = Await.result(alg.greedyAssignment(), atMost = 10.minutes)
@@ -184,14 +167,9 @@
                 new AlonsoMoraPoolingAlgForRideHail(
                   AlonsoMoraPoolingAlgForRideHailSpec.demandSpatialIndex(demand.toList),
                   fleet.toList,
-<<<<<<< HEAD
                   Map[MobilityRequestTrait, Int]((Pickup, 6 * 60), (Dropoff, 10 * 60)),
-                  maxRequestsPerVehicle = 100
-=======
-                  Map[MobilityServiceRequestType, Int]((Pickup, 6 * 60), (Dropoff, 10 * 60)),
                   maxRequestsPerVehicle = 100,
                   beamSvc
->>>>>>> 808d7803
                 )
               val rvGraph: RVGraph = alg.pairwiseRVGraph
               val rtvGraph = alg.rTVGraph(rvGraph, beamSvc)
