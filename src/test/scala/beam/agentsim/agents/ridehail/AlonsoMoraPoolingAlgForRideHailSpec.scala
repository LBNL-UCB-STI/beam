package beam.agentsim.agents.ridehail

import java.util.concurrent.TimeUnit

import akka.actor.{ActorRef, ActorSystem}
import akka.testkit.{ImplicitSender, TestKit, TestProbe}
import akka.util.Timeout
import beam.agentsim.agents.{Dropoff, MobilityRequestTrait, Pickup}
import beam.agentsim.agents.choice.mode.ModeIncentive
import beam.agentsim.agents.choice.mode.ModeIncentive.Incentive
import beam.agentsim.agents.ridehail.AlonsoMoraPoolingAlgForRideHail.{CustomerRequest, RVGraph, VehicleAndSchedule, _}
import beam.agentsim.agents.vehicles.{BeamVehicleType, VehiclePersonId}
import beam.agentsim.agents.vehicles.FuelType.FuelType
import beam.agentsim.infrastructure.TAZTreeMap
import beam.router.BeamSkimmer
<<<<<<< HEAD
import beam.utils.DefaultVehicleTypeUtils
=======
import beam.router.Modes.BeamMode
import beam.router.osm.TollCalculator
import beam.router.r5.DefaultNetworkCoordinator
import beam.sim.BeamServices
import beam.sim.common.GeoUtilsImpl
import beam.sim.config.{BeamConfig, MatSimBeamConfigBuilder}
import beam.utils.NetworkHelperImpl
>>>>>>> d43b4a1a
import beam.utils.TestConfigUtils.testConfig
import com.typesafe.config.ConfigFactory
import com.vividsolutions.jts.geom.Envelope
import org.matsim.api.core.v01.{Coord, Id, Scenario}
import org.matsim.api.core.v01.network.Network
import org.matsim.api.core.v01.population.Person
import org.matsim.core.controler.MatsimServices
import org.matsim.core.scenario.ScenarioUtils
import org.matsim.core.utils.collections.QuadTree
import org.matsim.households.HouseholdsFactoryImpl
import org.matsim.vehicles.Vehicle
import org.mockito.Mockito._
import org.scalatest.mockito.MockitoSugar
import org.scalatest.{BeforeAndAfterAll, FunSpecLike, Matchers}

import scala.collection.JavaConverters._
import scala.collection.immutable.List
import scala.concurrent.ExecutionContext

class AlonsoMoraPoolingAlgForRideHailSpec
    extends TestKit(
      ActorSystem(
        name = "AlonsoMoraPoolingAlgForRideHailSpec",
        config = ConfigFactory
          .parseString("""
               akka.log-dead-letters = 10
               akka.actor.debug.fsm = true
               akka.loglevel = debug
            """)
          .withFallback(testConfig("test/input/beamville/beam.conf").resolve())
      )
    )
    with Matchers
    with FunSpecLike
    with BeforeAndAfterAll
    with MockitoSugar
    with ImplicitSender {

  val probe: TestProbe = TestProbe.apply()
  private implicit val timeout: Timeout = Timeout(60, TimeUnit.SECONDS)
  private implicit val executionContext: ExecutionContext = system.dispatcher
  implicit val mockActorRef: ActorRef = probe.ref
  private lazy val beamConfig = BeamConfig(system.settings.config)
  private val householdsFactory: HouseholdsFactoryImpl = new HouseholdsFactoryImpl()
  private val configBuilder = new MatSimBeamConfigBuilder(system.settings.config)
  private val matsimConfig = configBuilder.buildMatSamConf()

  private lazy val beamSvc: BeamServices = {
    val scenario = ScenarioUtils.createMutableScenario(matsimConfig)
    ScenarioUtils.loadScenario(ScenarioUtils.createMutableScenario(matsimConfig))
    val tAZTreeMap: TAZTreeMap = BeamServices.getTazTreeMap("test/input/beamville/taz-centers.csv")
    val theServices = mock[BeamServices](withSettings().stubOnly())
    when(theServices.matsimServices).thenReturn(mock[MatsimServices])
    when(theServices.matsimServices.getScenario).thenReturn(mock[Scenario], scenario)
    when(theServices.matsimServices.getScenario.getNetwork).thenReturn(mock[Network])
    when(theServices.beamConfig).thenReturn(beamConfig)
    when(theServices.tazTreeMap).thenReturn(tAZTreeMap)
    when(theServices.geo).thenReturn(new GeoUtilsImpl(beamConfig))
    when(theServices.modeIncentives).thenReturn(ModeIncentive(Map[BeamMode, List[Incentive]]()))
    when(theServices.fuelTypePrices).thenReturn(mock[Map[FuelType, Double]])
    when(theServices.vehicleTypes).thenReturn(Map[Id[BeamVehicleType], BeamVehicleType]())
    theServices
  }

  describe("AlonsoMoraPoolingAlgForRideHail") {
    it("Creates a consistent plan") {
      implicit val skimmer: BeamSkimmer = new BeamSkimmer()
      val sc = AlonsoMoraPoolingAlgForRideHailSpec.scenario1
      val alg: AlonsoMoraPoolingAlgForRideHail =
        new AlonsoMoraPoolingAlgForRideHail(
          AlonsoMoraPoolingAlgForRideHailSpec.demandSpatialIndex(sc._2),
          sc._1,
          Map[MobilityRequestTrait, Int]((Pickup, 6 * 60), (Dropoff, 10 * 60)),
          maxRequestsPerVehicle = 1000,
          beamSvc
        )

      val rvGraph: RVGraph = alg.pairwiseRVGraph
      for (e <- rvGraph.edgeSet.asScala) {
        rvGraph.getEdgeSource(e).getId match {
          case "p1" =>
            assert(
              rvGraph.getEdgeTarget(e).getId.equals("p2") ||
              rvGraph.getEdgeTarget(e).getId.equals("p4")
            )
          case "p2" =>
            assert(
              rvGraph.getEdgeTarget(e).getId.equals("p1") ||
              rvGraph.getEdgeTarget(e).getId.equals("p3") ||
              rvGraph.getEdgeTarget(e).getId.equals("p4")
            )
          case "p3" =>
            assert(
              rvGraph.getEdgeTarget(e).getId.equals("p2")
            )
          case "p4" =>
            assert(
              rvGraph.getEdgeTarget(e).getId.equals("p1") ||
              rvGraph.getEdgeTarget(e).getId.equals("p2")
            )
          case "v1" =>
            assert(
              rvGraph.getEdgeTarget(e).getId.equals("p2") ||
              rvGraph.getEdgeTarget(e).getId.equals("p3")
            )
          case "v2" =>
            assert(
              rvGraph.getEdgeTarget(e).getId.equals("p1") ||
              rvGraph.getEdgeTarget(e).getId.equals("p2") ||
              rvGraph.getEdgeTarget(e).getId.equals("p3") ||
              rvGraph.getEdgeTarget(e).getId.equals("p4")
            )
        }
      }

      val rtvGraph = alg.rTVGraph(rvGraph, beamSvc)

      for (v <- rtvGraph.vertexSet().asScala.filter(_.isInstanceOf[RideHailTrip])) {
        v.getId match {
          case "trip:[p3] -> " =>
            assert(
              rtvGraph.outgoingEdgesOf(v).asScala.map(e => rtvGraph.getEdgeTarget(e).getId).contains("v1") ||
              rtvGraph.outgoingEdgesOf(v).asScala.map(e => rtvGraph.getEdgeTarget(e).getId).contains("v2") ||
              rtvGraph.outgoingEdgesOf(v).asScala.map(e => rtvGraph.getEdgeTarget(e).getId).contains("p3")
            )
          case "trip:[p1] -> " =>
            assert(
              rtvGraph.outgoingEdgesOf(v).asScala.map(e => rtvGraph.getEdgeTarget(e).getId).contains("p1") ||
              rtvGraph.outgoingEdgesOf(v).asScala.map(e => rtvGraph.getEdgeTarget(e).getId).contains("v2")
            )
          case "trip:[p2] -> " =>
            assert(
              rtvGraph.outgoingEdgesOf(v).asScala.map(e => rtvGraph.getEdgeTarget(e).getId).contains("p2") ||
              rtvGraph.outgoingEdgesOf(v).asScala.map(e => rtvGraph.getEdgeTarget(e).getId).contains("v2")
            )
          case "trip:[p4] -> " =>
            assert(
              rtvGraph.outgoingEdgesOf(v).asScala.map(e => rtvGraph.getEdgeTarget(e).getId).contains("p4") ||
              rtvGraph.outgoingEdgesOf(v).asScala.map(e => rtvGraph.getEdgeTarget(e).getId).contains("v2")
            )
          case "trip:[p1] -> [p4] -> " =>
            assert(
              rtvGraph.outgoingEdgesOf(v).asScala.map(e => rtvGraph.getEdgeTarget(e).getId).contains("v2") ||
              rtvGraph.outgoingEdgesOf(v).asScala.map(e => rtvGraph.getEdgeTarget(e).getId).contains("p1") ||
              rtvGraph.outgoingEdgesOf(v).asScala.map(e => rtvGraph.getEdgeTarget(e).getId).contains("p4")
            )
          case "trip:[p2] -> [p3] -> " =>
            assert(
              rtvGraph.outgoingEdgesOf(v).asScala.map(e => rtvGraph.getEdgeTarget(e).getId).contains("v2") ||
              rtvGraph.outgoingEdgesOf(v).asScala.map(e => rtvGraph.getEdgeTarget(e).getId).contains("p2") ||
              rtvGraph.outgoingEdgesOf(v).asScala.map(e => rtvGraph.getEdgeTarget(e).getId).contains("p3")
            )
          case "trip:[p2] -> [p4] -> " =>
            assert(
              rtvGraph.outgoingEdgesOf(v).asScala.map(e => rtvGraph.getEdgeTarget(e).getId).contains("v2") ||
              rtvGraph.outgoingEdgesOf(v).asScala.map(e => rtvGraph.getEdgeTarget(e).getId).contains("p2") ||
              rtvGraph.outgoingEdgesOf(v).asScala.map(e => rtvGraph.getEdgeTarget(e).getId).contains("p4")
            )
          case _ =>
        }
      }

      val assignment = alg.greedyAssignment(rtvGraph)

      for (row <- assignment) {
        assert(row._1.getId == "trip:[p1] -> [p4] -> " || row._1.getId == "trip:[p3] -> ")
        assert(row._2.getId == "v2" || row._2.getId == "v1")
      }
    }
  }

}

object AlonsoMoraPoolingAlgForRideHailSpec {

  def scenario1(
    implicit skimmer: BeamSkimmer,
    mockActorRef: ActorRef
  ): (List[VehicleAndSchedule], List[CustomerRequest]) = {
<<<<<<< HEAD
    val v1: VehicleAndSchedule = createVehicleAndSchedule(
      "v1",
      DefaultVehicleTypeUtils.defaultCarBeamVehicleType,
      new Coord(5000, 5000),
      seconds(8, 0)
    )
    val v2: VehicleAndSchedule = createVehicleAndSchedule(
      "v2",
      DefaultVehicleTypeUtils.defaultCarBeamVehicleType,
      new Coord(2000, 2000),
      seconds(8, 0)
    )
=======
    import scala.concurrent.duration._
    val v1: VehicleAndSchedule = createVehicleAndSchedule("v1", new Coord(5000, 5000), 8.hours.toSeconds.toInt)
    val v2: VehicleAndSchedule = createVehicleAndSchedule("v2", new Coord(2000, 2000), 8.hours.toSeconds.toInt)
>>>>>>> d43b4a1a
    val p1Req: CustomerRequest =
      createPersonRequest(
        makeVehPersonId("p1"),
        new Coord(1000, 2000),
        8.hours.toSeconds.toInt,
        new Coord(18000, 19000)
      )
    val p4Req: CustomerRequest =
      createPersonRequest(
        makeVehPersonId("p4"),
        new Coord(2000, 1000),
        (8.hours.toSeconds + 5.minutes.toSeconds).toInt,
        new Coord(20000, 18000)
      )
    val p2Req: CustomerRequest =
      createPersonRequest(
        makeVehPersonId("p2"),
        new Coord(3000, 3000),
        (8.hours.toSeconds + 1.minutes.toSeconds).toInt,
        new Coord(19000, 18000)
      )
    val p3Req: CustomerRequest =
      createPersonRequest(
        makeVehPersonId("p3"),
        new Coord(4000, 4000),
        (8.hours.toSeconds + 2.minutes.toSeconds).toInt,
        new Coord(21000, 20000)
      )
    (List(v1, v2), List(p1Req, p2Req, p3Req, p4Req))
  }

  def makeVehPersonId(perId: Id[Person])(implicit mockActorRef: ActorRef): VehiclePersonId =
    VehiclePersonId(Id.create(perId, classOf[Vehicle]), perId, mockActorRef)

  def makeVehPersonId(perId: String)(implicit mockActorRef: ActorRef): VehiclePersonId =
    makeVehPersonId(Id.create(perId, classOf[Person]))

  def demandSpatialIndex(demand: List[CustomerRequest]): QuadTree[CustomerRequest] = {
    val boundingBox: Envelope = getEnvelopeFromDemand(demand)
    val spatialDemand = new QuadTree[CustomerRequest](
      boundingBox.getMinX,
      boundingBox.getMinY,
      boundingBox.getMaxX,
      boundingBox.getMaxY
    )
    demand.foreach { d =>
      spatialDemand.put(d.pickup.activity.getCoord.getX, d.pickup.activity.getCoord.getY, d)
    }
    spatialDemand
  }

  def getEnvelopeFromDemand(demand: List[CustomerRequest]): Envelope = {
    val minx = demand.map(_.pickup.activity.getCoord.getX).min
    val maxx = demand.map(_.pickup.activity.getCoord.getX).max
    val miny = demand.map(_.pickup.activity.getCoord.getY).min
    val maxy = demand.map(_.pickup.activity.getCoord.getY).max
    new Envelope(minx, maxx, miny, maxy)
  }

}<|MERGE_RESOLUTION|>--- conflicted
+++ resolved
@@ -13,9 +13,7 @@
 import beam.agentsim.agents.vehicles.FuelType.FuelType
 import beam.agentsim.infrastructure.TAZTreeMap
 import beam.router.BeamSkimmer
-<<<<<<< HEAD
 import beam.utils.DefaultVehicleTypeUtils
-=======
 import beam.router.Modes.BeamMode
 import beam.router.osm.TollCalculator
 import beam.router.r5.DefaultNetworkCoordinator
@@ -23,7 +21,6 @@
 import beam.sim.common.GeoUtilsImpl
 import beam.sim.config.{BeamConfig, MatSimBeamConfigBuilder}
 import beam.utils.NetworkHelperImpl
->>>>>>> d43b4a1a
 import beam.utils.TestConfigUtils.testConfig
 import com.typesafe.config.ConfigFactory
 import com.vividsolutions.jts.geom.Envelope
@@ -203,24 +200,19 @@
     implicit skimmer: BeamSkimmer,
     mockActorRef: ActorRef
   ): (List[VehicleAndSchedule], List[CustomerRequest]) = {
-<<<<<<< HEAD
+    import scala.concurrent.duration._
     val v1: VehicleAndSchedule = createVehicleAndSchedule(
       "v1",
       DefaultVehicleTypeUtils.defaultCarBeamVehicleType,
       new Coord(5000, 5000),
-      seconds(8, 0)
+      8.hours.toSeconds.toInt
     )
     val v2: VehicleAndSchedule = createVehicleAndSchedule(
       "v2",
       DefaultVehicleTypeUtils.defaultCarBeamVehicleType,
       new Coord(2000, 2000),
-      seconds(8, 0)
-    )
-=======
-    import scala.concurrent.duration._
-    val v1: VehicleAndSchedule = createVehicleAndSchedule("v1", new Coord(5000, 5000), 8.hours.toSeconds.toInt)
-    val v2: VehicleAndSchedule = createVehicleAndSchedule("v2", new Coord(2000, 2000), 8.hours.toSeconds.toInt)
->>>>>>> d43b4a1a
+      8.hours.toSeconds.toInt
+    )
     val p1Req: CustomerRequest =
       createPersonRequest(
         makeVehPersonId("p1"),
