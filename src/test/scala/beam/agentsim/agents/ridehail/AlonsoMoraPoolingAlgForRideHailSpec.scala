package beam.agentsim.agents.ridehail

import akka.actor.ActorRef
import beam.agentsim.agents.ridehail.RHMatchingToolkit.{CustomerRequest, RideHailTrip, VehicleAndSchedule}
import beam.agentsim.agents.vehicles.{BeamVehicleType, PersonIdWithActorRef}
import beam.router.skim.Skims
import beam.sim.config.{BeamConfig, MatSimBeamConfigBuilder}
import beam.sim.{BeamHelper, BeamScenario, BeamServices, Geofence}
import beam.utils.FileUtils
import beam.utils.TestConfigUtils.testConfig
import com.typesafe.config.{Config, ConfigFactory}
import com.vividsolutions.jts.geom.Envelope
import org.matsim.api.core.v01.population.Person
import org.matsim.api.core.v01.{Coord, Id}
import org.matsim.core.controler.AbstractModule
import org.matsim.core.scenario.{MutableScenario, ScenarioUtils}
import org.matsim.core.utils.collections.QuadTree
import org.scalatest.{FlatSpec, Matchers}

import scala.collection.JavaConverters._
import scala.collection.immutable.List
import scala.concurrent.{Await, TimeoutException}

class AlonsoMoraPoolingAlgForRideHailSpec extends FlatSpec with Matchers with BeamHelper {

  "Running Alonso Mora Algorithm" must "creates a consistent plan" in {
    val config = ConfigFactory
      .parseString("""
                     |beam.outputs.events.fileOutputFormats = xml
                     |beam.physsim.skipPhysSim = true
                     |beam.agentsim.lastIteration = 0
                     |beam.agentsim.agents.rideHail.allocationManager.alonsoMora.waitingTimeInSec = 360
                     |beam.agentsim.agents.rideHail.allocationManager.alonsoMora.travelTimeDelayAsFraction= 0.2
                     |beam.agentsim.agents.rideHail.allocationManager.alonsoMora.solutionSpaceSizePerVehicle = 1000
        """.stripMargin)
      .withFallback(testConfig("test/input/beamville/beam.conf"))
      .resolve()
    runConsistentPlanCheck(config)
  }

  private def runConsistentPlanCheck(config: Config): Unit = {
    val configBuilder = new MatSimBeamConfigBuilder(config)
    val matsimConfig = configBuilder.buildMatSimConf()
    val beamConfig = BeamConfig(config)
    implicit val beamScenario = loadScenario(beamConfig)
    FileUtils.setConfigOutputFile(beamConfig, matsimConfig)
    val scenario = ScenarioUtils.loadScenario(matsimConfig).asInstanceOf[MutableScenario]
    val injector = org.matsim.core.controler.Injector.createInjector(
      scenario.getConfig,
      new AbstractModule() {
        override def install(): Unit = {
          install(module(config, beamConfig, scenario, beamScenario))
        }
      }
    )
    implicit val services = injector.getInstance(classOf[BeamServices])
    implicit val actorRef = ActorRef.noSender
    Skims.setup
    val sc = AlonsoMoraPoolingAlgForRideHailSpec.scenario1
    val alg: AlonsoMoraPoolingAlgForRideHail =
      new AlonsoMoraPoolingAlgForRideHail(
        AlonsoMoraPoolingAlgForRideHailSpec.demandSpatialIndex(sc._2),
        sc._1,
        services
      )

<<<<<<< HEAD
    val rvGraph: RVGraph = alg.pairwiseRVGraph
    val rtvGraph = alg.rTVGraph(rvGraph)
    import scala.concurrent.duration._
    val assignment = try {
      Await.result(alg.matchAndAssign(0), atMost = 2.minutes)
    } catch {
      case e: TimeoutException =>
        List()
    }
    for (row <- assignment) {
      assert(row._1.getId == "trip:[p1] -> [p4] -> " || row._1.getId == "trip:[p3] -> ")
      assert(row._2.getId == "v2" || row._2.getId == "v1")
    }
=======
    val rvGraph = alg.pairwiseRVGraph
    val rtvGraph = alg.rTVGraph(rvGraph)
    val assignment = alg.optimalAssignment(rtvGraph)

    assignment.foreach { row =>
      assert(row.getId == "trip:[p1] -> [p4] -> " || row.vehicle.get.getId == "trip:[p3] -> ")
      assert(row.getId == "v2" || row.vehicle.get.getId == "v1")
    }

>>>>>>> f3353119
    for (e <- rvGraph.edgeSet.asScala) {
      rvGraph.getEdgeSource(e).getId match {
        case "p1" =>
          assert(
            rvGraph.getEdgeTarget(e).getId.equals("p2") ||
            rvGraph.getEdgeTarget(e).getId.equals("p4")
          )
        case "p2" =>
          assert(
            rvGraph.getEdgeTarget(e).getId.equals("p1") ||
            rvGraph.getEdgeTarget(e).getId.equals("p3") ||
            rvGraph.getEdgeTarget(e).getId.equals("p4")
          )
        case "p3" =>
          assert(
            rvGraph.getEdgeTarget(e).getId.equals("p2")
          )
        case "p4" =>
          assert(
            rvGraph.getEdgeTarget(e).getId.equals("p1") ||
            rvGraph.getEdgeTarget(e).getId.equals("p2")
          )
        case "v1" =>
          assert(
            rvGraph.getEdgeTarget(e).getId.equals("p2") ||
            rvGraph.getEdgeTarget(e).getId.equals("p3")
          )
        case "v2" =>
          assert(
            rvGraph.getEdgeTarget(e).getId.equals("p1") ||
            rvGraph.getEdgeTarget(e).getId.equals("p2") ||
            rvGraph.getEdgeTarget(e).getId.equals("p3") ||
            rvGraph.getEdgeTarget(e).getId.equals("p4")
          )
      }
    }

    for (v <- rtvGraph.vertexSet().asScala.filter(_.isInstanceOf[RideHailTrip])) {
      v.getId match {
        case "trip:[p3] -> " =>
          assert(
            rtvGraph.outgoingEdgesOf(v).asScala.map(e => rtvGraph.getEdgeTarget(e).getId).contains("v1") ||
            rtvGraph.outgoingEdgesOf(v).asScala.map(e => rtvGraph.getEdgeTarget(e).getId).contains("v2") ||
            rtvGraph.outgoingEdgesOf(v).asScala.map(e => rtvGraph.getEdgeTarget(e).getId).contains("p3")
          )
        case "trip:[p1] -> " =>
          assert(
            rtvGraph.outgoingEdgesOf(v).asScala.map(e => rtvGraph.getEdgeTarget(e).getId).contains("p1") ||
            rtvGraph.outgoingEdgesOf(v).asScala.map(e => rtvGraph.getEdgeTarget(e).getId).contains("v2")
          )
        case "trip:[p2] -> " =>
          assert(
            rtvGraph.outgoingEdgesOf(v).asScala.map(e => rtvGraph.getEdgeTarget(e).getId).contains("p2") ||
            rtvGraph.outgoingEdgesOf(v).asScala.map(e => rtvGraph.getEdgeTarget(e).getId).contains("v2")
          )
        case "trip:[p4] -> " =>
          assert(
            rtvGraph.outgoingEdgesOf(v).asScala.map(e => rtvGraph.getEdgeTarget(e).getId).contains("p4") ||
            rtvGraph.outgoingEdgesOf(v).asScala.map(e => rtvGraph.getEdgeTarget(e).getId).contains("v2")
          )
        case "trip:[p1] -> [p4] -> " =>
          assert(
            rtvGraph.outgoingEdgesOf(v).asScala.map(e => rtvGraph.getEdgeTarget(e).getId).contains("v2") ||
            rtvGraph.outgoingEdgesOf(v).asScala.map(e => rtvGraph.getEdgeTarget(e).getId).contains("p1") ||
            rtvGraph.outgoingEdgesOf(v).asScala.map(e => rtvGraph.getEdgeTarget(e).getId).contains("p4")
          )
        case "trip:[p2] -> [p3] -> " =>
          assert(
            rtvGraph.outgoingEdgesOf(v).asScala.map(e => rtvGraph.getEdgeTarget(e).getId).contains("v2") ||
            rtvGraph.outgoingEdgesOf(v).asScala.map(e => rtvGraph.getEdgeTarget(e).getId).contains("p2") ||
            rtvGraph.outgoingEdgesOf(v).asScala.map(e => rtvGraph.getEdgeTarget(e).getId).contains("p3")
          )
        case "trip:[p2] -> [p4] -> " =>
          assert(
            rtvGraph.outgoingEdgesOf(v).asScala.map(e => rtvGraph.getEdgeTarget(e).getId).contains("v2") ||
            rtvGraph.outgoingEdgesOf(v).asScala.map(e => rtvGraph.getEdgeTarget(e).getId).contains("p2") ||
            rtvGraph.outgoingEdgesOf(v).asScala.map(e => rtvGraph.getEdgeTarget(e).getId).contains("p4")
          )
        case _ =>
      }
    }
  }
}

object AlonsoMoraPoolingAlgForRideHailSpec {

  def scenario1()(
    implicit
    services: BeamServices,
    beamScenario: BeamScenario,
    mockActorRef: ActorRef
  ): (List[VehicleAndSchedule], List[CustomerRequest]) = {
    import scala.concurrent.duration._
    val vehicleType = beamScenario.vehicleTypes(Id.create("beamVilleCar", classOf[BeamVehicleType]))
    val v1: VehicleAndSchedule =
<<<<<<< HEAD
      MatchmakingUtils.createVehicleAndSchedule(
=======
      RHMatchingToolkit.createVehicleAndSchedule(
>>>>>>> f3353119
        "v1",
        vehicleType,
        new Coord(5000, 5000),
        8.hours.toSeconds.toInt,
        None,
        4
      )
    val v2: VehicleAndSchedule =
<<<<<<< HEAD
      MatchmakingUtils.createVehicleAndSchedule(
=======
      RHMatchingToolkit.createVehicleAndSchedule(
>>>>>>> f3353119
        "v2",
        vehicleType,
        new Coord(2000, 2000),
        8.hours.toSeconds.toInt,
        None,
        4
      )
    val p1Req: CustomerRequest =
<<<<<<< HEAD
      MatchmakingUtils.createPersonRequest(
=======
      RHMatchingToolkit.createPersonRequest(
>>>>>>> f3353119
        makeVehPersonId("p1"),
        new Coord(1000, 2000),
        8.hours.toSeconds.toInt,
        new Coord(18000, 19000),
        services
      )
    val p4Req: CustomerRequest =
<<<<<<< HEAD
      MatchmakingUtils.createPersonRequest(
=======
      RHMatchingToolkit.createPersonRequest(
>>>>>>> f3353119
        makeVehPersonId("p4"),
        new Coord(2000, 1000),
        (8.hours.toSeconds + 5.minutes.toSeconds).toInt,
        new Coord(20000, 18000),
        services
      )
    val p2Req: CustomerRequest =
<<<<<<< HEAD
      MatchmakingUtils.createPersonRequest(
=======
      RHMatchingToolkit.createPersonRequest(
>>>>>>> f3353119
        makeVehPersonId("p2"),
        new Coord(3000, 3000),
        (8.hours.toSeconds + 1.minutes.toSeconds).toInt,
        new Coord(19000, 18000),
        services
      )
    val p3Req: CustomerRequest =
<<<<<<< HEAD
      MatchmakingUtils.createPersonRequest(
=======
      RHMatchingToolkit.createPersonRequest(
>>>>>>> f3353119
        makeVehPersonId("p3"),
        new Coord(4000, 4000),
        (8.hours.toSeconds + 2.minutes.toSeconds).toInt,
        new Coord(21000, 21000),
        services
      )
    (List(v1, v2), List(p1Req, p2Req, p3Req, p4Req))
  }

  def scenarioGeoFence()(
    implicit
    services: BeamServices,
    beamScenario: BeamScenario,
    mockActorRef: ActorRef
  ): (List[VehicleAndSchedule], List[CustomerRequest]) = {
    import scala.concurrent.duration._
    val vehicleType = beamScenario.vehicleTypes(Id.create("beamVilleCar", classOf[BeamVehicleType]))
    val v1: VehicleAndSchedule =
<<<<<<< HEAD
      MatchmakingUtils.createVehicleAndSchedule(
=======
      RHMatchingToolkit.createVehicleAndSchedule(
>>>>>>> f3353119
        "v1",
        vehicleType,
        new Coord(5000, 5000),
        8.hours.toSeconds.toInt,
        Some(Geofence(10000, 10000, 13400)),
        4
      )
    val v2: VehicleAndSchedule =
<<<<<<< HEAD
      MatchmakingUtils.createVehicleAndSchedule(
=======
      RHMatchingToolkit.createVehicleAndSchedule(
>>>>>>> f3353119
        "v2",
        vehicleType,
        new Coord(2000, 2000),
        8.hours.toSeconds.toInt,
        Some(Geofence(10000, 10000, 13400)),
        4
      )
    val p1Req: CustomerRequest =
<<<<<<< HEAD
      MatchmakingUtils.createPersonRequest(
=======
      RHMatchingToolkit.createPersonRequest(
>>>>>>> f3353119
        makeVehPersonId("p1"),
        new Coord(1000, 2000),
        8.hours.toSeconds.toInt,
        new Coord(18000, 19000),
        services
      )
    val p4Req: CustomerRequest =
<<<<<<< HEAD
      MatchmakingUtils.createPersonRequest(
=======
      RHMatchingToolkit.createPersonRequest(
>>>>>>> f3353119
        makeVehPersonId("p4"),
        new Coord(2000, 1000),
        (8.hours.toSeconds + 5.minutes.toSeconds).toInt,
        new Coord(20000, 18000),
        services
      )
    val p2Req: CustomerRequest =
<<<<<<< HEAD
      MatchmakingUtils.createPersonRequest(
=======
      RHMatchingToolkit.createPersonRequest(
>>>>>>> f3353119
        makeVehPersonId("p2"),
        new Coord(3000, 3000),
        (8.hours.toSeconds + 1.minutes.toSeconds).toInt,
        new Coord(19000, 18000),
        services
      )
    val p3Req: CustomerRequest =
<<<<<<< HEAD
      MatchmakingUtils.createPersonRequest(
=======
      RHMatchingToolkit.createPersonRequest(
>>>>>>> f3353119
        makeVehPersonId("p3"),
        new Coord(4000, 4000),
        (8.hours.toSeconds + 2.minutes.toSeconds).toInt,
        new Coord(21000, 20000),
        services
      )
    (List(v1, v2), List(p1Req, p2Req, p3Req, p4Req))
  }

  def makeVehPersonId(perId: Id[Person])(implicit mockActorRef: ActorRef): PersonIdWithActorRef =
    PersonIdWithActorRef(perId, mockActorRef)

  def makeVehPersonId(perId: String)(implicit mockActorRef: ActorRef): PersonIdWithActorRef =
    makeVehPersonId(Id.create(perId, classOf[Person]))

  def demandSpatialIndex(demand: List[CustomerRequest]): QuadTree[CustomerRequest] = {
    val boundingBox: Envelope = getEnvelopeFromDemand(demand)
    val spatialDemand = new QuadTree[CustomerRequest](
      boundingBox.getMinX,
      boundingBox.getMinY,
      boundingBox.getMaxX,
      boundingBox.getMaxY
    )
    demand.foreach { d =>
      spatialDemand.put(d.pickup.activity.getCoord.getX, d.pickup.activity.getCoord.getY, d)
    }
    spatialDemand
  }

  def getEnvelopeFromDemand(demand: List[CustomerRequest]): Envelope = {
    val minx = demand.map(_.pickup.activity.getCoord.getX).min
    val maxx = demand.map(_.pickup.activity.getCoord.getX).max
    val miny = demand.map(_.pickup.activity.getCoord.getY).min
    val maxy = demand.map(_.pickup.activity.getCoord.getY).max
    new Envelope(minx, maxx, miny, maxy)
  }

}<|MERGE_RESOLUTION|>--- conflicted
+++ resolved
@@ -19,7 +19,6 @@
 
 import scala.collection.JavaConverters._
 import scala.collection.immutable.List
-import scala.concurrent.{Await, TimeoutException}
 
 class AlonsoMoraPoolingAlgForRideHailSpec extends FlatSpec with Matchers with BeamHelper {
 
@@ -64,21 +63,6 @@
         services
       )
 
-<<<<<<< HEAD
-    val rvGraph: RVGraph = alg.pairwiseRVGraph
-    val rtvGraph = alg.rTVGraph(rvGraph)
-    import scala.concurrent.duration._
-    val assignment = try {
-      Await.result(alg.matchAndAssign(0), atMost = 2.minutes)
-    } catch {
-      case e: TimeoutException =>
-        List()
-    }
-    for (row <- assignment) {
-      assert(row._1.getId == "trip:[p1] -> [p4] -> " || row._1.getId == "trip:[p3] -> ")
-      assert(row._2.getId == "v2" || row._2.getId == "v1")
-    }
-=======
     val rvGraph = alg.pairwiseRVGraph
     val rtvGraph = alg.rTVGraph(rvGraph)
     val assignment = alg.optimalAssignment(rtvGraph)
@@ -88,19 +72,18 @@
       assert(row.getId == "v2" || row.vehicle.get.getId == "v1")
     }
 
->>>>>>> f3353119
     for (e <- rvGraph.edgeSet.asScala) {
       rvGraph.getEdgeSource(e).getId match {
         case "p1" =>
           assert(
             rvGraph.getEdgeTarget(e).getId.equals("p2") ||
-            rvGraph.getEdgeTarget(e).getId.equals("p4")
+              rvGraph.getEdgeTarget(e).getId.equals("p4")
           )
         case "p2" =>
           assert(
             rvGraph.getEdgeTarget(e).getId.equals("p1") ||
-            rvGraph.getEdgeTarget(e).getId.equals("p3") ||
-            rvGraph.getEdgeTarget(e).getId.equals("p4")
+              rvGraph.getEdgeTarget(e).getId.equals("p3") ||
+              rvGraph.getEdgeTarget(e).getId.equals("p4")
           )
         case "p3" =>
           assert(
@@ -109,19 +92,19 @@
         case "p4" =>
           assert(
             rvGraph.getEdgeTarget(e).getId.equals("p1") ||
-            rvGraph.getEdgeTarget(e).getId.equals("p2")
+              rvGraph.getEdgeTarget(e).getId.equals("p2")
           )
         case "v1" =>
           assert(
             rvGraph.getEdgeTarget(e).getId.equals("p2") ||
-            rvGraph.getEdgeTarget(e).getId.equals("p3")
+              rvGraph.getEdgeTarget(e).getId.equals("p3")
           )
         case "v2" =>
           assert(
             rvGraph.getEdgeTarget(e).getId.equals("p1") ||
-            rvGraph.getEdgeTarget(e).getId.equals("p2") ||
-            rvGraph.getEdgeTarget(e).getId.equals("p3") ||
-            rvGraph.getEdgeTarget(e).getId.equals("p4")
+              rvGraph.getEdgeTarget(e).getId.equals("p2") ||
+              rvGraph.getEdgeTarget(e).getId.equals("p3") ||
+              rvGraph.getEdgeTarget(e).getId.equals("p4")
           )
       }
     }
@@ -131,41 +114,41 @@
         case "trip:[p3] -> " =>
           assert(
             rtvGraph.outgoingEdgesOf(v).asScala.map(e => rtvGraph.getEdgeTarget(e).getId).contains("v1") ||
+              rtvGraph.outgoingEdgesOf(v).asScala.map(e => rtvGraph.getEdgeTarget(e).getId).contains("v2") ||
+              rtvGraph.outgoingEdgesOf(v).asScala.map(e => rtvGraph.getEdgeTarget(e).getId).contains("p3")
+          )
+        case "trip:[p1] -> " =>
+          assert(
+            rtvGraph.outgoingEdgesOf(v).asScala.map(e => rtvGraph.getEdgeTarget(e).getId).contains("p1") ||
+              rtvGraph.outgoingEdgesOf(v).asScala.map(e => rtvGraph.getEdgeTarget(e).getId).contains("v2")
+          )
+        case "trip:[p2] -> " =>
+          assert(
+            rtvGraph.outgoingEdgesOf(v).asScala.map(e => rtvGraph.getEdgeTarget(e).getId).contains("p2") ||
+              rtvGraph.outgoingEdgesOf(v).asScala.map(e => rtvGraph.getEdgeTarget(e).getId).contains("v2")
+          )
+        case "trip:[p4] -> " =>
+          assert(
+            rtvGraph.outgoingEdgesOf(v).asScala.map(e => rtvGraph.getEdgeTarget(e).getId).contains("p4") ||
+              rtvGraph.outgoingEdgesOf(v).asScala.map(e => rtvGraph.getEdgeTarget(e).getId).contains("v2")
+          )
+        case "trip:[p1] -> [p4] -> " =>
+          assert(
             rtvGraph.outgoingEdgesOf(v).asScala.map(e => rtvGraph.getEdgeTarget(e).getId).contains("v2") ||
-            rtvGraph.outgoingEdgesOf(v).asScala.map(e => rtvGraph.getEdgeTarget(e).getId).contains("p3")
-          )
-        case "trip:[p1] -> " =>
-          assert(
-            rtvGraph.outgoingEdgesOf(v).asScala.map(e => rtvGraph.getEdgeTarget(e).getId).contains("p1") ||
-            rtvGraph.outgoingEdgesOf(v).asScala.map(e => rtvGraph.getEdgeTarget(e).getId).contains("v2")
-          )
-        case "trip:[p2] -> " =>
-          assert(
-            rtvGraph.outgoingEdgesOf(v).asScala.map(e => rtvGraph.getEdgeTarget(e).getId).contains("p2") ||
-            rtvGraph.outgoingEdgesOf(v).asScala.map(e => rtvGraph.getEdgeTarget(e).getId).contains("v2")
-          )
-        case "trip:[p4] -> " =>
-          assert(
-            rtvGraph.outgoingEdgesOf(v).asScala.map(e => rtvGraph.getEdgeTarget(e).getId).contains("p4") ||
-            rtvGraph.outgoingEdgesOf(v).asScala.map(e => rtvGraph.getEdgeTarget(e).getId).contains("v2")
-          )
-        case "trip:[p1] -> [p4] -> " =>
+              rtvGraph.outgoingEdgesOf(v).asScala.map(e => rtvGraph.getEdgeTarget(e).getId).contains("p1") ||
+              rtvGraph.outgoingEdgesOf(v).asScala.map(e => rtvGraph.getEdgeTarget(e).getId).contains("p4")
+          )
+        case "trip:[p2] -> [p3] -> " =>
           assert(
             rtvGraph.outgoingEdgesOf(v).asScala.map(e => rtvGraph.getEdgeTarget(e).getId).contains("v2") ||
-            rtvGraph.outgoingEdgesOf(v).asScala.map(e => rtvGraph.getEdgeTarget(e).getId).contains("p1") ||
-            rtvGraph.outgoingEdgesOf(v).asScala.map(e => rtvGraph.getEdgeTarget(e).getId).contains("p4")
-          )
-        case "trip:[p2] -> [p3] -> " =>
+              rtvGraph.outgoingEdgesOf(v).asScala.map(e => rtvGraph.getEdgeTarget(e).getId).contains("p2") ||
+              rtvGraph.outgoingEdgesOf(v).asScala.map(e => rtvGraph.getEdgeTarget(e).getId).contains("p3")
+          )
+        case "trip:[p2] -> [p4] -> " =>
           assert(
             rtvGraph.outgoingEdgesOf(v).asScala.map(e => rtvGraph.getEdgeTarget(e).getId).contains("v2") ||
-            rtvGraph.outgoingEdgesOf(v).asScala.map(e => rtvGraph.getEdgeTarget(e).getId).contains("p2") ||
-            rtvGraph.outgoingEdgesOf(v).asScala.map(e => rtvGraph.getEdgeTarget(e).getId).contains("p3")
-          )
-        case "trip:[p2] -> [p4] -> " =>
-          assert(
-            rtvGraph.outgoingEdgesOf(v).asScala.map(e => rtvGraph.getEdgeTarget(e).getId).contains("v2") ||
-            rtvGraph.outgoingEdgesOf(v).asScala.map(e => rtvGraph.getEdgeTarget(e).getId).contains("p2") ||
-            rtvGraph.outgoingEdgesOf(v).asScala.map(e => rtvGraph.getEdgeTarget(e).getId).contains("p4")
+              rtvGraph.outgoingEdgesOf(v).asScala.map(e => rtvGraph.getEdgeTarget(e).getId).contains("p2") ||
+              rtvGraph.outgoingEdgesOf(v).asScala.map(e => rtvGraph.getEdgeTarget(e).getId).contains("p4")
           )
         case _ =>
       }
@@ -184,11 +167,7 @@
     import scala.concurrent.duration._
     val vehicleType = beamScenario.vehicleTypes(Id.create("beamVilleCar", classOf[BeamVehicleType]))
     val v1: VehicleAndSchedule =
-<<<<<<< HEAD
-      MatchmakingUtils.createVehicleAndSchedule(
-=======
       RHMatchingToolkit.createVehicleAndSchedule(
->>>>>>> f3353119
         "v1",
         vehicleType,
         new Coord(5000, 5000),
@@ -197,11 +176,7 @@
         4
       )
     val v2: VehicleAndSchedule =
-<<<<<<< HEAD
-      MatchmakingUtils.createVehicleAndSchedule(
-=======
       RHMatchingToolkit.createVehicleAndSchedule(
->>>>>>> f3353119
         "v2",
         vehicleType,
         new Coord(2000, 2000),
@@ -210,11 +185,7 @@
         4
       )
     val p1Req: CustomerRequest =
-<<<<<<< HEAD
-      MatchmakingUtils.createPersonRequest(
-=======
-      RHMatchingToolkit.createPersonRequest(
->>>>>>> f3353119
+      RHMatchingToolkit.createPersonRequest(
         makeVehPersonId("p1"),
         new Coord(1000, 2000),
         8.hours.toSeconds.toInt,
@@ -222,11 +193,7 @@
         services
       )
     val p4Req: CustomerRequest =
-<<<<<<< HEAD
-      MatchmakingUtils.createPersonRequest(
-=======
-      RHMatchingToolkit.createPersonRequest(
->>>>>>> f3353119
+      RHMatchingToolkit.createPersonRequest(
         makeVehPersonId("p4"),
         new Coord(2000, 1000),
         (8.hours.toSeconds + 5.minutes.toSeconds).toInt,
@@ -234,11 +201,7 @@
         services
       )
     val p2Req: CustomerRequest =
-<<<<<<< HEAD
-      MatchmakingUtils.createPersonRequest(
-=======
-      RHMatchingToolkit.createPersonRequest(
->>>>>>> f3353119
+      RHMatchingToolkit.createPersonRequest(
         makeVehPersonId("p2"),
         new Coord(3000, 3000),
         (8.hours.toSeconds + 1.minutes.toSeconds).toInt,
@@ -246,11 +209,7 @@
         services
       )
     val p3Req: CustomerRequest =
-<<<<<<< HEAD
-      MatchmakingUtils.createPersonRequest(
-=======
-      RHMatchingToolkit.createPersonRequest(
->>>>>>> f3353119
+      RHMatchingToolkit.createPersonRequest(
         makeVehPersonId("p3"),
         new Coord(4000, 4000),
         (8.hours.toSeconds + 2.minutes.toSeconds).toInt,
@@ -269,11 +228,7 @@
     import scala.concurrent.duration._
     val vehicleType = beamScenario.vehicleTypes(Id.create("beamVilleCar", classOf[BeamVehicleType]))
     val v1: VehicleAndSchedule =
-<<<<<<< HEAD
-      MatchmakingUtils.createVehicleAndSchedule(
-=======
       RHMatchingToolkit.createVehicleAndSchedule(
->>>>>>> f3353119
         "v1",
         vehicleType,
         new Coord(5000, 5000),
@@ -282,11 +237,7 @@
         4
       )
     val v2: VehicleAndSchedule =
-<<<<<<< HEAD
-      MatchmakingUtils.createVehicleAndSchedule(
-=======
       RHMatchingToolkit.createVehicleAndSchedule(
->>>>>>> f3353119
         "v2",
         vehicleType,
         new Coord(2000, 2000),
@@ -295,11 +246,7 @@
         4
       )
     val p1Req: CustomerRequest =
-<<<<<<< HEAD
-      MatchmakingUtils.createPersonRequest(
-=======
-      RHMatchingToolkit.createPersonRequest(
->>>>>>> f3353119
+      RHMatchingToolkit.createPersonRequest(
         makeVehPersonId("p1"),
         new Coord(1000, 2000),
         8.hours.toSeconds.toInt,
@@ -307,11 +254,7 @@
         services
       )
     val p4Req: CustomerRequest =
-<<<<<<< HEAD
-      MatchmakingUtils.createPersonRequest(
-=======
-      RHMatchingToolkit.createPersonRequest(
->>>>>>> f3353119
+      RHMatchingToolkit.createPersonRequest(
         makeVehPersonId("p4"),
         new Coord(2000, 1000),
         (8.hours.toSeconds + 5.minutes.toSeconds).toInt,
@@ -319,11 +262,7 @@
         services
       )
     val p2Req: CustomerRequest =
-<<<<<<< HEAD
-      MatchmakingUtils.createPersonRequest(
-=======
-      RHMatchingToolkit.createPersonRequest(
->>>>>>> f3353119
+      RHMatchingToolkit.createPersonRequest(
         makeVehPersonId("p2"),
         new Coord(3000, 3000),
         (8.hours.toSeconds + 1.minutes.toSeconds).toInt,
@@ -331,11 +270,7 @@
         services
       )
     val p3Req: CustomerRequest =
-<<<<<<< HEAD
-      MatchmakingUtils.createPersonRequest(
-=======
-      RHMatchingToolkit.createPersonRequest(
->>>>>>> f3353119
+      RHMatchingToolkit.createPersonRequest(
         makeVehPersonId("p3"),
         new Coord(4000, 4000),
         (8.hours.toSeconds + 2.minutes.toSeconds).toInt,
