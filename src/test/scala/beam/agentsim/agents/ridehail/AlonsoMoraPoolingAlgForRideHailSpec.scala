--- conflicted
+++ resolved
@@ -174,16 +174,11 @@
     mockActorRef: ActorRef
   ): (List[VehicleAndSchedule], List[CustomerRequest]) = {
     import scala.concurrent.duration._
-<<<<<<< HEAD
-    val v1: VehicleAndSchedule = createVehicleAndSchedule("v1", new Coord(5000, 5000), 8.hours.toSeconds.toInt, None, 4)
-    val v2: VehicleAndSchedule = createVehicleAndSchedule("v2", new Coord(2000, 2000), 8.hours.toSeconds.toInt, None, 4)
-=======
     val vehicleType = beamScenario.vehicleTypes(Id.create("beamVilleCar", classOf[BeamVehicleType]))
     val v1: VehicleAndSchedule =
       createVehicleAndSchedule("v1", vehicleType, new Coord(5000, 5000), 8.hours.toSeconds.toInt)
     val v2: VehicleAndSchedule =
       createVehicleAndSchedule("v2", vehicleType, new Coord(2000, 2000), 8.hours.toSeconds.toInt)
->>>>>>> 5703895f
     val p1Req: CustomerRequest =
       createPersonRequest(
         makeVehPersonId("p1"),
@@ -224,15 +219,9 @@
     val gf = Geofence(10000, 10000, 13400)
     val vehicleType = beamScenario.vehicleTypes(Id.create("beamVilleCar", classOf[BeamVehicleType]))
     val v1: VehicleAndSchedule =
-<<<<<<< HEAD
-      createVehicleAndSchedule("v1", new Coord(5000, 5000), 8.hours.toSeconds.toInt, Some(gf), 4)
-    val v2: VehicleAndSchedule =
-      createVehicleAndSchedule("v2", new Coord(2000, 2000), 8.hours.toSeconds.toInt, Some(gf), 4)
-=======
       createVehicleAndSchedule("v1", vehicleType, new Coord(5000, 5000), 8.hours.toSeconds.toInt, Some(gf))
     val v2: VehicleAndSchedule =
       createVehicleAndSchedule("v2", vehicleType, new Coord(2000, 2000), 8.hours.toSeconds.toInt, Some(gf))
->>>>>>> 5703895f
     val p1Req: CustomerRequest =
       createPersonRequest(
         makeVehPersonId("p1"),
