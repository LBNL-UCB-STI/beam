--- conflicted
+++ resolved
@@ -79,11 +79,7 @@
     }
 
     private def updateCounter(evn: PersonEntersVehicleEvent) = {
-<<<<<<< HEAD
-      if ((evn.getAttributes.get(PersonEntersVehicleEvent.ATTRIBUTE_VEHICLE).contains("rideHailVehicle"))) {
-=======
       if (evn.getAttributes.get(PersonEntersVehicleEvent.ATTRIBUTE_VEHICLE).contains("rideHailVehicle")) {
->>>>>>> 2d6b7cf4
         val personId = evn.getPersonId.toString
         val personTime = personLastTime.get(personId)
         personLastTime = personLastTime - personId
