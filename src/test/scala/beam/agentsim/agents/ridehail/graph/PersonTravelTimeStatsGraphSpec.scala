--- conflicted
+++ resolved
@@ -6,11 +6,7 @@
 import beam.integration.IntegrationSpecCommon
 import beam.utils.MathUtils
 import com.google.inject.Provides
-<<<<<<< HEAD
-import com.typesafe.config.ConfigFactory
-=======
 import com.typesafe.config.{ConfigFactory, ConfigValueFactory}
->>>>>>> 1859378d
 import org.matsim.api.core.v01.events.{Event, PersonArrivalEvent, PersonDepartureEvent}
 import org.matsim.core.api.experimental.events.EventsManager
 import org.matsim.core.controler.AbstractModule
@@ -84,21 +80,13 @@
     private def updateCounterTime(evn: PersonArrivalEvent): Seq[(String, Double)] = {
       val mode = evn.getLegMode
       val personId = evn.getPersonId.toString
-      val modePersonTime = personTravelTime
+      val modeTime = personTravelTime
         .get(mode -> personId)
-        .map(i => (mode -> personId) -> i)
-        .orElse(
-          personTravelTime.find { case ((_, pers), _) => pers == personId }
-        )
-      modePersonTime.map(_._1._1).foreach { m =>
-        personTravelTime = personTravelTime - (m -> personId)
-      }
-      val modeTime = modePersonTime
-        .map {
-          case ((m, _), time) if m == mode => m        -> time
-          case ((_, _), time)              => "others" -> time
+        .map { time =>
+          val travelTime = (evn.getTime - time) / 60
+          mode -> travelTime
         }
-        .map({ case (m, time) => (m, (evn.getTime - time) / 60) })
+      personTravelTime = personTravelTime - (mode -> personId)
       modeTime.fold(counter)(items => counter :+ items)
     }
 
@@ -142,11 +130,7 @@
               case (mode, times) =>
                 mode -> MathUtils.roundDouble(times.asScala.values.flatMap(_.asScala).map(_.toDouble).sum)
             }
-<<<<<<< HEAD
-            //handler.isEmpty shouldBe true
-=======
 //            handler.isEmpty shouldBe true
->>>>>>> 1859378d
             modes shouldEqual all
           }
         }
@@ -173,15 +157,7 @@
             graph
           }
         },
-<<<<<<< HEAD
-        ConfigFactory
-          .parseString(
-            "beam.outputs.events.overrideWritingLevels = \"org.matsim.api.core.v01.events.ActivityEndEvent:REGULAR,org.matsim.api.core.v01.events.ActivityStartEvent:REGULAR, org.matsim.api.core.v01.events.PersonArrivalEvent:VERBOSE, org.matsim.api.core.v01.events.PersonDepartureEvent:VERBOSE\""
-          )
-          .withFallback(baseConfig)
-=======
         testConfig
->>>>>>> 1859378d
       ).run()
     }
   }
