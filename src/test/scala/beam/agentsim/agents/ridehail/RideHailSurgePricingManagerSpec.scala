package beam.agentsim.agents.ridehail

import akka.actor.ActorRef
import beam.agentsim.agents.vehicles.BeamVehicle
import beam.agentsim.infrastructure.TAZTreeMap
import beam.sim.BeamServices
import beam.sim.common.GeoUtilsImpl
import beam.sim.config.BeamConfig
import beam.utils.TestConfigUtils.testConfig
import com.typesafe.config.{Config, ConfigValueFactory}
import org.matsim.api.core.v01.Id
import org.matsim.api.core.v01.population.Person
import org.matsim.core.controler.MatsimServices
import org.matsim.core.utils.misc.Time
import org.matsim.vehicles.Vehicle
import org.mockito.Mockito._
import org.scalatest.mockito.MockitoSugar
import org.scalatest.{Matchers, WordSpecLike}

import scala.collection.JavaConverters._
import scala.collection.concurrent.TrieMap
import scala.util.{Random, Try}

class RideHailSurgePricingManagerSpec extends WordSpecLike with Matchers with MockitoSugar {

<<<<<<< HEAD
  val testConfigFileName = "test/input/beamville/beam.conf"
  val config: Config = testConfig(testConfigFileName)
  val vehicles = TrieMap[Id[BeamVehicle], BeamVehicle]()
=======
  lazy val testConfigFileName = "test/input/beamville/beam.conf"
  lazy val config: Config = testConfig(testConfigFileName)
  val vehicles = TrieMap[Id[Vehicle], BeamVehicle]()
>>>>>>> 0aaa6123
  val personRefs = TrieMap[Id[Person], ActorRef]()
  lazy val beamConfig: BeamConfig = BeamConfig(config)
  lazy val tazTreeMap = TAZTreeMap.fromCsv(beamConfig.beam.agentsim.taz.file)

  lazy val beamServices: BeamServices = {
    val theServices = mock[BeamServices]
    val matsimServices = mock[MatsimServices]
    when(theServices.matsimServices).thenReturn(matsimServices)
    when(theServices.beamConfig).thenReturn(beamConfig)
    when(theServices.vehicles).thenReturn(vehicles)
    when(theServices.personRefs).thenReturn(personRefs)
    when(theServices.tazTreeMap).thenReturn(tazTreeMap)
    val geo = new GeoUtilsImpl(theServices)
    when(theServices.geo).thenReturn(geo)
    theServices
  }

  "RideHailSurgePricingManager" must {
    "be correctly initialized" in {
      val surgePricingManager = new RideHailSurgePricingManager(beamServices)
      surgePricingManager.priceAdjustmentStrategy = "CONTINUES_DEMAND_SUPPLY_MATCHING"
      surgePricingManager.surgePriceBins should have size beamServices.tazTreeMap.tazQuadTree.size()
      val expectedResult = SurgePriceBin(0.0, 0.0, 1.0, 1.0)
      surgePricingManager.surgePriceBins.values.map(f => f.map(_ shouldBe expectedResult))
    }

    "correctly update SurgePriceLevels" in {
      //First iteration random returns true
      val mockRandom = mock[Random]
      when(mockRandom.nextBoolean) thenReturn true

      var rhspm = new RideHailSurgePricingManager(beamServices) {
        override val rand: Random = mockRandom
      }
      rhspm.priceAdjustmentStrategy = "CONTINUES_DEMAND_SUPPLY_MATCHING"

      var expectedValue = rhspm.surgePriceBins.map({ f =>
        (f._1, f._2.map(s => s.currentIterationSurgePriceLevel + rhspm.surgeLevelAdaptionStep))
      })

      rhspm.updateSurgePriceLevels()
      var finalValue = rhspm.surgePriceBins.map({ f =>
        (f._1, f._2.map(s => s.currentIterationSurgePriceLevel))
      })

      expectedValue shouldBe finalValue

      //Next iteration when true
      var expectedValue2 = rhspm.surgePriceBins.map {
        case (tazId, binsArray) =>
          (tazId, binsArray.map { binElem =>
            val updatedPreviousSurgePriceLevel =
              binElem.currentIterationSurgePriceLevel
            val updatedSurgeLevel = binElem.currentIterationSurgePriceLevel //+ (binElem.currentIterationSurgePriceLevel - binElem.previousIterationSurgePriceLevel)
            val updatedCurrentSurgePriceLevel =
              Math.max(updatedSurgeLevel, rhspm.minimumSurgeLevel)
            val updatedPrevIterRevenue = binElem.currentIterationRevenue
            val currentIterationRevenue = 0
            SurgePriceBin(
              updatedPrevIterRevenue,
              currentIterationRevenue,
              updatedPreviousSurgePriceLevel,
              updatedCurrentSurgePriceLevel
            )
          })
      }
      rhspm.updateSurgePriceLevels()
      expectedValue2 shouldBe rhspm.surgePriceBins

      //First iteration random returns false
      when(mockRandom.nextBoolean) thenReturn false
//      random = new Random(){
//        override def nextBoolean(): Boolean = false
//      }
      rhspm = new RideHailSurgePricingManager(beamServices) {
        override val rand: Random = mockRandom
      }
      rhspm.priceAdjustmentStrategy = "CONTINUES_DEMAND_SUPPLY_MATCHING"

      expectedValue = rhspm.surgePriceBins.map({ f =>
        (f._1, f._2.map(s => s.currentIterationSurgePriceLevel - rhspm.surgeLevelAdaptionStep))
      })

      rhspm.updateSurgePriceLevels()
      finalValue = rhspm.surgePriceBins.map({ f =>
        (f._1, f._2.map(s => s.currentIterationSurgePriceLevel))
      })

      expectedValue shouldBe finalValue

      //Next iteration when false
      expectedValue2 = rhspm.surgePriceBins.map {
        case (tazId, binsArray) =>
          (tazId, binsArray.map { binElem =>
            val updatedPreviousSurgePriceLevel =
              binElem.currentIterationSurgePriceLevel
            val updatedSurgeLevel = binElem.currentIterationSurgePriceLevel //- (binElem.currentIterationSurgePriceLevel - binElem.previousIterationSurgePriceLevel)
            val updatedCurrentSurgePriceLevel =
              Math.max(updatedSurgeLevel, rhspm.minimumSurgeLevel)
            val updatedPrevIterRevenue = binElem.currentIterationRevenue
            val currentIterationRevenue = 0
            SurgePriceBin(
              updatedPrevIterRevenue,
              currentIterationRevenue,
              updatedPreviousSurgePriceLevel,
              updatedCurrentSurgePriceLevel
            )
          })
      }
      rhspm.updateSurgePriceLevels()
      expectedValue2 shouldBe rhspm.surgePriceBins
    }

    "correctly update previous iteration revenues and resetting current" in {
      val rhspm = new RideHailSurgePricingManager(beamServices)
      rhspm.priceAdjustmentStrategy = "CONTINUES_DEMAND_SUPPLY_MATCHING"
      val expectedResultCurrentIterationRevenue = 0
      val initialValueCurrent =
        rhspm.surgePriceBins.map(f => (f._1, f._2.map(s => s.currentIterationRevenue)))

      rhspm.updatePreviousIterationRevenuesAndResetCurrent

      val finalValueRevenue =
        rhspm.surgePriceBins.map(f => (f._1, f._2.map(s => s.previousIterationRevenue)))

      initialValueCurrent shouldBe finalValueRevenue
      rhspm.surgePriceBins.values
        .map(f => f.map(_.currentIterationRevenue shouldBe expectedResultCurrentIterationRevenue))
    }

    "return fixed value of 1.0 when KEEP_PRICE_LEVEL_FIXED_AT_ONE used" in {
      val rhspm = new RideHailSurgePricingManager(beamServices)
      rhspm.priceAdjustmentStrategy = "KEEP_PRICE_LEVEL_FIXED_AT_ONE"

      val tazArray = beamServices.tazTreeMap.tazQuadTree.values.asScala.toSeq
      val randomTaz = tazArray(Random.nextInt(tazArray.size))

      rhspm.getSurgeLevel(randomTaz.coord, 0) shouldEqual 1.0
    }

    "return correct surge level" in {
      val rhspm = new RideHailSurgePricingManager(beamServices)
      rhspm.priceAdjustmentStrategy = "CONTINUES_DEMAND_SUPPLY_MATCHING"

      val tazArray = beamServices.tazTreeMap.tazQuadTree.values.asScala.toSeq

      val randomTaz = tazArray(2)
      val timeBinSize = beamConfig.beam.agentsim.timeBinSize
      val hourRandom = 1
      val hourInSeconds = hourRandom * timeBinSize

      val expectedValue = rhspm.surgePriceBins(randomTaz.tazId.toString).apply(hourRandom)
      val surgeLevel = rhspm.getSurgeLevel(randomTaz.coord, hourInSeconds)

      surgeLevel shouldEqual expectedValue.currentIterationSurgePriceLevel
    }

    "correctly add ride cost" in {
      val rhspm = new RideHailSurgePricingManager(beamServices)
      val tazArray = beamServices.tazTreeMap.tazQuadTree.values.asScala.toList

      val randomTaz = tazArray(2)
      val timeBinSize = beamConfig.beam.agentsim.timeBinSize
      val endTime =
        Math.ceil(Time.parseTime(beamConfig.matsim.modules.qsim.endTime) / timeBinSize).toInt
      val hourRandom = Random.nextInt(endTime)
      val hourInSeconds = hourRandom * timeBinSize
      val cost = 0.5
      val expectedValueCurrentIterationRevenue = 0.5

      rhspm.addRideCost(hourInSeconds, cost, randomTaz.coord)

      val arrayForTaz = rhspm.surgePriceBins(randomTaz.tazId.toString)
      val surgePriceBin = arrayForTaz(hourRandom)
      surgePriceBin.currentIterationRevenue should equal(expectedValueCurrentIterationRevenue)

    }
  }

}<|MERGE_RESOLUTION|>--- conflicted
+++ resolved
@@ -23,15 +23,9 @@
 
 class RideHailSurgePricingManagerSpec extends WordSpecLike with Matchers with MockitoSugar {
 
-<<<<<<< HEAD
   val testConfigFileName = "test/input/beamville/beam.conf"
   val config: Config = testConfig(testConfigFileName)
   val vehicles = TrieMap[Id[BeamVehicle], BeamVehicle]()
-=======
-  lazy val testConfigFileName = "test/input/beamville/beam.conf"
-  lazy val config: Config = testConfig(testConfigFileName)
-  val vehicles = TrieMap[Id[Vehicle], BeamVehicle]()
->>>>>>> 0aaa6123
   val personRefs = TrieMap[Id[Person], ActorRef]()
   lazy val beamConfig: BeamConfig = BeamConfig(config)
   lazy val tazTreeMap = TAZTreeMap.fromCsv(beamConfig.beam.agentsim.taz.file)
