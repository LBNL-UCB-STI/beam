package beam.utils.scenario

import beam.sim.BeamScenario
import beam.sim.common.GeoUtilsImpl
import beam.sim.config.BeamConfig
import beam.utils.TestConfigUtils.testConfig
import org.matsim.core.scenario.MutableScenario
import org.mockito.Mockito.when
import org.scalatest.{AsyncWordSpec, BeforeAndAfterEach, Matchers}
import org.scalatestplus.mockito.MockitoSugar

class UrbanSimScenarioLoaderTest extends AsyncWordSpec with Matchers with MockitoSugar with BeforeAndAfterEach {
  private val mutableScenario = mock[MutableScenario]
  private val beamScenario = mock[BeamScenario]

  private val beamConfigBase = BeamConfig(testConfig("test/input/beamville/beam.conf").resolve())

  private val scenarioSource = mock[ScenarioSource]

  private val geoUtils = new GeoUtilsImpl(beamConfigBase)

  private var idIter = Iterator.from(1)

  "UrbanSimScenarioLoader with fractionOfInitialVehicleFleet < 1.0 and downsamplingMethod : SECONDARY_VEHICLES_FIRST" should {
    "assign vehicles properly in case 1" in {
      when(beamScenario.beamConfig).thenReturn(getConfig(0.5))
      val urbanSimScenario = new UrbanSimScenarioLoader(mutableScenario, beamScenario, scenarioSource, geoUtils)

      val (houseHolds, h2ps, people2Score) = generateData(2, 2, 3, 3)

      val res = urbanSimScenario.assignVehicles(houseHolds, h2ps, people2Score)

      assertCarNumbers(res, "1" -> 0, "2" -> 1, "3" -> 2, "4" -> 2)
    }

    "assign vehicles properly in case 2" in {
      when(beamScenario.beamConfig).thenReturn(getConfig(0.5))
      val urbanSimScenario = new UrbanSimScenarioLoader(mutableScenario, beamScenario, scenarioSource, geoUtils)

      val (houseHolds, h2ps, people2Score) = generateData(10, 10, 10, 10)

      val res = urbanSimScenario.assignVehicles(houseHolds, h2ps, people2Score)

      assertCarNumbers(res, "1" -> 5, "2" -> 5, "3" -> 5, "4" -> 5)
    }

    "assign vehicles properly in case 3" in {
      when(beamScenario.beamConfig).thenReturn(getConfig(0.5))
      val urbanSimScenario = new UrbanSimScenarioLoader(mutableScenario, beamScenario, scenarioSource, geoUtils)

      val (houseHolds, h2ps, people2Score) = generateData(1, 2, 3, 4)

      val res = urbanSimScenario.assignVehicles(houseHolds, h2ps, people2Score)

      assertCarNumbers(res, "1" -> 0, "2" -> 1, "3" -> 2, "4" -> 2)
    }
  }

  "UrbanSimScenarioLoader with fractionOfInitialVehicleFleet >= 1.0 and downsamplingMethod : SECONDARY_VEHICLES_FIRST" should {
    "assign vehicles properly in case1" in {
      when(beamScenario.beamConfig).thenReturn(getConfig(5.0))
      val urbanSimScenario = new UrbanSimScenarioLoader(mutableScenario, beamScenario, scenarioSource, geoUtils)

      val (houseHolds, h2ps, people2Score) = generateData(1, 1, 1, 1)

      val res = urbanSimScenario.assignVehicles(houseHolds, h2ps, people2Score)

      assertCarNumbers(res, "1" -> 2, "2" -> 2, "3" -> 2, "4" -> 2)
    }

    "assign vehicles properly in case 2" in {
      when(beamScenario.beamConfig).thenReturn(getConfig(5.0))
      val urbanSimScenario = new UrbanSimScenarioLoader(mutableScenario, beamScenario, scenarioSource, geoUtils)

      val (houseHolds, h2ps, people2Score) = generateData(1, 0)

      val res = urbanSimScenario.assignVehicles(houseHolds, h2ps, people2Score)

      assertCarNumbers(res, "1" -> 2, "2" -> 2)
    }

    "assign vehicles properly in case 3" in {
      when(beamScenario.beamConfig).thenReturn(getConfig(5.0))
      val urbanSimScenario = new UrbanSimScenarioLoader(mutableScenario, beamScenario, scenarioSource, geoUtils)

      val (houseHolds, h2ps, people2Score) = generateData(0, 1, 2)

      val res = urbanSimScenario.assignVehicles(houseHolds, h2ps, people2Score)

      assertCarNumbers(res, "1" -> 2, "2" -> 2, "3" -> 2)
    }
  }

  override protected def beforeEach(): Unit =
    idIter = Iterator.from(1)

  private def getConfig(fractionOfInitialVehicleFleet: Double = 1.0) = beamConfigBase.copy(
    matsim = beamConfigBase.matsim
      .copy(
        modules = beamConfigBase.matsim.modules.copy(
          global = beamConfigBase.matsim.modules.global.copy(
            randomSeed = 1
          )
        )
      ),
    beam = beamConfigBase.beam.copy(
      agentsim = beamConfigBase.beam.agentsim.copy(
        agents = beamConfigBase.beam.agentsim.agents.copy(
          vehicles = beamConfigBase.beam.agentsim.agents.vehicles.copy(
            fractionOfInitialVehicleFleet = fractionOfInitialVehicleFleet
          )
        )
      )
    )
  )

  private def generateData(householdCarNumbers: Int*) = {
    val houseHolds = householdCarNumbers.map(household)

    val h2ps = houseHolds.map { h =>
      h.householdId -> List(person(h.householdId), person(h.householdId))
    }.toMap

    val people2Score = h2ps.values.flatten.map(_.personId -> idIter.next() * 10.0).toMap

    Tuple3(houseHolds, h2ps, people2Score)
  }

  private def household(cars: Int) = HouseholdInfo(HouseholdId(idIter.next().toString), cars, 123.0, 1.0, 1.0)

  private def person(householdId: HouseholdId) =
<<<<<<< HEAD
    PersonInfo(PersonId(idIter.next().toString), householdId, 123, 30, false, "", 0.0)
=======
    PersonInfo(
      personId = PersonId(idIter.next().toString),
      householdId = householdId,
      rank = 123,
      age = 30,
      isFemale = false,
      valueOfTime = 0.0,
      industry = None
    )
>>>>>>> 4832ce13

  private def assertCarNumbers(
    result: Iterable[(HouseholdInfo, Int)],
    householdId2ExpectedCarNumbers: (String, Int)*
  ) = {
    result.size shouldBe householdId2ExpectedCarNumbers.size

    result
      .map { case (hh, cars) => hh.householdId.id -> cars }
      .toSeq
      .sorted
      .toMap shouldBe householdId2ExpectedCarNumbers.toMap
  }
}<|MERGE_RESOLUTION|>--- conflicted
+++ resolved
@@ -129,9 +129,6 @@
   private def household(cars: Int) = HouseholdInfo(HouseholdId(idIter.next().toString), cars, 123.0, 1.0, 1.0)
 
   private def person(householdId: HouseholdId) =
-<<<<<<< HEAD
-    PersonInfo(PersonId(idIter.next().toString), householdId, 123, 30, false, "", 0.0)
-=======
     PersonInfo(
       personId = PersonId(idIter.next().toString),
       householdId = householdId,
@@ -141,7 +138,6 @@
       valueOfTime = 0.0,
       industry = None
     )
->>>>>>> 4832ce13
 
   private def assertCarNumbers(
     result: Iterable[(HouseholdInfo, Int)],
