--- conflicted
+++ resolved
@@ -232,13 +232,8 @@
       PersonId(personId),
       planIndex,
       1,
-<<<<<<< HEAD
-      true,
+      planSelected = planSelected,
       PlanElement.Activity,
-=======
-      planSelected = planSelected,
-      "activity",
->>>>>>> 14702995
       0,
       Some("a"),
       Some(1),
@@ -269,13 +264,8 @@
     PersonId(personId),
     0,
     planScore,
-<<<<<<< HEAD
-    true,
+    planSelected = true,
     PlanElement.Activity,
-=======
-    planSelected = true,
-    "activity",
->>>>>>> 14702995
     planElementIdx,
     Some(activityType),
     Some(x),
@@ -298,13 +288,8 @@
       PersonId(personId),
       0,
       planScore,
-<<<<<<< HEAD
-      true,
+      planSelected = true,
       PlanElement.Leg,
-=======
-      planSelected = true,
-      "leg",
->>>>>>> 14702995
       planElementIdx,
       None,
       None,
