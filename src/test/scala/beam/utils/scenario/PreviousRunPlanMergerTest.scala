--- conflicted
+++ resolved
@@ -233,13 +233,8 @@
       PersonId(personId),
       planIndex,
       1,
-<<<<<<< HEAD
       true,
       PlanElement.Activity,
-=======
-      planSelected = planSelected,
-      "activity",
->>>>>>> 5cfd06d2
       0,
       Some("a"),
       Some(1),
@@ -271,13 +266,8 @@
     PersonId(personId),
     0,
     planScore,
-<<<<<<< HEAD
     true,
     PlanElement.Activity,
-=======
-    planSelected = true,
-    "activity",
->>>>>>> 5cfd06d2
     planElementIdx,
     Some(activityType),
     Some(x),
@@ -301,13 +291,8 @@
       PersonId(personId),
       0,
       planScore,
-<<<<<<< HEAD
       true,
       PlanElement.Leg,
-=======
-      planSelected = true,
-      "leg",
->>>>>>> 5cfd06d2
       planElementIdx,
       None,
       None,
