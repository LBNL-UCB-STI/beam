package beam.sflight

import akka.actor._
import beam.agentsim.agents.vehicles.VehicleProtocol.StreetVehicle
import beam.agentsim.events.SpaceTime
import beam.router.BeamRouter._
import beam.router.Modes.BeamMode.{CAR, RIDE_HAIL, WALK}
import beam.router.RoutingModel.{BeamLeg, BeamPath, BeamTrip}
import beam.router.{BeamRouter, Modes, RoutingModel}
import org.matsim.api.core.v01.{Coord, Id}
import org.scalatest._

import scala.language.postfixOps

class SfLightRouterSpec
    extends AbstractSfLightSpec
    with Inside
    with LoneElement {
  "A router" must {
    "respond with a route to a first reasonable RoutingRequest" in {
      val origin = new BeamRouter.Location(583152.4334365112, 4139386.503815964)
      val destination =
        new BeamRouter.Location(572710.8214231567, 4142569.0802786923)
      val time = RoutingModel.DiscreteTime(25740)
      router ! RoutingRequest(
        origin,
        destination,
        time,
        Vector(),
        Vector(
          StreetVehicle(
            Id.createVehicleId("body-667520-0"),
            new SpaceTime(new Coord(origin.getX, origin.getY), time.atTime),
            Modes.BeamMode.WALK,
            asDriver = true
          )
        )
      )
      val response = expectMsgType[RoutingResponse]
      assert(response.itineraries.exists(_.tripClassifier == WALK))
    }

    "respond with a fallback walk route to a RoutingRequest where walking would take approx. 8 hours" in {
      val origin = new BeamRouter.Location(626575.0322098453, 4181202.599243111)
      val destination =
        new BeamRouter.Location(607385.7148858022, 4172426.3760835854)
      val time = RoutingModel.DiscreteTime(25860)
      router ! RoutingRequest(
        origin,
        destination,
        time,
        Vector(),
        Vector(
          StreetVehicle(
            Id.createVehicleId("body-56658-0"),
            new SpaceTime(new Coord(origin.getX, origin.getY), time.atTime),
            Modes.BeamMode.WALK,
            asDriver = true
          )
        )
      )
      val response = expectMsgType[RoutingResponse]
      assert(response.itineraries.exists(_.tripClassifier == WALK))
    }

    "respond with a route to yet another reasonable RoutingRequest" in {
      val origin =
        new BeamRouter.Location(583117.0300037456, 4168059.6668392466)
      val destination =
        new BeamRouter.Location(579985.712067158, 4167298.6137483735)
      val time = RoutingModel.DiscreteTime(20460)
      router ! RoutingRequest(
        origin,
        destination,
        time,
        Vector(),
        Vector(
          StreetVehicle(
            Id.createVehicleId("body-80672-0"),
            new SpaceTime(new Coord(origin.getX, origin.getY), time.atTime),
            Modes.BeamMode.WALK,
            asDriver = true
          )
        )
      )
      val response = expectMsgType[RoutingResponse]
      assert(response.itineraries.exists(_.tripClassifier == WALK))
    }

    "respond with a ride hailing route to a reasonable RoutingRequest" in {
      val origin = new BeamRouter.Location(551642.4729978561, 4180839.138663753)
      val destination =
        new BeamRouter.Location(552065.6882372601, 4180855.582994787)
      val time = RoutingModel.DiscreteTime(19740)
      router ! RoutingRequest(
        origin,
        destination,
        time,
        Vector(),
        Vector(
          StreetVehicle(
            Id.createVehicleId("rideHailVehicle-person=17673-0"),
            new SpaceTime(new Coord(origin.getX, origin.getY), time.atTime),
            Modes.BeamMode.CAR,
            asDriver = false
          ),
          StreetVehicle(
            Id.createVehicleId("body-17673-0"),
            new SpaceTime(new Coord(origin.getX, origin.getY), time.atTime),
            Modes.BeamMode.WALK,
            asDriver = true
          ),
          StreetVehicle(
            Id.createVehicleId("17673-0"),
            new SpaceTime(new Coord(origin.getX, origin.getY), time.atTime),
            Modes.BeamMode.CAR,
            asDriver = true
          )
        )
      )
      val response = expectMsgType[RoutingResponse]
      assert(response.itineraries.exists(_.tripClassifier == RIDE_HAIL))

<<<<<<< HEAD
      val rhOption = response.itineraries.find(_.tripClassifier == RIDE_HAIL).get.toBeamTrip()
      assertMakesSense(rhOption)
      val actualModesOfRideHailOption = rhOption.legs.map(_.mode)
      actualModesOfRideHailOption should contain theSameElementsInOrderAs List(CAR)

      inside(rhOption) {
        case BeamTrip(legs, _) =>
          legs should have size 1
          inside(legs(0)) {
            case BeamLeg(_, mode, _, BeamPath(links, _, _, _, _)) =>
              mode should be(CAR)
              links should not be 'empty
          }
      }
=======
      val carOption = response.itineraries.find(_.tripClassifier == CAR).get
      //      assertMakesSense(carOption)
      val actualModesOfCarOption = carOption.toBeamTrip.legs.map(_.mode)
      actualModesOfCarOption should contain theSameElementsInOrderAs List(WALK,
                                                                          CAR,
                                                                          WALK)
>>>>>>> 636d8906
    }

    "respond with a walk and a car route for going from downtown SF to Treasure Island" in {
      val origin = geo.wgs2Utm(new Coord(-122.439194, 37.785368))
      val destination = geo.wgs2Utm(new Coord(-122.3712, 37.815819))
      val time = RoutingModel.DiscreteTime(27840)
      router ! RoutingRequest(
        origin,
        destination,
        time,
        Vector(),
        Vector(
          StreetVehicle(
            Id.createVehicleId("116378-2"),
            new SpaceTime(origin, 0),
            Modes.BeamMode.CAR,
            asDriver = true
          ),
          StreetVehicle(
            Id.createVehicleId("rideHailVehicle-person=116378-2"),
            new SpaceTime(new Coord(origin.getX, origin.getY), time.atTime),
            Modes.BeamMode.CAR,
            asDriver = false
          ),
          StreetVehicle(
            Id.createVehicleId("body-116378-2"),
            new SpaceTime(new Coord(origin.getX, origin.getY), time.atTime),
            Modes.BeamMode.WALK,
            asDriver = true
          )
        )
      )
      val response = expectMsgType[RoutingResponse]
      assert(response.itineraries.exists(_.tripClassifier == WALK))
      assert(response.itineraries.exists(_.tripClassifier == CAR))

      val walkTrip =
        response.itineraries.find(_.tripClassifier == WALK).get.toBeamTrip
      inside(walkTrip) {
        case BeamTrip(legs, _) =>
          legs.map(_.mode) should contain theSameElementsInOrderAs List(WALK)
          inside(legs.loneElement) {
            case BeamLeg(_, mode, _, BeamPath(links, _, _, _, _)) =>
              mode should be(WALK)
              links should be('empty)
          }
      }


    }

    "respond with a car route and a walk route for each trip in sflight" in {
<<<<<<< HEAD
      scenario.getPopulation.getPersons.values().forEach(person => {
        val activities = planToVec(person.getSelectedPlan)
        activities.sliding(2).foreach(pair => {
          val origin = pair(0).getCoord
          val destination = pair(1).getCoord
          val time = RoutingModel.DiscreteTime(pair(0).getEndTime.toInt)
          router ! RoutingRequest(origin, destination, time, Vector(), Vector(
            StreetVehicle(Id.createVehicleId("116378-2"), new SpaceTime(origin, 0), Modes.BeamMode.CAR, asDriver = true),
            StreetVehicle(Id.createVehicleId("rideHailVehicle-person=116378-2"), new SpaceTime(new Coord(origin.getX, origin.getY), time.atTime), Modes.BeamMode.CAR, asDriver = false),
            StreetVehicle(Id.createVehicleId("body-116378-2"), new SpaceTime(new Coord(origin.getX, origin.getY), time.atTime), Modes.BeamMode.WALK, asDriver = true)
          ))
          val response = expectMsgType[RoutingResponse]
          assert(response.itineraries.exists(_.tripClassifier == WALK))
          assert(response.itineraries.exists(_.tripClassifier == CAR))
=======
      scenario.getPopulation.getPersons
        .values()
        .forEach(person => {
          val activities = planToVec(person.getSelectedPlan)
          activities
            .sliding(2)
            .foreach(pair => {
              val origin = pair(0).getCoord
              val destination = pair(1).getCoord
              val time = RoutingModel.DiscreteTime(pair(0).getEndTime.toInt)
              router ! RoutingRequest(
                origin,
                destination,
                time,
                Vector(),
                Vector(
                  StreetVehicle(
                    Id.createVehicleId("116378-2"),
                    new SpaceTime(origin, 0),
                    Modes.BeamMode.CAR,
                    asDriver = true
                  ),
                  StreetVehicle(
                    Id.createVehicleId("rideHailVehicle-person=116378-2"),
                    new SpaceTime(new Coord(origin.getX, origin.getY),
                                  time.atTime),
                    Modes.BeamMode.CAR,
                    asDriver = false
                  ),
                  StreetVehicle(
                    Id.createVehicleId("body-116378-2"),
                    new SpaceTime(new Coord(origin.getX, origin.getY),
                                  time.atTime),
                    Modes.BeamMode.WALK,
                    asDriver = true
                  )
                )
              )
              val response = expectMsgType[RoutingResponse]
              assert(response.itineraries.exists(_.tripClassifier == WALK))
              assert(response.itineraries.exists(_.tripClassifier == RIDE_HAIL))
              assert(response.itineraries.exists(_.tripClassifier == CAR))
>>>>>>> 636d8906

              val walkTrip = response.itineraries
                .find(_.tripClassifier == WALK)
                .get
                .toBeamTrip
              inside(walkTrip) {
                case BeamTrip(legs, _) =>
                  legs.map(_.mode) should contain theSameElementsInOrderAs List(
                    WALK)
                  inside(legs.loneElement) {
                    case BeamLeg(_, mode, _, BeamPath(_, _, _, _, _)) =>
                      mode should be(WALK)
                  }
              }

<<<<<<< HEAD
          val carTrip = response.itineraries.find(_.tripClassifier == CAR).get.toBeamTrip()
          assertMakesSense(carTrip)
          inside(carTrip) {
            case BeamTrip(legs, _) =>
              legs should have size 4
              inside(legs(0)) {
                case BeamLeg(_, mode, _, BeamPath(links, _, _, _, _)) =>
                  mode should be(WALK)
              }
              inside(legs(1)) {
                case BeamLeg(_, mode, _, BeamPath(links, _, _, _, _)) =>
                  mode should be(CAR)
                  links should not be 'empty
              }
              inside(legs(2)) {
                case BeamLeg(_, mode, _, BeamPath(links, _, _, _, _)) =>
                  mode should be(CAR)
                  links should not be 'empty
              }
              inside(legs(3)) {
                case BeamLeg(_, mode, _, BeamPath(links, _, _, _, _)) =>
                  mode should be(WALK)
              }
          }
          // make sure durations within the trip are self-consistent
          val carEmbodiedTrip = response.itineraries.find(_.tripClassifier == CAR)
          assert(carEmbodiedTrip.get.totalTravelTimeInSecs == carEmbodiedTrip.get.legs.foldLeft(0.0)(_ + _.beamLeg.duration))
          assert(carEmbodiedTrip.get.totalTravelTimeInSecs == carEmbodiedTrip.get.legs.foldLeft(0.0)(_ + _.beamLeg.travelPath.duration))

          router ! RoutingRequest(origin, destination, time, Vector(), Vector(
            StreetVehicle(Id.createVehicleId("rideHailingVehicle-person=116378-2"), new SpaceTime(new Coord(origin.getX, origin.getY), time.atTime), Modes.BeamMode.CAR, asDriver = false),
            StreetVehicle(Id.createVehicleId("body-116378-2"), new SpaceTime(new Coord(origin.getX, origin.getY), time.atTime), Modes.BeamMode.WALK, asDriver = true)
          ),true,false)
          val rhResponse = expectMsgType[RoutingResponse]
          assert(rhResponse.itineraries.exists(_.tripClassifier == RIDE_HAIL))
          val rhTrip = rhResponse.itineraries.find(_.tripClassifier == RIDE_HAIL).get.toBeamTrip()
          assertMakesSense(rhTrip)
          val actualModesOfRideHailOption = rhTrip.legs.map(_.mode)
          actualModesOfRideHailOption should contain theSameElementsInOrderAs List(WALK,CAR,WALK)

          inside(rhTrip) {
            case BeamTrip(legs, _) =>
              legs should have size 3
              inside(legs(0)) {
                case BeamLeg(_, mode, _, BeamPath(links, _, _, _, _)) =>
                  mode should be(WALK)
              }
              inside(legs(1)) {
                case BeamLeg(_, mode, _, BeamPath(links, _, _, _, _)) =>
                  mode should be(CAR)
                  links should not be 'empty
              }
              inside(legs(2)) {
                case BeamLeg(_, mode, _, BeamPath(links, _, _, _, _)) =>
                  mode should be(WALK)
              }
          }
=======
              val carTrip = response.itineraries
                .find(_.tripClassifier == CAR)
                .get
                .toBeamTrip
              assertMakesSense(carTrip)
              inside(carTrip) {
                case BeamTrip(legs, _) =>
                  legs should have size 3
                  inside(legs(0)) {
                    case BeamLeg(_, mode, _, BeamPath(_, _, _, _, _)) =>
                      mode should be(WALK)
                  }
                  inside(legs(1)) {
                    case BeamLeg(_, mode, _, BeamPath(links, _, _, _, _)) =>
                      mode should be(CAR)
                      links should not be 'empty
                  }
                  inside(legs(2)) {
                    case BeamLeg(_, mode, _, BeamPath(_, _, _, _, _)) =>
                      mode should be(WALK)
                  }
              }
            })
>>>>>>> 636d8906
        })
    }
  }

  def assertMakesSense(trip: RoutingModel.BeamTrip): Unit = {
    var time = trip.legs.head.startTime
    trip.legs.foreach(leg => {
      assert(leg.startTime == time, "Leg starts when previous one finishes.")
      time += leg.duration
    })
  }
}<|MERGE_RESOLUTION|>--- conflicted
+++ resolved
@@ -120,30 +120,14 @@
       )
       val response = expectMsgType[RoutingResponse]
       assert(response.itineraries.exists(_.tripClassifier == RIDE_HAIL))
-
-<<<<<<< HEAD
-      val rhOption = response.itineraries.find(_.tripClassifier == RIDE_HAIL).get.toBeamTrip()
-      assertMakesSense(rhOption)
-      val actualModesOfRideHailOption = rhOption.legs.map(_.mode)
-      actualModesOfRideHailOption should contain theSameElementsInOrderAs List(CAR)
-
-      inside(rhOption) {
-        case BeamTrip(legs, _) =>
-          legs should have size 1
-          inside(legs(0)) {
-            case BeamLeg(_, mode, _, BeamPath(links, _, _, _, _)) =>
-              mode should be(CAR)
-              links should not be 'empty
-          }
-      }
-=======
+      assert(response.itineraries.exists(_.tripClassifier == CAR))
+
       val carOption = response.itineraries.find(_.tripClassifier == CAR).get
       //      assertMakesSense(carOption)
       val actualModesOfCarOption = carOption.toBeamTrip.legs.map(_.mode)
       actualModesOfCarOption should contain theSameElementsInOrderAs List(WALK,
                                                                           CAR,
                                                                           WALK)
->>>>>>> 636d8906
     }
 
     "respond with a walk and a car route for going from downtown SF to Treasure Island" in {
@@ -196,22 +180,6 @@
     }
 
     "respond with a car route and a walk route for each trip in sflight" in {
-<<<<<<< HEAD
-      scenario.getPopulation.getPersons.values().forEach(person => {
-        val activities = planToVec(person.getSelectedPlan)
-        activities.sliding(2).foreach(pair => {
-          val origin = pair(0).getCoord
-          val destination = pair(1).getCoord
-          val time = RoutingModel.DiscreteTime(pair(0).getEndTime.toInt)
-          router ! RoutingRequest(origin, destination, time, Vector(), Vector(
-            StreetVehicle(Id.createVehicleId("116378-2"), new SpaceTime(origin, 0), Modes.BeamMode.CAR, asDriver = true),
-            StreetVehicle(Id.createVehicleId("rideHailVehicle-person=116378-2"), new SpaceTime(new Coord(origin.getX, origin.getY), time.atTime), Modes.BeamMode.CAR, asDriver = false),
-            StreetVehicle(Id.createVehicleId("body-116378-2"), new SpaceTime(new Coord(origin.getX, origin.getY), time.atTime), Modes.BeamMode.WALK, asDriver = true)
-          ))
-          val response = expectMsgType[RoutingResponse]
-          assert(response.itineraries.exists(_.tripClassifier == WALK))
-          assert(response.itineraries.exists(_.tripClassifier == CAR))
-=======
       scenario.getPopulation.getPersons
         .values()
         .forEach(person => {
@@ -254,7 +222,6 @@
               assert(response.itineraries.exists(_.tripClassifier == WALK))
               assert(response.itineraries.exists(_.tripClassifier == RIDE_HAIL))
               assert(response.itineraries.exists(_.tripClassifier == CAR))
->>>>>>> 636d8906
 
               val walkTrip = response.itineraries
                 .find(_.tripClassifier == WALK)
@@ -270,65 +237,6 @@
                   }
               }
 
-<<<<<<< HEAD
-          val carTrip = response.itineraries.find(_.tripClassifier == CAR).get.toBeamTrip()
-          assertMakesSense(carTrip)
-          inside(carTrip) {
-            case BeamTrip(legs, _) =>
-              legs should have size 4
-              inside(legs(0)) {
-                case BeamLeg(_, mode, _, BeamPath(links, _, _, _, _)) =>
-                  mode should be(WALK)
-              }
-              inside(legs(1)) {
-                case BeamLeg(_, mode, _, BeamPath(links, _, _, _, _)) =>
-                  mode should be(CAR)
-                  links should not be 'empty
-              }
-              inside(legs(2)) {
-                case BeamLeg(_, mode, _, BeamPath(links, _, _, _, _)) =>
-                  mode should be(CAR)
-                  links should not be 'empty
-              }
-              inside(legs(3)) {
-                case BeamLeg(_, mode, _, BeamPath(links, _, _, _, _)) =>
-                  mode should be(WALK)
-              }
-          }
-          // make sure durations within the trip are self-consistent
-          val carEmbodiedTrip = response.itineraries.find(_.tripClassifier == CAR)
-          assert(carEmbodiedTrip.get.totalTravelTimeInSecs == carEmbodiedTrip.get.legs.foldLeft(0.0)(_ + _.beamLeg.duration))
-          assert(carEmbodiedTrip.get.totalTravelTimeInSecs == carEmbodiedTrip.get.legs.foldLeft(0.0)(_ + _.beamLeg.travelPath.duration))
-
-          router ! RoutingRequest(origin, destination, time, Vector(), Vector(
-            StreetVehicle(Id.createVehicleId("rideHailingVehicle-person=116378-2"), new SpaceTime(new Coord(origin.getX, origin.getY), time.atTime), Modes.BeamMode.CAR, asDriver = false),
-            StreetVehicle(Id.createVehicleId("body-116378-2"), new SpaceTime(new Coord(origin.getX, origin.getY), time.atTime), Modes.BeamMode.WALK, asDriver = true)
-          ),true,false)
-          val rhResponse = expectMsgType[RoutingResponse]
-          assert(rhResponse.itineraries.exists(_.tripClassifier == RIDE_HAIL))
-          val rhTrip = rhResponse.itineraries.find(_.tripClassifier == RIDE_HAIL).get.toBeamTrip()
-          assertMakesSense(rhTrip)
-          val actualModesOfRideHailOption = rhTrip.legs.map(_.mode)
-          actualModesOfRideHailOption should contain theSameElementsInOrderAs List(WALK,CAR,WALK)
-
-          inside(rhTrip) {
-            case BeamTrip(legs, _) =>
-              legs should have size 3
-              inside(legs(0)) {
-                case BeamLeg(_, mode, _, BeamPath(links, _, _, _, _)) =>
-                  mode should be(WALK)
-              }
-              inside(legs(1)) {
-                case BeamLeg(_, mode, _, BeamPath(links, _, _, _, _)) =>
-                  mode should be(CAR)
-                  links should not be 'empty
-              }
-              inside(legs(2)) {
-                case BeamLeg(_, mode, _, BeamPath(links, _, _, _, _)) =>
-                  mode should be(WALK)
-              }
-          }
-=======
               val carTrip = response.itineraries
                 .find(_.tripClassifier == CAR)
                 .get
@@ -352,7 +260,6 @@
                   }
               }
             })
->>>>>>> 636d8906
         })
     }
   }
