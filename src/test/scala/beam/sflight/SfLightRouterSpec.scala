package beam.sflight

import akka.actor._
<<<<<<< HEAD
import akka.testkit.{ImplicitSender, TestKit}
=======
>>>>>>> a478e2a8
import beam.agentsim.agents.vehicles.VehicleProtocol.StreetVehicle
import beam.agentsim.events.SpaceTime
import beam.router.BeamRouter._
import beam.router.Modes.BeamMode.{CAR, RIDE_HAIL, WALK}
import beam.router.RoutingModel.{BeamLeg, BeamPath, BeamTrip}
import beam.router.{BeamRouter, Modes, RoutingModel}
<<<<<<< HEAD
import beam.sim.BeamServices
import beam.sim.common.{GeoUtils, GeoUtilsImpl}
import beam.sim.config.{BeamConfig, MatSimBeamConfigBuilder}
import beam.utils.{BeamConfigUtils, DateUtils}
import org.matsim.api.core.v01.population.{Activity, Plan}
import org.matsim.api.core.v01.{Coord, Id, Scenario}
import org.matsim.core.events.EventsManagerImpl
import org.matsim.core.scenario.ScenarioUtils
import org.matsim.vehicles.VehicleUtils
import org.mockito.Matchers.any
import org.mockito.Mockito._
=======
import org.matsim.api.core.v01.{Coord, Id}
>>>>>>> a478e2a8
import org.scalatest._

<<<<<<< HEAD
import scala.collection.JavaConverters._
import scala.concurrent.duration._
=======
>>>>>>> a478e2a8
import scala.language.postfixOps

class SfLightRouterSpec extends AbstractSfLightSpec with Inside with LoneElement {
  "A router" must {
    "respond with a route to a first reasonable RoutingRequest" in {
      val origin = new BeamRouter.Location(583152.4334365112, 4139386.503815964)
      val destination = new BeamRouter.Location(572710.8214231567, 4142569.0802786923)
      val time = RoutingModel.DiscreteTime(25740)
      router ! RoutingRequest(origin, destination, time, Vector(), Vector(StreetVehicle(Id.createVehicleId("body-667520-0"), new SpaceTime(new Coord(origin.getX, origin.getY), time.atTime), Modes.BeamMode.WALK, asDriver = true)))
      val response = expectMsgType[RoutingResponse]
      assert(response.itineraries.exists(_.tripClassifier == WALK))
    }

    "respond with a fallback walk route to a RoutingRequest where walking would take approx. 8 hours" in {
      val origin = new BeamRouter.Location(626575.0322098453, 4181202.599243111)
      val destination = new BeamRouter.Location(607385.7148858022, 4172426.3760835854)
      val time = RoutingModel.DiscreteTime(25860)
      router ! RoutingRequest(origin, destination, time, Vector(), Vector(StreetVehicle(Id.createVehicleId("body-56658-0"), new SpaceTime(new Coord(origin.getX, origin.getY), time.atTime), Modes.BeamMode.WALK, asDriver = true)))
      val response = expectMsgType[RoutingResponse]
      assert(response.itineraries.exists(_.tripClassifier == WALK))
    }

    "respond with a route to yet another reasonable RoutingRequest" in {
      val origin = new BeamRouter.Location(583117.0300037456, 4168059.6668392466)
      val destination = new BeamRouter.Location(579985.712067158, 4167298.6137483735)
      val time = RoutingModel.DiscreteTime(20460)
      router ! RoutingRequest(origin, destination, time, Vector(), Vector(StreetVehicle(Id.createVehicleId("body-80672-0"), new SpaceTime(new Coord(origin.getX, origin.getY), time.atTime), Modes.BeamMode.WALK, asDriver = true)))
      val response = expectMsgType[RoutingResponse]
      assert(response.itineraries.exists(_.tripClassifier == WALK))
    }

    "respond with a ride hailing route to a reasonable RoutingRequest" in {
      val origin = new BeamRouter.Location(551642.4729978561, 4180839.138663753)
      val destination = new BeamRouter.Location(552065.6882372601, 4180855.582994787)
      val time = RoutingModel.DiscreteTime(19740)
      router ! RoutingRequest(origin, destination, time, Vector(), Vector(
        StreetVehicle(Id.createVehicleId("rideHailingVehicle-person=116378-2"), new SpaceTime(new Coord(origin.getX, origin.getY), time.atTime), Modes.BeamMode.CAR, asDriver = false)
      ),true,false)
      val response = expectMsgType[RoutingResponse]
      assert(response.itineraries.exists(_.tripClassifier == RIDE_HAIL))

      val rhOption = response.itineraries.find(_.tripClassifier == RIDE_HAIL).get.toBeamTrip()
      assertMakesSense(rhOption)
      val actualModesOfRideHailOption = rhOption.legs.map(_.mode)
      actualModesOfRideHailOption should contain theSameElementsInOrderAs List(CAR)

      inside(rhOption) {
        case BeamTrip(legs, _) =>
          legs should have size 1
          inside(legs(0)) {
            case BeamLeg(_, mode, _, BeamPath(links, _, _, _, _)) =>
              mode should be(CAR)
              links should not be 'empty
          }
      }
    }

    "respond with a walk and a car route for going from downtown SF to Treasure Island" in {
      val origin = geo.wgs2Utm(new Coord(-122.439194, 37.785368))
      val destination = geo.wgs2Utm(new Coord(-122.3712, 37.815819))
      val time = RoutingModel.DiscreteTime(27840)
      router ! RoutingRequest(origin, destination, time, Vector(), Vector(
        StreetVehicle(Id.createVehicleId("116378-2"), new SpaceTime(origin, 0), Modes.BeamMode.CAR, asDriver = true),
        StreetVehicle(Id.createVehicleId("body-116378-2"), new SpaceTime(new Coord(origin.getX, origin.getY), time.atTime), Modes.BeamMode.WALK, asDriver = true)
      ))
      val response = expectMsgType[RoutingResponse]
      assert(response.itineraries.exists(_.tripClassifier == WALK))
      assert(response.itineraries.exists(_.tripClassifier == CAR))

      val walkTrip = response.itineraries.find(_.tripClassifier == WALK).get.toBeamTrip()
      inside(walkTrip) {
        case BeamTrip(legs, _) =>
          legs.map(_.mode) should contain theSameElementsInOrderAs List(WALK)
          inside(legs.loneElement) {
            case BeamLeg(_, mode, _, BeamPath(links, _, _, _, _)) =>
              mode should be(WALK)
              links should be('empty)
          }
      }


    }

    def planToVec(plan: Plan): Vector[Activity] = {
      scala.collection.immutable.Vector.empty[Activity] ++ plan.getPlanElements.asScala.filter(p => p
        .isInstanceOf[Activity]).map(p => p.asInstanceOf[Activity])
    }

    "respond with a car, ride hail, and walk route for each trip in sflight" in {
      scenario.getPopulation.getPersons.values().forEach(person => {
        val activities = planToVec(person.getSelectedPlan)
        activities.sliding(2).foreach(pair => {
          val origin = pair(0).getCoord
          val destination = pair(1).getCoord
          val time = RoutingModel.DiscreteTime(pair(0).getEndTime.toInt)
          router ! RoutingRequest(origin, destination, time, Vector(), Vector(
            StreetVehicle(Id.createVehicleId("116378-2"), new SpaceTime(origin, 0), Modes.BeamMode.CAR, asDriver = true),
            StreetVehicle(Id.createVehicleId("body-116378-2"), new SpaceTime(new Coord(origin.getX, origin.getY), time.atTime), Modes.BeamMode.WALK, asDriver = true)
          ))
          val response = expectMsgType[RoutingResponse]
          assert(response.itineraries.exists(_.tripClassifier == WALK))
          assert(response.itineraries.exists(_.tripClassifier == CAR))

          val walkTrip = response.itineraries.find(_.tripClassifier == WALK).get.toBeamTrip()
          inside(walkTrip) {
            case BeamTrip(legs, _) =>
              legs.map(_.mode) should contain theSameElementsInOrderAs List(WALK)
              inside(legs.loneElement) {
                case BeamLeg(_, mode, _, BeamPath(links, _, _, _, _)) =>
                  mode should be(WALK)
              }
          }

          val carTrip = response.itineraries.find(_.tripClassifier == CAR).get.toBeamTrip()
          assertMakesSense(carTrip)
          inside(carTrip) {
            case BeamTrip(legs, _) =>
              legs should have size 4
              inside(legs(0)) {
                case BeamLeg(_, mode, _, BeamPath(links, _, _, _, _)) =>
                  mode should be(WALK)
              }
              inside(legs(1)) {
                case BeamLeg(_, mode, _, BeamPath(links, _, _, _, _)) =>
                  mode should be(CAR)
                  links should not be 'empty
              }
              inside(legs(2)) {
                case BeamLeg(_, mode, _, BeamPath(links, _, _, _, _)) =>
                  mode should be(CAR)
                  links should not be 'empty
              }
              inside(legs(3)) {
                case BeamLeg(_, mode, _, BeamPath(links, _, _, _, _)) =>
                  mode should be(WALK)
              }
          }
          // make sure durations within the trip are self-consistent
          val carEmbodiedTrip = response.itineraries.find(_.tripClassifier == CAR)
          assert(carEmbodiedTrip.get.totalTravelTime == carEmbodiedTrip.get.legs.foldLeft(0.0)(_ + _.beamLeg.duration))
          assert(carEmbodiedTrip.get.totalTravelTime == carEmbodiedTrip.get.legs.foldLeft(0.0)(_ + _.beamLeg.travelPath.duration))

          router ! RoutingRequest(origin, destination, time, Vector(), Vector(
            StreetVehicle(Id.createVehicleId("rideHailingVehicle-person=116378-2"), new SpaceTime(new Coord(origin.getX, origin.getY), time.atTime), Modes.BeamMode.CAR, asDriver = false),
            StreetVehicle(Id.createVehicleId("body-116378-2"), new SpaceTime(new Coord(origin.getX, origin.getY), time.atTime), Modes.BeamMode.WALK, asDriver = true)
          ),true,false)
          val rhResponse = expectMsgType[RoutingResponse]
          assert(rhResponse.itineraries.exists(_.tripClassifier == RIDE_HAIL))
          val rhTrip = rhResponse.itineraries.find(_.tripClassifier == RIDE_HAIL).get.toBeamTrip()
          assertMakesSense(rhTrip)
          val actualModesOfRideHailOption = rhTrip.legs.map(_.mode)
          actualModesOfRideHailOption should contain theSameElementsInOrderAs List(WALK,CAR,WALK)

          inside(rhTrip) {
            case BeamTrip(legs, _) =>
              legs should have size 3
              inside(legs(0)) {
                case BeamLeg(_, mode, _, BeamPath(links, _, _, _, _)) =>
                  mode should be(WALK)
              }
              inside(legs(1)) {
                case BeamLeg(_, mode, _, BeamPath(links, _, _, _, _)) =>
                  mode should be(CAR)
                  links should not be 'empty
              }
              inside(legs(2)) {
                case BeamLeg(_, mode, _, BeamPath(links, _, _, _, _)) =>
                  mode should be(WALK)
              }
          }
        })
      })
    }
  }

  def assertMakesSense(trip: RoutingModel.BeamTrip): Unit = {
    var time = trip.legs.head.startTime
    trip.legs.foreach(leg => {
      assert(leg.startTime == time, "Leg starts when previous one finishes.")
      time += leg.duration
    })
  }
}<|MERGE_RESOLUTION|>--- conflicted
+++ resolved
@@ -1,38 +1,15 @@
 package beam.sflight
 
 import akka.actor._
-<<<<<<< HEAD
-import akka.testkit.{ImplicitSender, TestKit}
-=======
->>>>>>> a478e2a8
 import beam.agentsim.agents.vehicles.VehicleProtocol.StreetVehicle
 import beam.agentsim.events.SpaceTime
 import beam.router.BeamRouter._
 import beam.router.Modes.BeamMode.{CAR, RIDE_HAIL, WALK}
 import beam.router.RoutingModel.{BeamLeg, BeamPath, BeamTrip}
 import beam.router.{BeamRouter, Modes, RoutingModel}
-<<<<<<< HEAD
-import beam.sim.BeamServices
-import beam.sim.common.{GeoUtils, GeoUtilsImpl}
-import beam.sim.config.{BeamConfig, MatSimBeamConfigBuilder}
-import beam.utils.{BeamConfigUtils, DateUtils}
-import org.matsim.api.core.v01.population.{Activity, Plan}
-import org.matsim.api.core.v01.{Coord, Id, Scenario}
-import org.matsim.core.events.EventsManagerImpl
-import org.matsim.core.scenario.ScenarioUtils
-import org.matsim.vehicles.VehicleUtils
-import org.mockito.Matchers.any
-import org.mockito.Mockito._
-=======
 import org.matsim.api.core.v01.{Coord, Id}
->>>>>>> a478e2a8
 import org.scalatest._
 
-<<<<<<< HEAD
-import scala.collection.JavaConverters._
-import scala.concurrent.duration._
-=======
->>>>>>> a478e2a8
 import scala.language.postfixOps
 
 class SfLightRouterSpec extends AbstractSfLightSpec with Inside with LoneElement {
@@ -116,12 +93,7 @@
 
     }
 
-    def planToVec(plan: Plan): Vector[Activity] = {
-      scala.collection.immutable.Vector.empty[Activity] ++ plan.getPlanElements.asScala.filter(p => p
-        .isInstanceOf[Activity]).map(p => p.asInstanceOf[Activity])
-    }
-
-    "respond with a car, ride hail, and walk route for each trip in sflight" in {
+    "respond with a car route and a walk route for each trip in sflight" in {
       scenario.getPopulation.getPersons.values().forEach(person => {
         val activities = planToVec(person.getSelectedPlan)
         activities.sliding(2).foreach(pair => {
