package beam.sflight

import java.io.File
import java.time.ZonedDateTime

import akka.actor._
import akka.testkit.{ImplicitSender, TestKit}
<<<<<<< HEAD
import beam.agentsim.agents.vehicles.VehicleProtocol.StreetVehicle
=======
import beam.agentsim.agents.PersonAgent
import beam.agentsim.agents.vehicles.BeamVehicle.StreetVehicle
>>>>>>> e875c7d0
import beam.agentsim.events.SpaceTime
import beam.router.BeamRouter._
import beam.router.Modes.BeamMode.{CAR, RIDEHAIL, WALK}
import beam.router.RoutingModel.{BeamLeg, BeamPath, BeamTrip}
import beam.router.gtfs.FareCalculator
import beam.router.{BeamRouter, Modes, RoutingModel}
import beam.sim.BeamServices
import beam.sim.common.{GeoUtils, GeoUtilsImpl}
import beam.sim.config.{BeamConfig, MatSimBeamConfigBuilder}
import beam.utils.DateUtils
import com.typesafe.config.ConfigFactory
import org.matsim.api.core.v01.{Coord, Id, Scenario}
import org.matsim.core.events.EventsManagerImpl
import org.matsim.core.scenario.ScenarioUtils
import org.mockito.Mockito._
import org.scalatest._
import org.scalatest.mockito.MockitoSugar

import scala.concurrent.duration._
import scala.language.postfixOps

class SfLightRouterSpec extends TestKit(ActorSystem("router-test")) with WordSpecLike with Matchers with Inside with LoneElement
  with ImplicitSender with MockitoSugar with BeforeAndAfterAll {

  var router: ActorRef = _
  var geo: GeoUtils = _
  var scenario: Scenario = _

  override def beforeAll: Unit = {
    val config = ConfigFactory.parseFile(new File("test/input/sf-light/sf-light.conf")).resolve()
    val beamConfig = BeamConfig(config)

    // Have to mock some things to get the router going
    val services: BeamServices = mock[BeamServices]
    when(services.beamConfig).thenReturn(beamConfig)
    geo = new GeoUtilsImpl(services)
    when(services.geo).thenReturn(geo)
    when(services.dates).thenReturn(DateUtils(ZonedDateTime.parse(beamConfig.beam.routing.baseDate).toLocalDateTime, ZonedDateTime.parse(beamConfig.beam.routing.baseDate)))

    val fareCalculator = new FareCalculator(beamConfig.beam.routing.r5.directory)
    val matsimConfig = new MatSimBeamConfigBuilder(config).buildMatSamConf()
    scenario = ScenarioUtils.loadScenario(matsimConfig)
    router = system.actorOf(BeamRouter.props(services, scenario.getNetwork, new EventsManagerImpl(), scenario.getTransitVehicles, fareCalculator))

    within(60 seconds) { // Router can take a while to initialize
      router ! Identify(0)
      expectMsgType[ActorIdentity]
    }
  }

  override def afterAll: Unit = {
    shutdown()
  }

  "A router" must {

    "respond with a car route and a dummy walk route (bay bridge considered unwalkable) for going from downtown SF to Treasure Island" in {
      val origin = geo.wgs2Utm(new Coord(-122.439194, 37.785368))
      val destination = geo.wgs2Utm(new Coord(-122.3712, 37.815819))
      val time = RoutingModel.DiscreteTime(27840)
      router ! RoutingRequest(RoutingRequestTripInfo(origin, destination, time, Vector(), Vector(
        StreetVehicle(Id.createVehicleId("116378-2"), new SpaceTime(origin, 0), Modes.BeamMode.CAR, asDriver = true),
        StreetVehicle(Id.createVehicleId("rideHailingVehicle-person=116378-2"), new SpaceTime(new Coord(origin.getX, origin.getY), time.atTime), Modes.BeamMode.CAR, asDriver = false),
        StreetVehicle(Id.createVehicleId("body-116378-2"), new SpaceTime(new Coord(origin.getX, origin.getY), time.atTime), Modes.BeamMode.WALK, asDriver = true)
      ), Id.createPersonId("116378-2")))
      val response = expectMsgType[RoutingResponse] // uncomment this when debugging (10.minutes)
      assert(response.itineraries.exists(_.tripClassifier == WALK))
      assert(response.itineraries.exists(_.tripClassifier == RIDEHAIL))
      assert(response.itineraries.exists(_.tripClassifier == CAR))

      val walkTrip = response.itineraries.find(_.tripClassifier == WALK).get.toBeamTrip()
      inside (walkTrip) {
        case BeamTrip(legs, _) =>
          legs.map(_.mode) should contain theSameElementsInOrderAs List(WALK)
          inside (legs.loneElement) {
            case BeamLeg(_, mode, _, BeamPath(links, _, _)) =>
              mode should be (WALK)
              links should be ('empty)
          }
      }
    }

    "respond with a car route and a walk route for each trip in sflight" in {
      scenario.getPopulation.getPersons.values().forEach(person => {
        val activities = PersonAgent.PersonData.planToVec(person.getSelectedPlan)
        activities.sliding(2).foreach(pair => {
          val origin = pair(0).getCoord
          val destination = pair(1).getCoord
          val time = RoutingModel.DiscreteTime(pair(0).getEndTime.toInt)
          router ! RoutingRequest(RoutingRequestTripInfo(origin, destination, time, Vector(), Vector(
            StreetVehicle(Id.createVehicleId("116378-2"), new SpaceTime(origin, 0), Modes.BeamMode.CAR, asDriver = true),
            StreetVehicle(Id.createVehicleId("rideHailingVehicle-person=116378-2"), new SpaceTime(new Coord(origin.getX, origin.getY), time.atTime), Modes.BeamMode.CAR, asDriver = false),
            StreetVehicle(Id.createVehicleId("body-116378-2"), new SpaceTime(new Coord(origin.getX, origin.getY), time.atTime), Modes.BeamMode.WALK, asDriver = true)
          ), Id.createPersonId("116378-2")))
          val response = expectMsgType[RoutingResponse]
          assert(response.itineraries.exists(_.tripClassifier == WALK))
          assert(response.itineraries.exists(_.tripClassifier == RIDEHAIL))
          assert(response.itineraries.exists(_.tripClassifier == CAR))

          val walkTrip = response.itineraries.find(_.tripClassifier == WALK).get.toBeamTrip()
          inside (walkTrip) {
            case BeamTrip(legs, _) =>
              legs.map(_.mode) should contain theSameElementsInOrderAs List(WALK)
              inside (legs.loneElement) {
                case BeamLeg(_, mode, _, BeamPath(links, _, _)) =>
                  mode should be (WALK)
              }
          }

          val carTrip = response.itineraries.find(_.tripClassifier == CAR).get.toBeamTrip()
          assertMakesSense(carTrip)
          inside (carTrip) {
            case BeamTrip(legs, _) =>
              legs should have size 3
              inside (legs(0)) {
                case BeamLeg(_, mode, _, BeamPath(links, _, _)) =>
                  mode should be (WALK)
              }
              inside (legs(1)) {
                case BeamLeg(_, mode, _, BeamPath(links, _, _)) =>
                  mode should be (CAR)
                  links should not be 'empty
              }
              inside (legs(2)) {
                case BeamLeg(_, mode, _, BeamPath(links, _, _)) =>
                  mode should be (WALK)
              }
          }

        })
      })
    }

  }

  def assertMakesSense(trip: RoutingModel.BeamTrip): Unit = {
    var time = trip.legs.head.startTime
    trip.legs.foreach(leg => {
      assert(leg.startTime == time, "Leg starts when previous one finishes.")
      time += leg.duration
    })
  }

}<|MERGE_RESOLUTION|>--- conflicted
+++ resolved
@@ -5,12 +5,8 @@
 
 import akka.actor._
 import akka.testkit.{ImplicitSender, TestKit}
-<<<<<<< HEAD
+import beam.agentsim.agents.PersonAgent
 import beam.agentsim.agents.vehicles.VehicleProtocol.StreetVehicle
-=======
-import beam.agentsim.agents.PersonAgent
-import beam.agentsim.agents.vehicles.BeamVehicle.StreetVehicle
->>>>>>> e875c7d0
 import beam.agentsim.events.SpaceTime
 import beam.router.BeamRouter._
 import beam.router.Modes.BeamMode.{CAR, RIDEHAIL, WALK}
@@ -76,7 +72,7 @@
         StreetVehicle(Id.createVehicleId("rideHailingVehicle-person=116378-2"), new SpaceTime(new Coord(origin.getX, origin.getY), time.atTime), Modes.BeamMode.CAR, asDriver = false),
         StreetVehicle(Id.createVehicleId("body-116378-2"), new SpaceTime(new Coord(origin.getX, origin.getY), time.atTime), Modes.BeamMode.WALK, asDriver = true)
       ), Id.createPersonId("116378-2")))
-      val response = expectMsgType[RoutingResponse] // uncomment this when debugging (10.minutes)
+      val response = expectMsgType[RoutingResponse]
       assert(response.itineraries.exists(_.tripClassifier == WALK))
       assert(response.itineraries.exists(_.tripClassifier == RIDEHAIL))
       assert(response.itineraries.exists(_.tripClassifier == CAR))
