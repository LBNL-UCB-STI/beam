--- conflicted
+++ resolved
@@ -65,12 +65,8 @@
       )
     )
     when(services.vehicles).thenReturn(new TrieMap[Id[BeamVehicle], BeamVehicle])
-<<<<<<< HEAD
     when(services.vehicleTypes).thenReturn(new TrieMap[Id[BeamVehicleType], BeamVehicleType])
-    val networkCoordinator: NetworkCoordinator = new NetworkCoordinator(beamConfig)
-=======
     val networkCoordinator: DefaultNetworkCoordinator = new DefaultNetworkCoordinator(beamConfig)
->>>>>>> 94fa1c70
     networkCoordinator.loadNetwork()
     networkCoordinator.convertFrequenciesToTrips()
 
