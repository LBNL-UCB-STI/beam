package beam.sflight

import java.io.{BufferedWriter, File, FileWriter}

import akka.actor.Status.Success
import akka.actor._
<<<<<<< HEAD
import akka.testkit.{ImplicitSender, TestKit, TestProbe}
import beam.agentsim.agents.vehicles.BeamVehicle
=======
import akka.testkit.TestProbe
>>>>>>> a478e2a8
import beam.agentsim.agents.vehicles.VehicleProtocol.StreetVehicle
import beam.agentsim.events.SpaceTime
import beam.router.BeamRouter._
import beam.router.Modes.BeamMode._
import beam.router.RoutingModel
import beam.router.gtfs.FareCalculator
<<<<<<< HEAD
import beam.router.osm.TollCalculator
import beam.router.r5.NetworkCoordinator
import beam.router.{BeamRouter, RoutingModel}
import beam.sim.BeamServices
import beam.sim.common.{GeoUtils, GeoUtilsImpl}
import beam.sim.config.{BeamConfig, MatSimBeamConfigBuilder}
import beam.utils.{BeamConfigUtils, DateUtils}
import com.typesafe.config.ConfigFactory
import org.matsim.api.core.v01.population.{Activity, Plan}
import org.matsim.api.core.v01.{Coord, Id, Scenario}
import org.matsim.core.events.EventsManagerImpl
import org.matsim.core.scenario.ScenarioUtils
import org.matsim.vehicles.{Vehicle, VehicleUtils}
import org.mockito.Matchers.any
import org.mockito.Mockito.when
=======
import beam.sim.config.BeamConfig
import org.matsim.api.core.v01.{Coord, Id}
>>>>>>> a478e2a8
import org.scalatest._

<<<<<<< HEAD
import scala.collection.JavaConverters._
import scala.collection.concurrent.TrieMap
=======
>>>>>>> a478e2a8
import scala.concurrent.duration._
import scala.language.postfixOps

class SfLightRouterTransitSpec extends AbstractSfLightSpec with Inside {
  override def beforeAll: Unit = {
<<<<<<< HEAD
    val config = BeamConfigUtils.parseFileSubstitutingInputDirectory("test/input/sf-light/sf-light.conf").resolve()
    val beamConfig = BeamConfig(config)

    // Have to mock a lot of things to get the router going
    val services: BeamServices = mock[BeamServices]
    when(services.beamConfig).thenReturn(beamConfig)
    geo = new GeoUtilsImpl(services)
    when(services.geo).thenReturn(geo)
    when(services.dates).thenReturn(DateUtils(ZonedDateTime.parse(beamConfig.beam.routing.baseDate).toLocalDateTime, ZonedDateTime.parse(beamConfig.beam.routing.baseDate)))
    when(services.vehicles).thenReturn(new TrieMap[Id[Vehicle], BeamVehicle])
    val networkCoordinator: NetworkCoordinator = new NetworkCoordinator(beamConfig, VehicleUtils.createVehiclesContainer())
    networkCoordinator.loadNetwork()

    val fareCalculator = new FareCalculator(beamConfig.beam.routing.r5.directory)
    val tollCalculator = mock[TollCalculator]
    when(tollCalculator.calcToll(any())).thenReturn(0.0)
    val matsimConfig = new MatSimBeamConfigBuilder(config).buildMatSamConf()
    scenario = ScenarioUtils.loadScenario(matsimConfig)
    router = system.actorOf(BeamRouter.props(services, networkCoordinator.transportNetwork, networkCoordinator.network, new EventsManagerImpl(), scenario.getTransitVehicles, fareCalculator, tollCalculator), "router")

=======
    super.beforeAll
>>>>>>> a478e2a8
    within(5 minutes) { // Router can take a while to initialize
      router ! InitTransit(new TestProbe(system).ref)
      expectMsgType[Success]
    }
  }

  override def createFareCalc(beamConfig: BeamConfig): FareCalculator = {
    new FareCalculator(beamConfig.beam.routing.r5.directory)
  }

  "A router" must {
    "respond with a route to a first reasonable RoutingRequest" in {
      val origin = geo.wgs2Utm(new Coord(-122.396944, 37.79288)) // Embarcadero
      val destination = geo.wgs2Utm(new Coord(-122.460555, 37.764294)) // Near UCSF medical center
      val time = RoutingModel.DiscreteTime(25740)
      router ! RoutingRequest(origin, destination, time, Vector(WALK_TRANSIT), Vector(StreetVehicle(Id.createVehicleId("body-667520-0"), new SpaceTime(origin, time.atTime), WALK, asDriver = true)))
      val response = expectMsgType[RoutingResponse]

      assert(response.itineraries.exists(_.tripClassifier == WALK))
      assert(response.itineraries.exists(_.tripClassifier == WALK_TRANSIT))
      val transitOption = response.itineraries.find(_.tripClassifier == WALK_TRANSIT).get
      assertMakesSense(transitOption)
      assert(transitOption.costEstimate == 2.75)
      assert(transitOption.legs.head.beamLeg.startTime == 25990)
    }

    "respond with a drive_transit and a walk_transit route for each trip in sflight" in {
      scenario.getPopulation.getPersons.values().forEach(person => {
        val activities = planToVec(person.getSelectedPlan)
        activities.sliding(2).foreach(pair => {
          val origin = pair(0).getCoord
          val destination = pair(1).getCoord
          val time = RoutingModel.DiscreteTime(pair(0).getEndTime.toInt)
          router ! RoutingRequest(origin, destination, time, Vector(TRANSIT), Vector(
            StreetVehicle(Id.createVehicleId("116378-2"), new SpaceTime(origin, 0), CAR, asDriver = true),
            StreetVehicle(Id.createVehicleId("body-116378-2"), new SpaceTime(new Coord(origin.getX, origin.getY), time.atTime), WALK, asDriver = true)
          ))
          val response = expectMsgType[RoutingResponse]

          // writeResponseToFile(origin, destination, time, response)

          assert(response.itineraries.exists(_.costEstimate > 0))
          assert(response.itineraries.filter(_.tripClassifier.isTransit).forall(_.costEstimate > 0))
          assert(response.itineraries.exists(_.tripClassifier == DRIVE_TRANSIT))
          assert(response.itineraries.exists(_.tripClassifier == WALK_TRANSIT))
        })
      })
    }

<<<<<<< HEAD
    def planToVec(plan: Plan): Vector[Activity] = {
      scala.collection.immutable.Vector.empty[Activity] ++ plan.getPlanElements.asScala.filter(p => p
        .isInstanceOf[Activity]).map(p => p.asInstanceOf[Activity])
    }

    "respond with a multi transfer route having cost 9.75 USD." in {
      val origin = new Coord(554413.5055508229, 4176933.7295036125)
      val destination = new Coord(551010.1423040839, 4184361.3484820053)
      val time = RoutingModel.DiscreteTime(65220)
      router ! RoutingRequest(origin, destination, time, Vector(TRANSIT), Vector(StreetVehicle(Id.createVehicleId("body-667520-0"), new SpaceTime(origin, time.atTime), WALK, asDriver = true)))
      val response = expectMsgType[RoutingResponse]

      // printResponse(origin, destination, time, response)
      assert(response.itineraries.exists(_.costEstimate == 9.75))
      assert(response.itineraries.exists(_.tripClassifier == WALK))
      assert(response.itineraries.exists(_.tripClassifier == WALK_TRANSIT))
    }

=======
>>>>>>> a478e2a8
    "respond with a unlimited transfer route having cost 2.75 USD." in {
      val origin = new Coord(549598.9574660371, 4176177.2431860007)
      val destination = new Coord(544417.3891361314, 4177016.733758491)
      val time = RoutingModel.DiscreteTime(64080)
      router ! RoutingRequest(origin, destination, time, Vector(TRANSIT), Vector(StreetVehicle(Id.createVehicleId("body-667520-0"), new SpaceTime(origin, time.atTime), WALK, asDriver = true)))
      val response = expectMsgType[RoutingResponse]

      assert(response.itineraries.exists(_.costEstimate == 2.75))
      assert(response.itineraries.exists(_.tripClassifier == WALK))
      assert(response.itineraries.exists(_.tripClassifier == WALK_TRANSIT))
    }

    "respond with a BART route without transfer having cost 1.95 USD." in {
      val origin = geo.wgs2Utm(new Coord(-122.41969, 37.76506)) // 16th St. Mission
      val destination = geo.wgs2Utm(new Coord(-122.40686, 37.784992)) // Powell St.
      val time = RoutingModel.DiscreteTime(51840)
      router ! RoutingRequest(origin, destination, time, Vector(TRANSIT), Vector(StreetVehicle(Id.createVehicleId("body-667520-0"), new SpaceTime(origin, time.atTime), WALK, asDriver = true)))
      val response = expectMsgType[RoutingResponse]

      assert(response.itineraries.exists(_.costEstimate == 1.95))
      assert(response.itineraries.exists(_.tripClassifier == WALK))
      assert(response.itineraries.exists(_.tripClassifier == WALK_TRANSIT))
    }

  }

//  Vector(itinerary ->, [x=550046.6183707184][y=4173684.1312090624], [x=551010.1423040839][y=4184361.3484820053], DiscreteTime(54960), WALK_TRANSIT, 18.70

  private def printResponse(origin: Location, destination: Location, time: RoutingModel.DiscreteTime, response: RoutingResponse) = {
    response.itineraries.foreach(it => println(Vector("itinerary ->", origin, destination, time, it.tripClassifier, it.costEstimate, it.legs.zipWithIndex.map(t => (t._1.beamLeg.mode, it.legs.zipWithIndex.filter(_._2 < t._2).map(_._1.beamLeg.duration).sum)))))
  }

  private def writeResponseToFile(origin: Location, destination: Location, time: RoutingModel.DiscreteTime, response: RoutingResponse) = {
    val writer = new BufferedWriter(new FileWriter(new File("d:/test-out.txt"), true))
    response.itineraries.foreach(it => writer.append(Vector("itinerary ->", origin, destination, time, it.tripClassifier, it.costEstimate, it.legs.zipWithIndex.map(t => (t._1.beamLeg.mode, it.legs.zipWithIndex.filter(_._2 < t._2).map(_._1.beamLeg.duration).sum))).toString() + "\n"))
    writer.close()
  }

  def assertMakesSense(trip: RoutingModel.EmbodiedBeamTrip): Unit = {
    var time = trip.legs.head.beamLeg.startTime
    trip.legs.foreach(leg => {
      assert(leg.beamLeg.startTime >= time, "Leg starts when or after previous one finishes.")
      time += leg.beamLeg.duration
    })
  }
}<|MERGE_RESOLUTION|>--- conflicted
+++ resolved
@@ -4,74 +4,23 @@
 
 import akka.actor.Status.Success
 import akka.actor._
-<<<<<<< HEAD
-import akka.testkit.{ImplicitSender, TestKit, TestProbe}
-import beam.agentsim.agents.vehicles.BeamVehicle
-=======
 import akka.testkit.TestProbe
->>>>>>> a478e2a8
 import beam.agentsim.agents.vehicles.VehicleProtocol.StreetVehicle
 import beam.agentsim.events.SpaceTime
 import beam.router.BeamRouter._
 import beam.router.Modes.BeamMode._
 import beam.router.RoutingModel
 import beam.router.gtfs.FareCalculator
-<<<<<<< HEAD
-import beam.router.osm.TollCalculator
-import beam.router.r5.NetworkCoordinator
-import beam.router.{BeamRouter, RoutingModel}
-import beam.sim.BeamServices
-import beam.sim.common.{GeoUtils, GeoUtilsImpl}
-import beam.sim.config.{BeamConfig, MatSimBeamConfigBuilder}
-import beam.utils.{BeamConfigUtils, DateUtils}
-import com.typesafe.config.ConfigFactory
-import org.matsim.api.core.v01.population.{Activity, Plan}
-import org.matsim.api.core.v01.{Coord, Id, Scenario}
-import org.matsim.core.events.EventsManagerImpl
-import org.matsim.core.scenario.ScenarioUtils
-import org.matsim.vehicles.{Vehicle, VehicleUtils}
-import org.mockito.Matchers.any
-import org.mockito.Mockito.when
-=======
 import beam.sim.config.BeamConfig
 import org.matsim.api.core.v01.{Coord, Id}
->>>>>>> a478e2a8
 import org.scalatest._
 
-<<<<<<< HEAD
-import scala.collection.JavaConverters._
-import scala.collection.concurrent.TrieMap
-=======
->>>>>>> a478e2a8
 import scala.concurrent.duration._
 import scala.language.postfixOps
 
 class SfLightRouterTransitSpec extends AbstractSfLightSpec with Inside {
   override def beforeAll: Unit = {
-<<<<<<< HEAD
-    val config = BeamConfigUtils.parseFileSubstitutingInputDirectory("test/input/sf-light/sf-light.conf").resolve()
-    val beamConfig = BeamConfig(config)
-
-    // Have to mock a lot of things to get the router going
-    val services: BeamServices = mock[BeamServices]
-    when(services.beamConfig).thenReturn(beamConfig)
-    geo = new GeoUtilsImpl(services)
-    when(services.geo).thenReturn(geo)
-    when(services.dates).thenReturn(DateUtils(ZonedDateTime.parse(beamConfig.beam.routing.baseDate).toLocalDateTime, ZonedDateTime.parse(beamConfig.beam.routing.baseDate)))
-    when(services.vehicles).thenReturn(new TrieMap[Id[Vehicle], BeamVehicle])
-    val networkCoordinator: NetworkCoordinator = new NetworkCoordinator(beamConfig, VehicleUtils.createVehiclesContainer())
-    networkCoordinator.loadNetwork()
-
-    val fareCalculator = new FareCalculator(beamConfig.beam.routing.r5.directory)
-    val tollCalculator = mock[TollCalculator]
-    when(tollCalculator.calcToll(any())).thenReturn(0.0)
-    val matsimConfig = new MatSimBeamConfigBuilder(config).buildMatSamConf()
-    scenario = ScenarioUtils.loadScenario(matsimConfig)
-    router = system.actorOf(BeamRouter.props(services, networkCoordinator.transportNetwork, networkCoordinator.network, new EventsManagerImpl(), scenario.getTransitVehicles, fareCalculator, tollCalculator), "router")
-
-=======
     super.beforeAll
->>>>>>> a478e2a8
     within(5 minutes) { // Router can take a while to initialize
       router ! InitTransit(new TestProbe(system).ref)
       expectMsgType[Success]
@@ -121,27 +70,6 @@
       })
     }
 
-<<<<<<< HEAD
-    def planToVec(plan: Plan): Vector[Activity] = {
-      scala.collection.immutable.Vector.empty[Activity] ++ plan.getPlanElements.asScala.filter(p => p
-        .isInstanceOf[Activity]).map(p => p.asInstanceOf[Activity])
-    }
-
-    "respond with a multi transfer route having cost 9.75 USD." in {
-      val origin = new Coord(554413.5055508229, 4176933.7295036125)
-      val destination = new Coord(551010.1423040839, 4184361.3484820053)
-      val time = RoutingModel.DiscreteTime(65220)
-      router ! RoutingRequest(origin, destination, time, Vector(TRANSIT), Vector(StreetVehicle(Id.createVehicleId("body-667520-0"), new SpaceTime(origin, time.atTime), WALK, asDriver = true)))
-      val response = expectMsgType[RoutingResponse]
-
-      // printResponse(origin, destination, time, response)
-      assert(response.itineraries.exists(_.costEstimate == 9.75))
-      assert(response.itineraries.exists(_.tripClassifier == WALK))
-      assert(response.itineraries.exists(_.tripClassifier == WALK_TRANSIT))
-    }
-
-=======
->>>>>>> a478e2a8
     "respond with a unlimited transfer route having cost 2.75 USD." in {
       val origin = new Coord(549598.9574660371, 4176177.2431860007)
       val destination = new Coord(544417.3891361314, 4177016.733758491)
