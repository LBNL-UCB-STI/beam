--- conflicted
+++ resolved
@@ -36,11 +36,7 @@
           services.tollCalculator
         ),
         new FreeFlowTravelTime,
-<<<<<<< HEAD
-        isZeroIter = true
-=======
         travelTimeNoiseFraction = 0
->>>>>>> 0ed25d71
       )
       var numFailedCarRoutes = 0
       scenario.getPopulation.getPersons
