package beam.sim.output

import beam.agentsim.agents.ridehail.RideHailManager.VehicleId
import beam.agentsim.agents.vehicles.BeamVehicle
import beam.agentsim.events.PathTraversalEvent
import beam.analysis.plots.passengerpertrip._
import beam.router.Modes
import beam.sim.BeamHelper
import beam.sim.config.BeamExecutionConfig
import beam.utils.FileUtils
import beam.utils.TestConfigUtils.testConfig
import com.typesafe.config.ConfigFactory
import org.matsim.api.core.v01.Id
import org.matsim.core.config.groups.ControlerConfigGroup.CompressionType
import org.matsim.core.controler.events.IterationEndsEvent
import org.matsim.core.controler.{MatsimServices, OutputDirectoryHierarchy}
import org.mockito.Mockito._
import org.scalatest.matchers.must.Matchers
import org.scalatest.matchers.should.Matchers.convertToAnyShouldWrapper
import org.scalatest.wordspec.AnyWordSpecLike
import org.supercsv.io.CsvMapReader
import org.supercsv.prefs.CsvPreference

import scala.collection.mutable.ListBuffer
import scala.util.control.Breaks.{break, breakable}

class IterationsPassengerPerTripTests extends AnyWordSpecLike with Matchers with BeamHelper {

  "Passenger per trip output files must" must {

    "have properly omitted columns" in {
      val baseConf = ConfigFactory
        .parseString("beam.agentsim.lastIteration = 0")
        .withFallback(testConfig("test/input/beamville/beam.conf"))
        .resolve()

      val (beamExecutionConfig: BeamExecutionConfig, _, _, _, _) = prepareBeamService(baseConf, None)
      val output = beamExecutionConfig.outputDirectory

      // builds files with edge cases to test
      val expectedHeaders = Map(
        "passengerPerTripCar.csv" -> Array( // CarPassengerPerTrip.java
          Array("hours", "2", "3"),
          Array("hours", "0"),
          Array("hours", "0", "1", "2", "3", "4")
        ),
        "passengerPerTripRideHail.csv" -> Array( // TncPassengerPerTrip.java
          Array("hours", "repositioning", "2", "3"),
          Array("hours", "repositioning", "0"),
          Array("hours", "repositioning", "1", "2", "3", "4")
        ),
        "passengerPerTripBus.csv" -> Array( // GenericPassengerPerTrip.java
          Array("hours", "0", "3"),
          Array("hours", "4"),
          Array("hours", "0", "1", "2", "3", "4"),
          Array("hours", "0", "1-8", "25-32"),
          Array("hours", "0", "1-8", "9-16", "17-24", "25-32")
        )
      )

      val eventsMap = Map(
        "passengerPerTripCar.csv" -> Array(
          Map(
            // hour -> (numberOfPassengers -> numberOfVehicles)
            6  -> Map(2 -> 1),
            23 -> Map(3 -> 2)
          ),
          Map.empty[Int, Map[Int, Int]],
          Map(
            6  -> Map(0 -> 2),
            7  -> Map(1 -> 5),
            8  -> Map(2 -> 5),
            9  -> Map(3 -> 5),
            10 -> Map(0 -> 2),
            23 -> Map(4 -> 2)
          )
        ),
        // do not fire events with zero passengers on TNC for testing, these events will be either interpreted as
        // repositioning or a trip with zero passengers depending on the history, which is hard to test without
        // re-implementing TncPassengerPerTrip.java's logic which is not the intended test here.
        // Use only -1 passengers which will be interpreted as repositioning as well
        "passengerPerTripRideHail.csv" -> Array(
          Map(
            // hour -> (numberOfPassengers -> numberOfVehicles)
            6  -> Map(2 -> 1),
            23 -> Map(3 -> 2)
          ),
          Map(
            23 -> Map(-1 -> 1)
          ),
          Map(
            6  -> Map(-1 -> 2),
            7  -> Map(1 -> 5),
            8  -> Map(2 -> 5),
            9  -> Map(3 -> 5),
            23 -> Map(4 -> 2)
          )
        ),
        "passengerPerTripBus.csv" -> Array(
          Map(
            // hour -> (numberOfPassengers -> numberOfVehicles)
            6  -> Map(0 -> 1),
            23 -> Map(3 -> 2)
          ),
          Map(
            23 -> Map(4 -> 2)
          ),
          Map(
            6  -> Map(0 -> 2),
            7  -> Map(1 -> 5),
            8  -> Map(2 -> 5),
            9  -> Map(3 -> 5),
            23 -> Map(4 -> 2)
          ),
          Map(
            6  -> Map(32 -> 1),
            17 -> Map(0 -> 2),
            23 -> Map(1 -> 1)
          ),
          Map(
            6  -> Map(32 -> 1),
            7  -> Map(24 -> 1),
            8  -> Map(16 -> 1),
            9  -> Map(8 -> 2),
            23 -> Map(0 -> 2)
          )
        )
      )

      val itr = 0
      val outputDirectoryHierarchy =
        new OutputDirectoryHierarchy(
          output,
          OutputDirectoryHierarchy.OverwriteFileSetting.overwriteExistingFiles,
          CompressionType.none
        )
      FileUtils.createDirectoryIfNotExists(outputDirectoryHierarchy.getIterationPath(itr))
      val services = mock(classOf[MatsimServices])
      when(services.getControlerIO) thenReturn outputDirectoryHierarchy
      val iterationsEndEvent = new IterationEndsEvent(services, itr)

      // example of how to get events firing zero passengers on the output of TncPassengerPerTrip.java
      val tnc = new TncPassengerPerTrip()
      tnc.collectEvent(createPathTraversalEvent(6, 0, "rideHailVehicle-48@default"))
      tnc.collectEvent(createPathTraversalEvent(6.1, 0, "rideHailVehicle-48@default"))
      tnc.collectEvent(createPathTraversalEvent(6.2, 1, "rideHailVehicle-48@default"))
      tnc.process(iterationsEndEvent)
      testOutputFileColumns("passengerPerTripRideHail.csv", Array("hours", "repositioning", "0", "1"), output, itr)

      for (fn <- eventsMap.keys) {
        for (k <- eventsMap(fn).indices) {
          val events = eventsMap(fn)(k)
          val passengerPerTrip = fn match {
            case "passengerPerTripCar.csv"      => new CarPassengerPerTrip("car")
            case "passengerPerTripRideHail.csv" => new TncPassengerPerTrip()
            case _                              => new GenericPassengerPerTrip("bus")
          }
          firePathTraversalEvents(passengerPerTrip, events)
          passengerPerTrip.process(iterationsEndEvent)

          // tests file with edge case
          val (header, data) = testOutputFileColumns(fn, expectedHeaders(fn)(k), output, itr)
          // makes sure the csv and events contain the same information
          compareEventsAndCsvData(f"$fn[$k]", events, header, data)
        }
      }
    }
  }

  private def extractFileName(outputDir: String, iterationNumber: Int, fileName: String): String = {
    val outputDirectoryHierarchy =
      new OutputDirectoryHierarchy(
        outputDir,
        OutputDirectoryHierarchy.OverwriteFileSetting.overwriteExistingFiles,
        CompressionType.none
      )

    outputDirectoryHierarchy.getIterationFilename(iterationNumber, fileName)
  }

  private def testOutputFileColumns(
    fileName: String,
    expectedHeader: Array[String],
    output: String,
    itr: Int
  ): (Array[String], Array[Array[Double]]) = {

    val filePath = extractFileName(output, itr, fileName)

    val (header: Array[String], data: Array[Array[Double]]) = readCsvOutput(filePath)

    var zeroFilledColumns = getZeroFilledColumns(header, data)

    // "repositioning" column from passengerPerTripRideHail can be full of zeroes
    if (zeroFilledColumns.contains("repositioning")) {
      zeroFilledColumns = zeroFilledColumns.filter(_ != "repositioning")
    }
    withClue(f"output file $filePath header") { header shouldBe expectedHeader }

    // if there is only 1 data column
    // (ignoring hours for all of them and repositioning from passengerPerTripRideHail), it is ok to be all zeroes
    if (header.length > (if (header.contains("repositioning")) 3 else 2)) {
      withClue(f"output file $filePath should not have zero-filled columns") { zeroFilledColumns shouldBe empty }
    }

    (header, data)
  }

  private def readCsvOutput(path: String): (Array[String], Array[Array[Double]]) = {
    val reader = new CsvMapReader(FileUtils.getReader(path), CsvPreference.STANDARD_PREFERENCE)
    val header = reader.getHeader(true)
    val data = Iterator
      .continually(reader.read(header: _*))
      .takeWhile(_ != null)
      .map(m => {
        header
          .map(m.get(_))
          .map(_.toDouble)
      })
      .toArray
    reader.close()
    (header, data)
  }

  private def getZeroFilledColumns(header: Array[String], data: Array[Array[Double]]): List[String] = {
    val zeroFilled = new ListBuffer[String]()
    for (j <- header.indices) {
      var zero = true
      breakable {
        for (i <- data.indices) {
          if (data(i)(j) != 0.0) {
            zero = false
            break
          }
        }
      }
      if (zero) {
        zeroFilled += header(j)
      }
    }
    zeroFilled.toList
  }

  private def createPathTraversalEvent(hour: Double, numberOfPassengers: Int, id: String = ""): PathTraversalEvent = {
    // the only fields we care for testing this are time: Double and numberOfPassengers: Int
    val idv = if (id != "") Id.create(id, classOf[BeamVehicle]) else mock(classOf[VehicleId])
    new PathTraversalEvent(
      hour * IGraphPassengerPerTrip.SECONDS_IN_HOUR,
      idv, // vehicleId is accessed in TncPassengerPerTrip.collectEvent
      "",
      "",
      0,
      0,
      "",
      "",
      numberOfPassengers,
      0,
      0,
      Modes.BeamMode.CAR,
      0.0,
      null,
      null,
      0.0,
      0.0,
      0.0,
      0.0,
      0.0,
      0.0,
      0.0,
      0.0,
      0.0,
      None,
      None,
      None,
<<<<<<< HEAD
      null,
      None
=======
      IndexedSeq.empty,
      0.0,
      null
>>>>>>> d1ef180d
    )
  }

  private def firePathTraversalEvents(
    passengerPerTrip: IGraphPassengerPerTrip,
    events: Map[Int, Map[Int, Int]]
  ): Unit = {
    for (hour <- events.keys) {
      for (numberOfPassengers <- events(hour).keys) {
        val event = createPathTraversalEvent(hour, numberOfPassengers)
        for (n <- 0 until events(hour)(numberOfPassengers)) {
          passengerPerTrip.collectEvent(event)
        }
      }
    }
  }

  private def compareEventsAndCsvData(
    fileName: String,
    events: Map[Int, Map[Int, Int]],
    header: Array[String],
    data: Array[Array[Double]]
  ): Unit = {
    for (i <- data.indices) {
      val hour = data(i)(0).toInt
      if (events.contains(hour)) {
        for (j <- 1 until data(i).length) {
          var min = -1
          var max = -1
          if (header(j).contains("-")) {
            val min_max = header(j).split("-")
            min = Integer.parseInt(min_max(0))
            max = Integer.parseInt(min_max(1))
          } else if (header(j).equals("repositioning")) {
            min = -1
            max = min
          } else {
            min = Integer.parseInt(header(j))
            max = min
          }

          var sum = 0.0
          for (nPassengers <- min to max) {
            if (events(hour).contains(nPassengers)) {
              sum += events(hour)(nPassengers)
            }
          }

          withClue(f"$fileName column $i, row $j:") {
            data(i)(j) shouldBe sum
          }

        }
      } else {
        for (j <- 1 until data(i).length) {
          withClue(f"$fileName column $i, row $j:") {
            data(i)(j) shouldBe 0.0
          }
        }
      }
    }
  }
}<|MERGE_RESOLUTION|>--- conflicted
+++ resolved
@@ -272,14 +272,10 @@
       None,
       None,
       None,
-<<<<<<< HEAD
-      null,
-      None
-=======
       IndexedSeq.empty,
       0.0,
+      None,
       null
->>>>>>> d1ef180d
     )
   }
 
