package beam.sim

<<<<<<< HEAD
import beam.agentsim.agents.ridehail.RideHailManager.VehicleId
import beam.agentsim.events.PathTraversalEvent
import beam.analysis.plots.passengerpertrip.{CarPassengerPerTrip, GenericPassengerPerTrip, IGraphPassengerPerTrip, TncPassengerPerTrip}
import beam.router.Modes
import beam.utils.FileUtils
=======
>>>>>>> 2e928dda
import beam.utils.TestConfigUtils.testConfig
import beam.utils.csv.GenericCsvReader
import com.typesafe.config.ConfigFactory
import org.matsim.core.controler.events.IterationEndsEvent
import org.matsim.core.controler.{MatsimServices, OutputDirectoryHierarchy}
import org.mockito.Mockito._
import org.scalatest.BeforeAndAfterAllConfigMap
import org.scalatest.matchers.must.Matchers
import org.scalatest.matchers.should.Matchers._
import org.scalatest.wordspec.AnyWordSpecLike
import org.supercsv.io.CsvMapReader
import org.supercsv.prefs.CsvPreference
import scala.collection.mutable.ListBuffer
import scala.util.control.Breaks.{break, breakable}


import java.io.{File, FileInputStream}
import java.util.zip.ZipInputStream

class BeamWarmStartRunSpec extends AnyWordSpecLike with Matchers with BeamHelper with BeforeAndAfterAllConfigMap {

  "Beam WarmStart" must {
<<<<<<< HEAD
    var output = ""
    "run sf-light scenario for two iteration with warmstart" in {
=======
>>>>>>> 2e928dda

    "prepare WarmStart data" in {
      val baseConf = ConfigFactory
        .parseString("beam.warmStart.prepareData = true")
        .withFallback(testConfig("test/input/beamville/beam.conf"))
        .resolve()
      val (_, output, _) = runBeamWithConfig(baseConf)
      val warmStartData = new File(output, "warmstart_data.zip")

      warmStartData.exists() shouldBe true

      val zipIn = new ZipInputStream(new FileInputStream(warmStartData))
      val files = Stream.continually(zipIn.getNextEntry).takeWhile(_ != null).map(_.getName).toList
      zipIn.close()

      val expectedFiles = List(
        "output_personAttributes.xml.gz",
        "population.csv.gz",
        "households.csv.gz",
        "vehicles.csv.gz",
        "ITERS/it.2/2.skimsOD_Aggregated.csv.gz",
        "ITERS/it.2/2.skimsTAZ_Aggregated.csv.gz",
        "ITERS/it.2/2.skimsTravelTimeObservedVsSimulated_Aggregated.csv.gz",
        "ITERS/it.2/2.skimsRidehail_Aggregated.csv.gz",
        "ITERS/it.2/2.skimsFreight_Aggregated.csv.gz",
        "ITERS/it.2/2.skimsParking_Aggregated.csv.gz",
        "ITERS/it.2/2.skimsTransitCrowding_Aggregated.csv.gz",
        "ITERS/it.2/2.linkstats.csv.gz",
        "ITERS/it.2/2.plans.csv.gz",
        "ITERS/it.2/2.plans.xml.gz",
        "ITERS/it.2/2.rideHailFleet.csv.gz"
      )

      files should equal(expectedFiles)
    }

    "run beamville scenario for two iterations with warmstart" in {
      val baseConf = ConfigFactory
        .parseString("beam.agentsim.lastIteration = 1")
        .withFallback(testConfig("test/input/beamville/beam-warmstart.conf"))
        .resolve()
      val (_, output, _) = runBeamWithConfig(baseConf)
      val averageCarSpeedIt0 = BeamWarmStartRunSpec.avgCarModeFromCsv(extractFileName(output, 0))
      val averageCarSpeedIt1 = BeamWarmStartRunSpec.avgCarModeFromCsv(extractFileName(output, 1))
      logger.info("average car speed per iterations: {}, {}", averageCarSpeedIt0, averageCarSpeedIt1)
      averageCarSpeedIt0 / averageCarSpeedIt1 should equal(1.0 +- 0.15)
    }

    "run beamville scenario for two iterations with warmstart with normal and fake skims" in {
      val baseConf1 = ConfigFactory
        .parseString("beam.agentsim.lastIteration = 0")
        .withFallback(testConfig("test/input/beamville/beam-warmstart.conf"))
        .resolve()
      val (_, output1, _) = runBeamWithConfig(baseConf1)
      val averageCarSpeedIt0 = BeamWarmStartRunSpec.avgCarModeFromCsv(extractFileName(output1, 0))

      val baseConf2 = ConfigFactory
        .parseString(s"""
         beam.agentsim.lastIteration = 0
         beam.routing.overrideNetworkTravelTimesUsingSkims = true
         beam.warmStart.path = "test/input/beamville/warmstart/warmstart_data_fake_skims.zip"
         """)
        .withFallback(testConfig("test/input/beamville/beam-warmstart.conf"))
        .resolve()
      val (_, output2, _) = runBeamWithConfig(baseConf2)
      val averageCarSpeedIt1 = BeamWarmStartRunSpec.avgCarModeFromCsv(extractFileName(output2, 0))
      logger.info("average car speed per iterations: {} {}", averageCarSpeedIt0, averageCarSpeedIt1)
      (averageCarSpeedIt1 / averageCarSpeedIt0) should be > 30.0
    }

<<<<<<< HEAD
      output = runBeamWithConfig(baseConf)._2
      val averageCarSpeedIt0 = BeamWarmStartRunSpec.avgCarModeFromCsv(extractFileName(output, "CarRideStats.personal.csv.gz", 0))
      val averageCarSpeedIt1 = BeamWarmStartRunSpec.avgCarModeFromCsv(extractFileName(output, "CarRideStats.personal.csv.gz", 1))
=======
    "run beamville scenario with linkStatsOnly warmstart with linkstats only file" in {
      val baseConf = ConfigFactory
        .parseString(s"""
         beam.agentsim.lastIteration = 1
         beam.warmStart.type = "linkStatsOnly"
         beam.warmStart.path = "test/input/beamville/warmstart/warmstart_data_linkstats_only.zip"
         """)
        .withFallback(testConfig("test/input/beamville/beam-warmstart.conf"))
        .resolve()
      val (_, output, _) = runBeamWithConfig(baseConf)
      val averageCarSpeedIt0 = BeamWarmStartRunSpec.avgCarModeFromCsv(extractFileName(output, 0))
      val averageCarSpeedIt1 = BeamWarmStartRunSpec.avgCarModeFromCsv(extractFileName(output, 1))
>>>>>>> 2e928dda
      logger.info("average car speed per iterations: {}, {}", averageCarSpeedIt0, averageCarSpeedIt1)
      averageCarSpeedIt0 / averageCarSpeedIt1 should equal(1.0 +- 0.15)
    }

    "run beamville scenario with linkStatsOnly warmstart and full file with fake skims" in {
      val baseConf = ConfigFactory
        .parseString(s"""
         beam.agentsim.lastIteration = 1
         beam.warmStart.type = "linkStatsOnly"
         beam.routing.overrideNetworkTravelTimesUsingSkims = true
         beam.warmStart.path = "test/input/beamville/warmstart/warmstart_data_fake_skims.zip"
         """)
        .withFallback(testConfig("test/input/beamville/beam-warmstart.conf"))
        .resolve()
      val (_, output, _) = runBeamWithConfig(baseConf)
      val averageCarSpeedIt0 = BeamWarmStartRunSpec.avgCarModeFromCsv(extractFileName(output, 0))
      val averageCarSpeedIt1 = BeamWarmStartRunSpec.avgCarModeFromCsv(extractFileName(output, 1))
      logger.info("average car speed per iterations: {}, {}", averageCarSpeedIt0, averageCarSpeedIt1)
      averageCarSpeedIt0 / averageCarSpeedIt1 should equal(1.0 +- 0.15)
    }

    "output passenger per trip files with properly omitted columns" in {

      // previous test must be ran
      output should not be ""

      val expectedHeadersWarmStart = Map(
        "passengerPerTripBus.csv" -> Array("hours", "0", "1"),
        "passengerPerTripCableCar.csv" -> Array("hours", "0"),
        "passengerPerTripCar.csv" -> Array("hours", "0"),
        "passengerPerTripRideHail.csv" -> Array("hours", "repositioning", "0", "1"),
        "passengerPerTripSubway.csv" -> Array("hours", "0", "1"),
        "passengerPerTripTram.csv" -> Array("hours", "0", "1"),
      )

      // tests files created by Beam simulation
      testOutputFiles(expectedHeadersWarmStart, output, 0)

      // builds files with edge cases to test
      val expectedHeaders = Map(
        "passengerPerTripCar.csv" -> Array( // CarPassengerPerTrip.java
          Array("hours", "2", "3"),
          Array("hours", "0"),
          Array("hours", "0", "1", "2", "3", "4"),
        ),
        "passengerPerTripRideHail.csv" -> Array( // TncPassengerPerTrip.java
          Array("hours", "repositioning", "2", "3"),
          Array("hours", "repositioning", "0"),
          Array("hours", "repositioning", "1", "2", "3", "4"),
        ),
        "passengerPerTripBus.csv" -> Array( // GenericPassengerPerTrip.java
          Array("hours", "0", "3"),
          Array("hours", "4"),
          Array("hours", "0", "1", "2", "3", "4"),
          Array("hours", "0", "1-8", "25-32"),
          Array("hours", "0", "1-8", "9-16", "17-24", "25-32"),
        ),
      )

      val eventsMap = Map(
        "passengerPerTripCar.csv" -> Array(
          Map(
            // hour -> (numberOfPassengers -> numberOfVehicles)
            6 -> Map(2 -> 1),
            23 -> Map(3 -> 2),
          ),
          Map.empty[Int, Map[Int, Int]],
          Map(
            6 -> Map(0 -> 2),
            7 -> Map(1 -> 5),
            8 -> Map(2 -> 5),
            9 -> Map(3 -> 5),
            10 -> Map(0 -> 2),
            23 -> Map(4 -> 2),
          ),
        ),
        "passengerPerTripRideHail.csv" -> Array(
          Map(
            // hour -> (numberOfPassengers -> numberOfVehicles)
            6 -> Map(2 -> 1),
            23 -> Map(3 -> 2),
          ),
          Map(
            23 -> Map(-1 -> 1),
          ),
          Map(
            6 -> Map(-1 -> 2),
            7 -> Map(1 -> 5),
            8 -> Map(2 -> 5),
            9 -> Map(3 -> 5),
            23 -> Map(4 -> 2),
          ),
        ),
        "passengerPerTripBus.csv" -> Array(
          Map(
            // hour -> (numberOfPassengers -> numberOfVehicles)
            6 -> Map(0 -> 1),
            23 -> Map(3 -> 2),
          ),
          Map(
            23 -> Map(4 -> 2),
          ),
          Map(
            6 -> Map(0 -> 2),
            7 -> Map(1 -> 5),
            8 -> Map(2 -> 5),
            9 -> Map(3 -> 5),
            23 -> Map(4 -> 2),
          ),
          Map (
            6 -> Map(32 -> 1),
            17 -> Map(0 -> 2),
            23 -> Map(1 -> 1),
          ),
          Map(
            6 -> Map(32 -> 1),
            7 -> Map(24 -> 1),
            8 -> Map(16 -> 1),
            9 -> Map(8 -> 2),
            23 -> Map(0 -> 2),
          ),
        ),
      )

      val itr = 9
      val outputDirectoryHierarchy = new OutputDirectoryHierarchy(output, OutputDirectoryHierarchy.OverwriteFileSetting.overwriteExistingFiles)
      FileUtils.createDirectoryIfNotExists(outputDirectoryHierarchy.getIterationPath(itr))
      val services = mock(classOf[MatsimServices])
      when(services.getControlerIO) thenReturn outputDirectoryHierarchy
      val iterationsEndEvent = new IterationEndsEvent(services, itr)

      for (fn <- eventsMap.keys) {
        for (k <- eventsMap(fn).indices) {
          val events = eventsMap(fn)(k)
          val passengerPerTrip = fn match {
            case "passengerPerTripCar.csv" => new CarPassengerPerTrip("car")
            case "passengerPerTripRideHail.csv" => new TncPassengerPerTrip()
            case _ => new GenericPassengerPerTrip("bus")
          }
          firePathTraversalEvents(passengerPerTrip, events)
          passengerPerTrip.process(iterationsEndEvent)

          // tests file with edge case
          val (header, data) = testOutputFileColumns(fn, expectedHeaders(fn)(k), output, itr)
          // makes sure the csv and events contain the same information
          compareEventsAndCsvData(f"$fn[$k]", events, header, data)
        }
      }
    }
  }


  private def extractFileName(outputDir: String, fileName: String, iterationNumber: Int): String = {
    val outputDirectoryHierarchy =
      new OutputDirectoryHierarchy(outputDir, OutputDirectoryHierarchy.OverwriteFileSetting.overwriteExistingFiles)

    outputDirectoryHierarchy.getIterationFilename(iterationNumber, fileName)
  }

  private def readCsvOutput(path: String): (Array[String], Array[Array[Double]]) = {
    val reader = new CsvMapReader(FileUtils.getReader(path), CsvPreference.STANDARD_PREFERENCE)
    val header = reader.getHeader(true)
    val data = Iterator
      .continually(reader.read(header: _*))
      .takeWhile(_ != null)
      .map(m => {
        header
          .map(m.get(_))
          .map(_.toDouble)
      }).toArray
    reader.close()
    (header, data)
  }

  private def getZeroFilledColumns(header: Array[String], data: Array[Array[Double]]): List[String] = {
    val zeroFilled = new ListBuffer[String]()
    for (j <- header.indices) {
      var zero = true
      breakable {
        for (i <- data.indices) {
          if (data(i)(j) != 0.0) {
            zero = false
            break
          }
        }
      }
      if (zero) {
        zeroFilled += header(j)
      }
    }
    zeroFilled.toList
  }

  private def createPathTraversalEvent(hour: Int, numberOfPassengers: Int): PathTraversalEvent = {
    // the only fields we care for testing this are time: Double and numberOfPassengers: Int
    new PathTraversalEvent(
      hour * IGraphPassengerPerTrip.SECONDS_IN_HOUR,
      mock(classOf[VehicleId]), // vehicleId is accessed in TncPassengerPerTrip.collectEvent
      "", "", 0, 0, "", "",
      numberOfPassengers,
      0, 0, Modes.BeamMode.WALK, 0.0, null, null, 0.0, 0.0, 0.0, 0.0, 0.0, 0.0, 0.0, 0.0, 0.0, None, None, None, null
    )
  }

  private def firePathTraversalEvents(passengerPerTrip: IGraphPassengerPerTrip, events: Map[Int, Map[Int, Int]]): Unit = {
    for (hour <- events.keys) {
      for (numberOfPassengers <- events(hour).keys) {
        val event = createPathTraversalEvent(hour, numberOfPassengers)
        for (n <- 0 until events(hour)(numberOfPassengers)) {
          passengerPerTrip.collectEvent(event)
        }
      }
    }
  }

  private def testOutputFiles(expectedHeaders: Map[String, Array[String]], output: String, itr: Int): Unit = {

    for (fileName <- expectedHeaders.keys) {
      testOutputFileColumns(fileName, expectedHeaders(fileName), output, itr)
    }
  }

  private def testOutputFileColumns(fileName: String, expectedHeader: Array[String], output: String, itr: Int): (Array[String], Array[Array[Double]]) = {

    val filePath = extractFileName(output, fileName, itr)

    val (header: Array[String], data: Array[Array[Double]]) = readCsvOutput(filePath)

    var zeroFilledColumns = getZeroFilledColumns(header, data)

    // "repositioning" column from passengerPerTripRideHail can be full of zeroes
    if (zeroFilledColumns.contains("repositioning")) {
      zeroFilledColumns = zeroFilledColumns.filter(_ != "repositioning")
    }
    header shouldBe expectedHeader

    // if there is only 1 data column
    // (ignoring hours for all of them and repositioning from passengerPerTripRideHail), it is ok to be all zeroes
    if (header.length > (if (header.contains("repositioning")) 3 else 2)) {
      zeroFilledColumns shouldBe empty
    }

    (header, data)
  }

  private def compareEventsAndCsvData(fileName: String, events: Map[Int, Map[Int, Int]], header: Array[String], data: Array[Array[Double]]): Unit = {
    for (i <- data.indices) {
      val hour = data(i)(0).toInt
      if (events.contains(hour)) {
        for (j <- 1 until data(i).length) {
          var min = -1
          var max = -1
          if (header(j).contains("-")) {
            val min_max = header(j).split("-")
            min = Integer.parseInt(min_max(0))
            max = Integer.parseInt(min_max(1))
          } else if (header(j).equals("repositioning")) {
            min = -1
            max = min
          } else {
            min = Integer.parseInt(header(j))
            max = min
          }

          var sum = 0.0
          for (nPassengers <- min to max) {
            if (events(hour).contains(nPassengers)) {
              sum += events(hour)(nPassengers)
            }
          }

          withClue(f"$fileName column $i, row $j:") {
            data(i)(j) shouldBe sum
          }

        }
      } else {
        for (j <- 1 until data(i).length) {
          withClue(f"$fileName column $i, row $j:") {
            data(i)(j) shouldBe 0.0
          }
        }
      }
    }
  }


}

object BeamWarmStartRunSpec {

  def avgCarModeFromCsv(filePath: String): Double = {
    val (rdr, toClose) =
      GenericCsvReader.readAs[Double](filePath, mapper => mapper.get("travel_time").toDouble, _ => true)
    try {
      val travelTimes = rdr.toArray
      if (travelTimes.length == 0) 0 else travelTimes.sum / travelTimes.length
    } finally {
      toClose.close()
    }
  }
}<|MERGE_RESOLUTION|>--- conflicted
+++ resolved
@@ -1,13 +1,10 @@
 package beam.sim
 
-<<<<<<< HEAD
 import beam.agentsim.agents.ridehail.RideHailManager.VehicleId
 import beam.agentsim.events.PathTraversalEvent
-import beam.analysis.plots.passengerpertrip.{CarPassengerPerTrip, GenericPassengerPerTrip, IGraphPassengerPerTrip, TncPassengerPerTrip}
+import beam.analysis.plots.passengerpertrip._
 import beam.router.Modes
 import beam.utils.FileUtils
-=======
->>>>>>> 2e928dda
 import beam.utils.TestConfigUtils.testConfig
 import beam.utils.csv.GenericCsvReader
 import com.typesafe.config.ConfigFactory
@@ -15,26 +12,19 @@
 import org.matsim.core.controler.{MatsimServices, OutputDirectoryHierarchy}
 import org.mockito.Mockito._
 import org.scalatest.BeforeAndAfterAllConfigMap
+import org.scalatest.wordspec.AnyWordSpecLike
 import org.scalatest.matchers.must.Matchers
-import org.scalatest.matchers.should.Matchers._
-import org.scalatest.wordspec.AnyWordSpecLike
+import org.scalatest.matchers.should.Matchers.convertToAnyShouldWrapper
 import org.supercsv.io.CsvMapReader
 import org.supercsv.prefs.CsvPreference
+import java.io.{File, FileInputStream}
+import java.util.zip.ZipInputStream
 import scala.collection.mutable.ListBuffer
 import scala.util.control.Breaks.{break, breakable}
 
-
-import java.io.{File, FileInputStream}
-import java.util.zip.ZipInputStream
-
 class BeamWarmStartRunSpec extends AnyWordSpecLike with Matchers with BeamHelper with BeforeAndAfterAllConfigMap {
 
   "Beam WarmStart" must {
-<<<<<<< HEAD
-    var output = ""
-    "run sf-light scenario for two iteration with warmstart" in {
-=======
->>>>>>> 2e928dda
 
     "prepare WarmStart data" in {
       val baseConf = ConfigFactory
@@ -71,14 +61,16 @@
       files should equal(expectedFiles)
     }
 
+    val carRideStatsFileName = "CarRideStats.personal.csv.gz"
+    var output = "D:\\Put Here\\Upwork Projects\\2022.08.31 Beam\\beam\\output\\test\\beam-warmstart__2022-09-27_13-09-09_rom"
     "run beamville scenario for two iterations with warmstart" in {
       val baseConf = ConfigFactory
         .parseString("beam.agentsim.lastIteration = 1")
         .withFallback(testConfig("test/input/beamville/beam-warmstart.conf"))
         .resolve()
-      val (_, output, _) = runBeamWithConfig(baseConf)
-      val averageCarSpeedIt0 = BeamWarmStartRunSpec.avgCarModeFromCsv(extractFileName(output, 0))
-      val averageCarSpeedIt1 = BeamWarmStartRunSpec.avgCarModeFromCsv(extractFileName(output, 1))
+      output = runBeamWithConfig(baseConf)._2
+      val averageCarSpeedIt0 = BeamWarmStartRunSpec.avgCarModeFromCsv(extractFileName(output, carRideStatsFileName, 0))
+      val averageCarSpeedIt1 = BeamWarmStartRunSpec.avgCarModeFromCsv(extractFileName(output, carRideStatsFileName, 1))
       logger.info("average car speed per iterations: {}, {}", averageCarSpeedIt0, averageCarSpeedIt1)
       averageCarSpeedIt0 / averageCarSpeedIt1 should equal(1.0 +- 0.15)
     }
@@ -89,7 +81,7 @@
         .withFallback(testConfig("test/input/beamville/beam-warmstart.conf"))
         .resolve()
       val (_, output1, _) = runBeamWithConfig(baseConf1)
-      val averageCarSpeedIt0 = BeamWarmStartRunSpec.avgCarModeFromCsv(extractFileName(output1, 0))
+      val averageCarSpeedIt0 = BeamWarmStartRunSpec.avgCarModeFromCsv(extractFileName(output1, carRideStatsFileName, 0))
 
       val baseConf2 = ConfigFactory
         .parseString(s"""
@@ -100,16 +92,11 @@
         .withFallback(testConfig("test/input/beamville/beam-warmstart.conf"))
         .resolve()
       val (_, output2, _) = runBeamWithConfig(baseConf2)
-      val averageCarSpeedIt1 = BeamWarmStartRunSpec.avgCarModeFromCsv(extractFileName(output2, 0))
+      val averageCarSpeedIt1 = BeamWarmStartRunSpec.avgCarModeFromCsv(extractFileName(output2, carRideStatsFileName, 0))
       logger.info("average car speed per iterations: {} {}", averageCarSpeedIt0, averageCarSpeedIt1)
       (averageCarSpeedIt1 / averageCarSpeedIt0) should be > 30.0
     }
 
-<<<<<<< HEAD
-      output = runBeamWithConfig(baseConf)._2
-      val averageCarSpeedIt0 = BeamWarmStartRunSpec.avgCarModeFromCsv(extractFileName(output, "CarRideStats.personal.csv.gz", 0))
-      val averageCarSpeedIt1 = BeamWarmStartRunSpec.avgCarModeFromCsv(extractFileName(output, "CarRideStats.personal.csv.gz", 1))
-=======
     "run beamville scenario with linkStatsOnly warmstart with linkstats only file" in {
       val baseConf = ConfigFactory
         .parseString(s"""
@@ -120,9 +107,8 @@
         .withFallback(testConfig("test/input/beamville/beam-warmstart.conf"))
         .resolve()
       val (_, output, _) = runBeamWithConfig(baseConf)
-      val averageCarSpeedIt0 = BeamWarmStartRunSpec.avgCarModeFromCsv(extractFileName(output, 0))
-      val averageCarSpeedIt1 = BeamWarmStartRunSpec.avgCarModeFromCsv(extractFileName(output, 1))
->>>>>>> 2e928dda
+      val averageCarSpeedIt0 = BeamWarmStartRunSpec.avgCarModeFromCsv(extractFileName(output, carRideStatsFileName, 0))
+      val averageCarSpeedIt1 = BeamWarmStartRunSpec.avgCarModeFromCsv(extractFileName(output, carRideStatsFileName, 1))
       logger.info("average car speed per iterations: {}, {}", averageCarSpeedIt0, averageCarSpeedIt1)
       averageCarSpeedIt0 / averageCarSpeedIt1 should equal(1.0 +- 0.15)
     }
@@ -138,24 +124,22 @@
         .withFallback(testConfig("test/input/beamville/beam-warmstart.conf"))
         .resolve()
       val (_, output, _) = runBeamWithConfig(baseConf)
-      val averageCarSpeedIt0 = BeamWarmStartRunSpec.avgCarModeFromCsv(extractFileName(output, 0))
-      val averageCarSpeedIt1 = BeamWarmStartRunSpec.avgCarModeFromCsv(extractFileName(output, 1))
+      val averageCarSpeedIt0 = BeamWarmStartRunSpec.avgCarModeFromCsv(extractFileName(output, carRideStatsFileName, 0))
+      val averageCarSpeedIt1 = BeamWarmStartRunSpec.avgCarModeFromCsv(extractFileName(output, carRideStatsFileName, 1))
       logger.info("average car speed per iterations: {}, {}", averageCarSpeedIt0, averageCarSpeedIt1)
       averageCarSpeedIt0 / averageCarSpeedIt1 should equal(1.0 +- 0.15)
     }
 
     "output passenger per trip files with properly omitted columns" in {
 
-      // previous test must be ran
-      output should not be ""
+      withClue("previous test (\"run beamville scenario for two iterations with warmstart\") must be ran") { output should not be "" }
 
       val expectedHeadersWarmStart = Map(
-        "passengerPerTripBus.csv" -> Array("hours", "0", "1"),
-        "passengerPerTripCableCar.csv" -> Array("hours", "0"),
-        "passengerPerTripCar.csv" -> Array("hours", "0"),
+        "passengerPerTripBike.csv" -> Array("hours", "1"),
+        "passengerPerTripBus.csv" -> Array("hours", "0"),
+        "passengerPerTripCar.csv" -> Array("hours", "0", "1"),
         "passengerPerTripRideHail.csv" -> Array("hours", "repositioning", "0", "1"),
-        "passengerPerTripSubway.csv" -> Array("hours", "0", "1"),
-        "passengerPerTripTram.csv" -> Array("hours", "0", "1"),
+        "passengerPerTripSubway.csv" -> Array("hours", "0"),
       )
 
       // tests files created by Beam simulation
