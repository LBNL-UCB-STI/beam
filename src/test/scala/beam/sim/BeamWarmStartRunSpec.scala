--- conflicted
+++ resolved
@@ -62,11 +62,7 @@
     }
 
     val carRideStatsFileName = "CarRideStats.personal.csv.gz"
-<<<<<<< HEAD
     var output = ""
-=======
-    var output = "D:\\Put Here\\Upwork Projects\\2022.08.31 Beam\\beam\\output\\test\\beam-warmstart__2022-09-27_13-09-09_rom"
->>>>>>> e11da601
     "run beamville scenario for two iterations with warmstart" in {
       val baseConf = ConfigFactory
         .parseString("beam.agentsim.lastIteration = 1")
