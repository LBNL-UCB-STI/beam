--- conflicted
+++ resolved
@@ -20,7 +20,7 @@
     if (seed.equals(0)) {
       return prepareObjectsForPopulationSampling(getConfigWithRandomSeed)
     }
-    prepareObjectsForPopulationSampling(getConfigWithSeed())
+    prepareObjectsForPopulationSampling(getConfigWithSeed(seed))
   }
 
   private def getConfigWithRandomSeed: BeamConfig = {
@@ -34,17 +34,14 @@
     )
   }
 
-  private def getConfigWithSeed(): BeamConfig = {
+  private def getConfigWithSeed(seed: Integer): BeamConfig = {
     BeamConfig(
       baseConfig
         .withValue(
           "beam.agentsim.agentSampleSizeAsFractionOfPopulation",
           ConfigValueFactory.fromAnyRef(0.5)
         )
-<<<<<<< HEAD
-=======
         .withValue("beam.agentsim.randomSeedForPopulationSampling", ConfigValueFactory.fromAnyRef(seed))
->>>>>>> 588a517a
         .resolve()
     )
   }
