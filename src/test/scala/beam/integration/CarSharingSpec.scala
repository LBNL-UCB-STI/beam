package beam.integration
import beam.agentsim.agents.PersonTestUtil.putDefaultBeamAttributes
import beam.agentsim.agents.vehicles.BeamVehicleType
import beam.agentsim.events.{ModeChoiceEvent, PathTraversalEvent, PersonCostEvent}
import beam.agentsim.infrastructure.taz.TAZ
import beam.router.Modes.BeamMode
import beam.sim.config.{BeamConfig, MatSimBeamConfigBuilder}
import beam.sim.population.DefaultPopulationAdjustment
import beam.sim.population.PopulationAdjustment.EXCLUDED_MODES
import beam.sim.vehiclesharing.FleetUtils
import beam.sim.{BeamHelper, BeamServices}
import beam.utils.FileUtils
import beam.utils.TestConfigUtils.testConfig
import beam.utils.data.synthpop.models.Models.Household
import com.typesafe.config.{Config, ConfigFactory}
import org.matsim.api.core.v01.events.Event
import org.matsim.api.core.v01.population.Person
import org.matsim.api.core.v01.{Coord, Id}
import org.matsim.core.controler.AbstractModule
import org.matsim.core.controler.events.IterationStartsEvent
import org.matsim.core.controler.listener.IterationStartsListener
import org.matsim.core.events.handler.BasicEventHandler
import org.matsim.core.population.PopulationUtils
import org.matsim.core.scenario.{MutableScenario, ScenarioUtils}
import org.matsim.households.HouseholdsFactoryImpl
import org.scalatest.{FlatSpec, Matchers}

import scala.collection.{mutable, JavaConverters}
import scala.collection.JavaConverters._
import scala.util.Random

class CarSharingSpec extends FlatSpec with Matchers with BeamHelper {

  private val sharedCarTypeId = org.matsim.api.core.v01.Id.create("sharedCar", classOf[BeamVehicleType])

  val beamVilleTaz = Map(
    "1" -> (Id.create("1", classOf[TAZ]), new Coord(167141.3, 1112.351)),
    "2" -> (Id.create("2", classOf[TAZ]), new Coord(167141.3, 3326.017)),
    "3" -> (Id.create("3", classOf[TAZ]), new Coord(169369.8, 1112.351)),
    "4" -> (Id.create("4", classOf[TAZ]), new Coord(169369.8, 3326.017))
  )

  //clearModes is required for clearing modes defined in population.xml
  "Running a car-sharing-only scenario with abundant cars" must "result in everybody driving" in {
    val config = ConfigFactory
      .parseString("""
        |beam.actorSystemName = "CarSharingSpec"
        |beam.outputs.events.fileOutputFormats = xml
        |beam.physsim.skipPhysSim = true
        |beam.agentsim.lastIteration = 0
        |beam.replanning.clearModes.iteration = 0
        |beam.replanning.clearModes.modes = ["walk", "bike", "car"]
        |beam.agentsim.agents.vehicles.sharedFleets = [
        | {
        |    name = "inexhaustible-reserving"
        |    managerType = "inexhaustible-reserving"
        |    inexhaustible-reserving {
        |      vehicleTypeId = "sharedCar"
        |    }
        | }
        |]
        """.stripMargin)
      .withFallback(testConfig("test/input/beamville/beam.conf"))
      .resolve()
    runCarSharingTest(config)
  }

  // What happens in this test case is unusual due to Beamville being unusual: A lot of people run towards
  // the same car because they all do exactly the same thing. Only one of them gets it. Repeat.
  // Car sharing was developed against this test case, so it is more or less resilient against this.
  // This test will fail once you add things like maximum number of replanning attempts,
  // or otherwise bailing out of this unusual situation.
  // So please consider making them configurable if you do, if only for the sake of test cases like this one.
  "Running a car-sharing-only scenario with one car per person at home" must "result in everybody driving" in {
    val config = ConfigFactory
      .parseString("""
        |beam.actorSystemName = "CarSharingSpec"
        |beam.outputs.events.fileOutputFormats = xml
        |beam.physsim.skipPhysSim = true
        |beam.agentsim.lastIteration = 0
        |beam.outputs.writeGraphs = false
        |beam.replanning.clearModes.iteration = 0
        |beam.replanning.clearModes.modes = ["walk", "bike", "car"]
        |beam.agentsim.agents.vehicles.sharedFleets = [
        | {
        |    name = "fixed-non-reserving"
        |    managerType = "fixed-non-reserving"
        |    fixed-non-reserving {
        |      vehicleTypeId = "sharedCar",
        |      maxWalkingDistance = 5000
        |    }
        | }
        |]
        |beam.agentsim.agents.modalBehaviors.maximumNumberOfReplanningAttempts = 99999
        """.stripMargin)
      .withFallback(testConfig("test/input/beamville/beam.conf"))
      .resolve()
    runCarSharingTest(config)
  }

  private def runCarSharingTest(config: Config): Unit = {
    val configBuilder = new MatSimBeamConfigBuilder(config)
    val matsimConfig = configBuilder.buildMatSimConf()
    val beamConfig = BeamConfig(config)
    val beamScenario = loadScenario(beamConfig)
    FileUtils.setConfigOutputFile(beamConfig, matsimConfig)
    val scenario = ScenarioUtils.loadScenario(matsimConfig).asInstanceOf[MutableScenario]
    scenario.setNetwork(beamScenario.network)
    var nonCarTrips = 0
    var trips = 0
    var sharedCarTravelTime = 0
    var personCost = 0d
    val injector = org.matsim.core.controler.Injector.createInjector(
      scenario.getConfig,
      new AbstractModule() {
        override def install(): Unit = {
          install(module(config, beamConfig, scenario, beamScenario))
          addEventHandlerBinding().toInstance(new BasicEventHandler {
            override def handleEvent(event: Event): Unit = {
              event match {
                case e: ModeChoiceEvent =>
                  trips = trips + 1
                  if (e.getAttributes.get("mode") != "car") {
                    nonCarTrips = nonCarTrips + 1
                  }
                case e: PathTraversalEvent if e.vehicleType == sharedCarTypeId.toString =>
                  sharedCarTravelTime = sharedCarTravelTime + (e.arrivalTime - e.departureTime)
                case e: PersonCostEvent =>
                  personCost = personCost + e.getNetCost
                case _ =>
              }
            }
          })
        }
      }
    )
    val services = injector.getInstance(classOf[BeamServices])

    // Only driving allowed
    val population = scenario.getPopulation
    val nonCarModes = BeamMode.allModes flatMap { mode =>
      if (mode == BeamMode.CAR) None else Some(mode.value.toLowerCase)
    } mkString ","
    population.getPersons.keySet.forEach { personId =>
      population.getPersonAttributes.putAttribute(personId.toString, EXCLUDED_MODES, nonCarModes)
    }

    // No private vehicles (but we have a car sharing operator)
    val households = scenario.getHouseholds
    households.getHouseholds.values.forEach { household =>
      household.getVehicleIds.clear()
    }
    beamScenario.privateVehicles.clear()

    DefaultPopulationAdjustment(services).update(scenario)
    val controler = services.controler
    controler.run()

    val sharedCarType = beamScenario.vehicleTypes(sharedCarTypeId)
    assume(sharedCarType.monetaryCostPerSecond > 0, "I defined a per-time price for my car type.")
    assume(trips != 0, "Something's wildly broken, I am not seeing any trips.")

    assert(sharedCarTravelTime > 0, "Aggregate shared car travel time must not be zero.")
    assert(
      personCost >= sharedCarTravelTime * sharedCarType.monetaryCostPerSecond,
      "People are paying less than my price."
    )
    assert(nonCarTrips == 0, "Someone wasn't driving even though everybody wants to and cars abound.")
  }

<<<<<<< HEAD
  // REPOSITION IS NOT WORKING TODO IT NEEDS TO BE FIXED
//  "Reposition scenario" must "results at least a person driving in the second iteration" in {
//    val config = ConfigFactory
//      .parseString("""
//         |beam.outputs.events.fileOutputFormats = xml
//         |beam.physsim.skipPhysSim = true
//         |beam.agentsim.lastIteration = 1
//         |beam.outputs.writeSkimsInterval = 1
//         |beam.agentsim.agents.vehicles.sharedFleets = [
//         | {
//         |    name = "fixed-non-reserving-fleet-by-taz"
//         |    managerType = "fixed-non-reserving-fleet-by-taz"
//         |    fixed-non-reserving-fleet-by-taz {
//         |      vehicleTypeId = "sharedCar"
//         |      maxWalkingDistance = 1000
//         |      fleetSize = 40
//         |      vehiclesSharePerTAZFromCSV = "output/test/vehiclesSharePerTAZ.csv"
//         |    }
//         |    reposition {
//         |      name = "min-availability-undersupply-algorithm"
//         |      repositionTimeBin = 3600
//         |      statTimeBin = 300
//         |      min-availability-undersupply-algorithm {
//         |        matchLimit = 99999
//         |      }
//         |   }
//         | }
//         |]
//         |beam.agentsim.agents.modalBehaviors.maximumNumberOfReplanningAttempts = 99999
//      """.stripMargin)
//      .withFallback(testConfig("test/input/beamville/beam.conf"))
//      .resolve()
//    runRepositionTest(config)
//  }
//
//  private def runRepositionTest(config: Config): Unit = {
//    val configBuilder = new MatSimBeamConfigBuilder(config)
//    val matsimConfig = configBuilder.buildMatSimConf()
//    val beamConfig = BeamConfig(config)
//    FileUtils.setConfigOutputFile(beamConfig, matsimConfig)
//    val beamScenario = loadScenario(beamConfig)
//    FileUtils.setConfigOutputFile(beamConfig, matsimConfig)
//    val scenario = ScenarioUtils.loadScenario(matsimConfig).asInstanceOf[MutableScenario]
//    scenario.setNetwork(beamScenario.network)
//
//    var iteration = -1
//    var carsharingTripsIt0 = 0
//    var carsharingTripsIt1 = 0
//
//    val injector = org.matsim.core.controler.Injector.createInjector(
//      scenario.getConfig,
//      new AbstractModule() {
//        override def install(): Unit = {
//          install(module(config, beamConfig, scenario, beamScenario))
//          addEventHandlerBinding().toInstance(new BasicEventHandler {
//            override def handleEvent(event: Event): Unit = {
//              event match {
//                case e: ModeChoiceEvent =>
//                  println(e.personId.toString + " " + e.getAttributes.get("mode"))
//                  if (e.getAttributes.get("mode") == "car") {
//                    if (iteration == 0) {
//                      carsharingTripsIt0 += 1
//                    } else {
//                      carsharingTripsIt1 += 1
//                    }
//                  }
//                case _ =>
//              }
//            }
//          })
//          addControlerListenerBinding().toInstance(new IterationStartsListener {
//            override def notifyIterationStarts(event: IterationStartsEvent): Unit = {
//              iteration = event.getIteration
//            }
//          })
//        }
//      }
//    )
//    val services = injector.getInstance(classOf[BeamServices])
//
//    // 3 person in a single household in the town
//    val population = scenario.getPopulation
//    (1 to 50).map(Id.create(_, classOf[Person])).foreach(population.removePerson)
//
//    // No private vehicles (but we have a car sharing operator)
//    val households = scenario.getHouseholds
//    households.getHouseholds.values.forEach { household =>
//      household.getVehicleIds.clear()
//    }
//    beamScenario.privateVehicles.clear()
//    (2 to 21).map(Id.create(_, classOf[Household])).foreach(households.getHouseholds.remove)
//
//    population.getPersons.size() should be (0)
//    scenario.getHouseholds.getHouseholds.size() should be (1)
//
//    val nonCarModes = BeamMode.allModes flatMap { mode =>
//      if (mode == BeamMode.CAR) None else Some(mode.value.toLowerCase)
//    } mkString ","
//    (1 to 50).foreach {
//      i =>
//        val person = createTestPerson(s"dummyAgent-$i")
//        population.addPerson(person)
//        population.getPersonAttributes.putAttribute(person.getId.toString, EXCLUDED_MODES, nonCarModes)
//    }
//
//    val household = households.getHouseholds.get(Id.create(1, classOf[Household]))
//    household.asInstanceOf[org.matsim.households.HouseholdImpl].setMemberIds(JavaConverters.seqAsJavaList(population.getPersons.keySet().asScala.toList))
//
//    DefaultPopulationAdjustment(services).update(scenario)
//
//    FleetUtils.writeCSV(
//      "output/test/vehiclesSharePerTAZ.csv",
//      Vector(
//        beamVilleTaz.get("1").map(x => (x._1, x._2, 0.0)).get,
//        beamVilleTaz.get("2").map(x => (x._1, x._2, 1.0)).get,
//        beamVilleTaz.get("3").map(x => (x._1, x._2, 0.0)).get,
//        beamVilleTaz.get("4").map(x => (x._1, x._2, 0.0)).get
//      )
//    )
//    services.controler.run()
//
//    assume(carsharingTripsIt0 == 0, "no agent is supposed to be driving in iteration 1")
//    assume(carsharingTripsIt1 > 0, "at least one agent has to be driving in iteration 2")
//  }
//
//  private def createTestPerson(personIdStr: String) = {
//    val personId = Id.createPersonId(personIdStr)
//    val homeLocation = beamVilleTaz("4")._2
//    val workLocation = beamVilleTaz("1")._2
//    val person = PopulationUtils.getFactory.createPerson(personId)
//    putDefaultBeamAttributes(person, Vector(BeamMode.CAR))
//    val plan = PopulationUtils.getFactory.createPlan()
//    val homeActivity = PopulationUtils.createActivityFromLinkId("home", Id.createLinkId(1))
//    homeActivity.setEndTime(28800) // 8:00:00 AM
//    homeActivity.setCoord(homeLocation)
//    plan.addActivity(homeActivity)
//    val leg = PopulationUtils.createLeg("")
//    plan.addLeg(leg)
//    val workActivity = PopulationUtils.createActivityFromLinkId("work", Id.createLinkId(2))
//    workActivity.setEndTime(61200) //5:00:00 PM
//    workActivity.setCoord(workLocation)
//    plan.addActivity(workActivity)
//    person.addPlan(plan)
//    person
//  }
=======
  // REPOSITION
  "Reposition scenario" must "results at least a person driving in the second iteration" in {
    val config = ConfigFactory
      .parseString("""
         |beam.actorSystemName = "CarSharingSpec"
         |beam.outputs.events.fileOutputFormats = xml
         |beam.physsim.skipPhysSim = true
         |beam.agentsim.lastIteration = 1
         |beam.outputs.writeSkimsInterval = 1
         |beam.agentsim.agents.vehicles.sharedFleets = [
         | {
         |    name = "fixed-non-reserving-fleet-by-taz"
         |    managerType = "fixed-non-reserving-fleet-by-taz"
         |    fixed-non-reserving-fleet-by-taz {
         |      vehicleTypeId = "sharedCar"
         |      maxWalkingDistance = 1000
         |      fleetSize = 40
         |      vehiclesSharePerTAZFromCSV = "output/test/vehiclesSharePerTAZ.csv"
         |    }
         |    reposition {
         |      name = "min-availability-undersupply-algorithm"
         |      repositionTimeBin = 3600
         |      statTimeBin = 300
         |      min-availability-undersupply-algorithm {
         |        matchLimit = 99999
         |      }
         |   }
         | }
         |]
         |beam.agentsim.agents.modalBehaviors.maximumNumberOfReplanningAttempts = 99999
      """.stripMargin)
      .withFallback(testConfig("test/input/beamville/beam.conf"))
      .resolve()
    runRepositionTest(config)
  }

  private def runRepositionTest(config: Config): Unit = {
    import beam.agentsim.infrastructure.taz.TAZ
    import org.matsim.api.core.v01.{Coord, Id}

    val configBuilder = new MatSimBeamConfigBuilder(config)
    val matsimConfig = configBuilder.buildMatSimConf()
    val beamConfig = BeamConfig(config)
    FileUtils.setConfigOutputFile(beamConfig, matsimConfig)
    val beamScenario = loadScenario(beamConfig)
    FileUtils.setConfigOutputFile(beamConfig, matsimConfig)
    val scenario = ScenarioUtils.loadScenario(matsimConfig).asInstanceOf[MutableScenario]
    scenario.setNetwork(beamScenario.network)
    var iteration = -1
    var carsharingTripsIt0 = 0
    var carsharingTripsIt1 = 0
    FleetUtils.writeCSV(
      "output/test/vehiclesSharePerTAZ.csv",
      Vector(
        (Id.create("1", classOf[TAZ]), new Coord(0, 0), 0.0),
        (Id.create("2", classOf[TAZ]), new Coord(0, 0), 1.0),
        (Id.create("3", classOf[TAZ]), new Coord(0, 0), 0.0),
        (Id.create("4", classOf[TAZ]), new Coord(0, 0), 0.0)
      )
    )
    val injector = org.matsim.core.controler.Injector.createInjector(
      scenario.getConfig,
      new AbstractModule() {
        override def install(): Unit = {
          install(module(config, beamConfig, scenario, beamScenario))
          addEventHandlerBinding().toInstance(new BasicEventHandler {
            override def handleEvent(event: Event): Unit = {
              event match {
                case e: ModeChoiceEvent =>
                  if (e.getAttributes.get("mode") == "car") {
                    if (iteration == 0) {
                      carsharingTripsIt0 += 1
                    } else {
                      carsharingTripsIt1 += 1
                    }
                  }
                case _ =>
              }
            }
          })
          addControlerListenerBinding().toInstance(new IterationStartsListener {
            override def notifyIterationStarts(event: IterationStartsEvent): Unit = {
              iteration = event.getIteration
            }
          })
        }
      }
    )
    val services = injector.getInstance(classOf[BeamServices])

    // Only driving allowed
    val population = scenario.getPopulation
    val nonCarModes = BeamMode.allModes flatMap { mode =>
      if (mode == BeamMode.CAR) None else Some(mode.value.toLowerCase)
    } mkString ","
    population.getPersons.keySet.forEach { personId =>
      population.getPersonAttributes.putAttribute(personId.toString, EXCLUDED_MODES, nonCarModes)
    }

    // No private vehicles (but we have a car sharing operator)
    val households = scenario.getHouseholds
    households.getHouseholds.values.forEach { household =>
      household.getVehicleIds.clear()
    }
    beamScenario.privateVehicles.clear()

    DefaultPopulationAdjustment(services).update(scenario)
    services.controler.run()

    assume(carsharingTripsIt0 == 0, "no agent is supposed to be driving in iteration 1")
    assume(carsharingTripsIt1 > 0, "at least one agent has to be driving in iteration 2")
  }
>>>>>>> 091c7586

}<|MERGE_RESOLUTION|>--- conflicted
+++ resolved
@@ -168,7 +168,6 @@
     assert(nonCarTrips == 0, "Someone wasn't driving even though everybody wants to and cars abound.")
   }
 
-<<<<<<< HEAD
   // REPOSITION IS NOT WORKING TODO IT NEEDS TO BE FIXED
 //  "Reposition scenario" must "results at least a person driving in the second iteration" in {
 //    val config = ConfigFactory
@@ -314,119 +313,5 @@
 //    person.addPlan(plan)
 //    person
 //  }
-=======
-  // REPOSITION
-  "Reposition scenario" must "results at least a person driving in the second iteration" in {
-    val config = ConfigFactory
-      .parseString("""
-         |beam.actorSystemName = "CarSharingSpec"
-         |beam.outputs.events.fileOutputFormats = xml
-         |beam.physsim.skipPhysSim = true
-         |beam.agentsim.lastIteration = 1
-         |beam.outputs.writeSkimsInterval = 1
-         |beam.agentsim.agents.vehicles.sharedFleets = [
-         | {
-         |    name = "fixed-non-reserving-fleet-by-taz"
-         |    managerType = "fixed-non-reserving-fleet-by-taz"
-         |    fixed-non-reserving-fleet-by-taz {
-         |      vehicleTypeId = "sharedCar"
-         |      maxWalkingDistance = 1000
-         |      fleetSize = 40
-         |      vehiclesSharePerTAZFromCSV = "output/test/vehiclesSharePerTAZ.csv"
-         |    }
-         |    reposition {
-         |      name = "min-availability-undersupply-algorithm"
-         |      repositionTimeBin = 3600
-         |      statTimeBin = 300
-         |      min-availability-undersupply-algorithm {
-         |        matchLimit = 99999
-         |      }
-         |   }
-         | }
-         |]
-         |beam.agentsim.agents.modalBehaviors.maximumNumberOfReplanningAttempts = 99999
-      """.stripMargin)
-      .withFallback(testConfig("test/input/beamville/beam.conf"))
-      .resolve()
-    runRepositionTest(config)
-  }
-
-  private def runRepositionTest(config: Config): Unit = {
-    import beam.agentsim.infrastructure.taz.TAZ
-    import org.matsim.api.core.v01.{Coord, Id}
-
-    val configBuilder = new MatSimBeamConfigBuilder(config)
-    val matsimConfig = configBuilder.buildMatSimConf()
-    val beamConfig = BeamConfig(config)
-    FileUtils.setConfigOutputFile(beamConfig, matsimConfig)
-    val beamScenario = loadScenario(beamConfig)
-    FileUtils.setConfigOutputFile(beamConfig, matsimConfig)
-    val scenario = ScenarioUtils.loadScenario(matsimConfig).asInstanceOf[MutableScenario]
-    scenario.setNetwork(beamScenario.network)
-    var iteration = -1
-    var carsharingTripsIt0 = 0
-    var carsharingTripsIt1 = 0
-    FleetUtils.writeCSV(
-      "output/test/vehiclesSharePerTAZ.csv",
-      Vector(
-        (Id.create("1", classOf[TAZ]), new Coord(0, 0), 0.0),
-        (Id.create("2", classOf[TAZ]), new Coord(0, 0), 1.0),
-        (Id.create("3", classOf[TAZ]), new Coord(0, 0), 0.0),
-        (Id.create("4", classOf[TAZ]), new Coord(0, 0), 0.0)
-      )
-    )
-    val injector = org.matsim.core.controler.Injector.createInjector(
-      scenario.getConfig,
-      new AbstractModule() {
-        override def install(): Unit = {
-          install(module(config, beamConfig, scenario, beamScenario))
-          addEventHandlerBinding().toInstance(new BasicEventHandler {
-            override def handleEvent(event: Event): Unit = {
-              event match {
-                case e: ModeChoiceEvent =>
-                  if (e.getAttributes.get("mode") == "car") {
-                    if (iteration == 0) {
-                      carsharingTripsIt0 += 1
-                    } else {
-                      carsharingTripsIt1 += 1
-                    }
-                  }
-                case _ =>
-              }
-            }
-          })
-          addControlerListenerBinding().toInstance(new IterationStartsListener {
-            override def notifyIterationStarts(event: IterationStartsEvent): Unit = {
-              iteration = event.getIteration
-            }
-          })
-        }
-      }
-    )
-    val services = injector.getInstance(classOf[BeamServices])
-
-    // Only driving allowed
-    val population = scenario.getPopulation
-    val nonCarModes = BeamMode.allModes flatMap { mode =>
-      if (mode == BeamMode.CAR) None else Some(mode.value.toLowerCase)
-    } mkString ","
-    population.getPersons.keySet.forEach { personId =>
-      population.getPersonAttributes.putAttribute(personId.toString, EXCLUDED_MODES, nonCarModes)
-    }
-
-    // No private vehicles (but we have a car sharing operator)
-    val households = scenario.getHouseholds
-    households.getHouseholds.values.forEach { household =>
-      household.getVehicleIds.clear()
-    }
-    beamScenario.privateVehicles.clear()
-
-    DefaultPopulationAdjustment(services).update(scenario)
-    services.controler.run()
-
-    assume(carsharingTripsIt0 == 0, "no agent is supposed to be driving in iteration 1")
-    assume(carsharingTripsIt1 > 0, "at least one agent has to be driving in iteration 2")
-  }
->>>>>>> 091c7586
 
 }