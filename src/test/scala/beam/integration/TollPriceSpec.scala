--- conflicted
+++ resolved
@@ -11,11 +11,7 @@
 class TollPriceSpec extends WordSpecLike with Matchers with RunBeam with BeforeAndAfterAll with IntegrationSpecCommon {
 
   "Running beam with modeChoice ModeChoiceMultinomialLogit and increasing tollCapacity value" must {
-<<<<<<< HEAD
-    "create less entries for mode choice car as value increases" in {
-=======
     "create less entries for mode choice car as value increases" ignore {
->>>>>>> 0549e720
       val inputTollPrice = Seq(0.1, 1.0)
       val modeChoice = inputTollPrice.map(tc => new StartWithCustomConfig(modeChoice = Some("ModeChoiceMultinomialLogit"), tollPrice = Some(tc)).groupedCount)
 
