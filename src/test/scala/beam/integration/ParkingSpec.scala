package beam.integration

import java.io.File

import beam.agentsim.events.{LeavingParkingEvent, ModeChoiceEvent, ParkEvent, PathTraversalEvent}
import beam.sim.BeamHelper
import beam.utils.EventReader
import com.typesafe.config.{ConfigFactory, ConfigValueFactory}
import org.apache.commons.io.FileUtils
import org.matsim.api.core.v01.events.Event
import org.scalatest.{BeforeAndAfterAll, Matchers, WordSpecLike}

import scala.collection.mutable.ArrayBuffer

class ParkingSpec extends WordSpecLike with BeforeAndAfterAll with Matchers with BeamHelper with IntegrationSpecCommon {

  def runAndCollectEvents(parkingScenario: String): Seq[Event] = {
    runAndCollectForIterations(parkingScenario, 1).head
  }

  def runAndCollectForIterations(parkingScenario: String, iterations: Int): Seq[Seq[Event]] = {
    val param = ConfigFactory.parseString(
      """
        |{
        | matsim.modules.strategy.parameterset = [
        |   {type = strategysettings, disableAfterIteration = -1, strategyName = ClearRoutes , weight = 0.7},
        |   {type = strategysettings, disableAfterIteration = -1, strategyName = ClearModes , weight = 0.0}
        |   {type = strategysettings, disableAfterIteration = -1, strategyName = TimeMutator , weight = 0.0},
        |   {type = strategysettings, disableAfterIteration = -1, strategyName = SelectExpBeta , weight = 0.3},
        | ]
        |}
      """.stripMargin
    )

    val config = baseConfig
      .withValue("beam.outputs.events.fileOutputFormats", ConfigValueFactory.fromAnyRef("xml,csv"))
      .withValue(
        TestConstants.KEY_AGENT_MODAL_BEHAVIORS_MODE_CHOICE_CLASS,
        ConfigValueFactory.fromAnyRef(TestConstants.MODE_CHOICE_MULTINOMIAL_LOGIT)
      )
      .withValue(
        "beam.agentsim.agents.modalBehaviors.mulitnomialLogit.params.car_intercept",
        ConfigValueFactory.fromAnyRef(1.0)
      )
      .withValue(
        "beam.agentsim.agents.modalBehaviors.mulitnomialLogit.params.walk_transit_intercept",
        ConfigValueFactory.fromAnyRef(0.0)
      )
      .withValue(
        "beam.agentsim.agents.modalBehaviors.mulitnomialLogit.params.drive_transit_intercept",
        ConfigValueFactory.fromAnyRef(0.0)
      )
      .withValue(
        "beam.agentsim.agents.modalBehaviors.mulitnomialLogit.params.ride_hail_transit_intercept",
        ConfigValueFactory.fromAnyRef(0.0)
      )
      .withValue(
        "beam.agentsim.agents.modalBehaviors.mulitnomialLogit.params.ride_hail_intercept",
        ConfigValueFactory.fromAnyRef(0.0)
      )
      .withValue(
        "beam.agentsim.agents.modalBehaviors.mulitnomialLogit.params.walk_intercept",
        ConfigValueFactory.fromAnyRef(-5.0)
      )
      .withValue(
        "beam.agentsim.agents.modalBehaviors.mulitnomialLogit.params.bike_intercept",
        ConfigValueFactory.fromAnyRef(0.0)
      )
      .withValue("matsim.modules.strategy.ModuleProbability_1", ConfigValueFactory.fromAnyRef(0.3))
      .withValue("matsim.modules.strategy.ModuleProbability_2", ConfigValueFactory.fromAnyRef(0.7))
      .withValue(
        "beam.agentsim.taz.parkingFilePath",
        ConfigValueFactory.fromAnyRef(s"test/input/beamville/parking/taz-parking-$parkingScenario.csv")
      )
      .withValue(
        "beam.outputs.events.overrideWritingLevels",
        ConfigValueFactory.fromAnyRef(
          "beam.agentsim.events.ParkEvent:VERBOSE, beam.agentsim.events.LeavingParkingEvent:VERBOSE, org.matsim.api.core.v01.events.ActivityEndEvent:REGULAR, org.matsim.api.core.v01.events.ActivityStartEvent:REGULAR, org.matsim.api.core.v01.events.PersonEntersVehicleEvent:REGULAR, org.matsim.api.core.v01.events.PersonLeavesVehicleEvent:REGULAR, beam.agentsim.events.ModeChoiceEvent:VERBOSE, beam.agentsim.events.PathTraversalEvent:VERBOSE"
        )
      )
      .withValue(
        "matsim.modules.controler.lastIteration",
        ConfigValueFactory.fromAnyRef(iterations)
      )
      .withFallback(param)
      .resolve()

    val (matsimConfig, outputDirectory) = runBeamWithConfig(config)

    val queueEvents = ArrayBuffer[Seq[Event]]()
    for (i <- 0 until iterations) {
<<<<<<< HEAD
      val filePath = getEventsFilePath(matsimConfig, "xml", i).getAbsolutePath
      queueEvents.append(EventReader.fromFile(filePath))
=======
      val filePath = EventReader.getEventsFilePath(matsimConfig, "xml", i).getAbsolutePath
      queueEvents.append(EventReader.fromXmlFile(filePath).toSeq)
>>>>>>> 2e60ba6e
    }

    val outputDirectoryFile = new File(outputDirectory)
    FileUtils.copyDirectory(outputDirectoryFile, new File(s"${outputDirectory}_$parkingScenario"))

    queueEvents
  }

  private lazy val limitedEvents = runAndCollectForIterations("limited", 4)
  private lazy val defaultEvents = runAndCollectForIterations("default", 4)
  private lazy val expensiveEvents = runAndCollectForIterations("expensive", 4)
  private lazy val emptyEvents = runAndCollectForIterations("empty", 4)

  val countForPathTraversalAndCarMode: Seq[Event] => Int = { events =>
    events.count { e =>
      val mMode = Option(e.getAttributes.get(PathTraversalEvent.ATTRIBUTE_MODE))
      e.getEventType.equals(ModeChoiceEvent.EVENT_TYPE) && mMode.exists(_.equals("car"))
    }
  }

  val countForModeChoiceAndCarMode: Seq[Event] => Int = { events =>
    events.count { e =>
      val mMode = Option(e.getAttributes.get(ModeChoiceEvent.ATTRIBUTE_MODE))
      e.getEventType.equals(ModeChoiceEvent.EVENT_TYPE) && mMode.exists(_.equals("car"))
    }
  }

  "Parking system " must {
    "guarantee at least some parking used " in {
      val parkingEvents =
        defaultEvents.head.filter(e => ParkEvent.EVENT_TYPE.equals(e.getEventType))
      parkingEvents.size should be > 0
    }

    "departure and arrival should be from same parking 4 tuple" in {

      val parkingEvents =
        defaultEvents.head.filter(x => x.isInstanceOf[ParkEvent] || x.isInstanceOf[LeavingParkingEvent])
      val groupedByVehicle = parkingEvents.foldLeft(Map[String, ArrayBuffer[Event]]()) {
        case (c, ev) =>
          val vehId = ev.getAttributes.get(ParkEvent.ATTRIBUTE_VEHICLE_ID)
          val array = c.getOrElse(vehId, ArrayBuffer[Event]())
          array.append(ev)
          c.updated(vehId, array)
      }

      val res = groupedByVehicle.map {
        case (id, x) =>
          val (parkEvents, leavingEvents) =
            x.partition(e => ParkEvent.EVENT_TYPE.equals(e.getEventType))

          //First and last park events won't match
          val parkEventsWithoutLast = parkEvents.dropRight(1)
          val leavingParkEventsWithoutFirst = leavingEvents.tail

          parkEventsWithoutLast.size shouldEqual leavingParkEventsWithoutFirst.size
          (id, parkEventsWithoutLast zip leavingParkEventsWithoutFirst)
      }

      res.collect {
        case (_, array) =>
          array.foreach {
            case (evA, evB) =>
              List(
                ParkEvent.ATTRIBUTE_PARKING_TAZ,
                ParkEvent.ATTRIBUTE_PARKING_TYPE,
                ParkEvent.ATTRIBUTE_PRICING_MODEL,
                ParkEvent.ATTRIBUTE_CHARGING_TYPE
              ).foreach { k =>
                evA.getAttributes.get(k) should equal(evB.getAttributes.get(k))
              }
              evA.getAttributes.get("time").toDouble should be <= evB.getAttributes
                .get("time")
                .toDouble
          }
      }
    }

    "Park event should be thrown after last path traversal" in {
      val parkingEvents =
        defaultEvents.head.filter(x => x.isInstanceOf[ParkEvent] || x.isInstanceOf[LeavingParkingEvent])

      val groupedByVehicle = parkingEvents.foldLeft(Map[String, ArrayBuffer[Event]]()) {
        case (c, ev) =>
          val vehId = ev.getAttributes.get(ParkEvent.ATTRIBUTE_VEHICLE_ID)
          val array = c.getOrElse(vehId, ArrayBuffer[Event]())
          array.append(ev)
          c.updated(vehId, array)
      }

      val vehToParkLeavingEvents = groupedByVehicle.map {
        case (id, x) =>
          val (parkEvents, leavingEvents) =
            x.partition(e => ParkEvent.EVENT_TYPE.equals(e.getEventType))
          (id, leavingEvents zip parkEvents)
      }

      val pathTraversalEvents =
        defaultEvents.head.filter(event => PathTraversalEvent.EVENT_TYPE.equals(event.getEventType))

      vehToParkLeavingEvents.foreach {
        case (currVehId, events) =>
          events.foreach {
            case (leavingParkEvent, parkEvent) =>
              val pathTraversalEventsInRange = pathTraversalEvents.filter { event =>
                val vehId = event.getAttributes.get(ParkEvent.ATTRIBUTE_VEHICLE_ID)
                currVehId.equals(vehId) &&
                event.getTime >= leavingParkEvent.getTime &&
                event.getTime <= parkEvent.getTime
              }
              pathTraversalEventsInRange.size should be > 1
              val lastPathTravInRange = pathTraversalEventsInRange.maxBy(_.getTime)
              val indexOfLastPathTravInRange = defaultEvents.head.indexOf(lastPathTravInRange)
              val indexOfParkEvent = defaultEvents.head.indexOf(parkEvent)
              indexOfLastPathTravInRange should be < indexOfParkEvent
          }
      }
    }

    "expensive parking should reduce driving" in {
      val expensiveModeChoiceCarCount = expensiveEvents.map(countForPathTraversalAndCarMode)
      val defaultModeChoiceCarCount = defaultEvents.map(countForPathTraversalAndCarMode)

      logger.debug("Default iterations ", defaultModeChoiceCarCount.mkString(","))
      logger.debug("Expensive iterations ", expensiveModeChoiceCarCount.mkString(","))

      defaultModeChoiceCarCount
        .takeRight(5)
        .sum should be > expensiveModeChoiceCarCount.takeRight(5).sum
    }

    "empty parking access should reduce driving" in {
      val emptyModeChoiceCarCount = emptyEvents.map(countForPathTraversalAndCarMode)
      val defaultModeChoiceCarCount = defaultEvents.map(countForPathTraversalAndCarMode)

      logger.debug("Default iterations", defaultModeChoiceCarCount.mkString(","))
      logger.debug("Empty iterations", emptyModeChoiceCarCount.mkString(","))

      defaultModeChoiceCarCount
        .takeRight(5)
        .sum should be > emptyModeChoiceCarCount.takeRight(5).sum
    }

    "limited parking access should reduce driving" ignore {
      val limitedModeChoiceCarCount = limitedEvents.map(countForPathTraversalAndCarMode)
      val defaultModeChoiceCarCount = defaultEvents.map(countForPathTraversalAndCarMode)

      logger.debug(s"Default iterations ${defaultModeChoiceCarCount.mkString(",")}")
      logger.debug(s"Limited iterations ${limitedModeChoiceCarCount.mkString(",")}")

      defaultModeChoiceCarCount
        .takeRight(5)
        .sum should be > limitedModeChoiceCarCount.takeRight(5).sum
    }
  }
}<|MERGE_RESOLUTION|>--- conflicted
+++ resolved
@@ -4,7 +4,7 @@
 
 import beam.agentsim.events.{LeavingParkingEvent, ModeChoiceEvent, ParkEvent, PathTraversalEvent}
 import beam.sim.BeamHelper
-import beam.utils.EventReader
+import beam.utils.EventReader._
 import com.typesafe.config.{ConfigFactory, ConfigValueFactory}
 import org.apache.commons.io.FileUtils
 import org.matsim.api.core.v01.events.Event
@@ -89,13 +89,8 @@
 
     val queueEvents = ArrayBuffer[Seq[Event]]()
     for (i <- 0 until iterations) {
-<<<<<<< HEAD
       val filePath = getEventsFilePath(matsimConfig, "xml", i).getAbsolutePath
       queueEvents.append(EventReader.fromFile(filePath))
-=======
-      val filePath = EventReader.getEventsFilePath(matsimConfig, "xml", i).getAbsolutePath
-      queueEvents.append(EventReader.fromXmlFile(filePath).toSeq)
->>>>>>> 2e60ba6e
     }
 
     val outputDirectoryFile = new File(outputDirectory)
