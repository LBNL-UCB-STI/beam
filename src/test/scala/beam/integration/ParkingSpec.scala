package beam.integration

import java.io.File

import beam.agentsim.events.{LeavingParkingEventAttrs, ModeChoiceEvent, ParkEventAttrs, PathTraversalEvent}
import beam.integration.ReadEvents._
import beam.sim.BeamHelper
import com.typesafe.config.ConfigValueFactory
import org.apache.commons.io.FileUtils
import org.matsim.api.core.v01.events.Event
import org.scalatest.{BeforeAndAfterAll, Matchers, WordSpecLike}

import scala.collection.mutable.ArrayBuffer

class ParkingSpec extends WordSpecLike with BeforeAndAfterAll with Matchers with BeamHelper with IntegrationSpecCommon {

  def runAndCollectEvents(parkingScenario: String): Seq[Event] = {
    runAndCollectForIterations(parkingScenario, 1).head
  }

  def runAndCollectForIterations(parkingScenario: String, iterations: Int): Seq[Seq[Event]] = {
    val config = baseConfig
      .withValue("beam.outputs.events.fileOutputFormats", ConfigValueFactory.fromAnyRef("xml,csv"))
      .withValue(
        TestConstants.KEY_AGENT_MODAL_BEHAVIORS_MODE_CHOICE_CLASS,
        ConfigValueFactory.fromAnyRef(TestConstants.MODE_CHOICE_MULTINOMIAL_LOGIT)
      )
      .withValue(
        "beam.agentsim.agents.modalBehaviors.mulitnomialLogit.params.car_intercept",
        ConfigValueFactory.fromAnyRef(1.0)
      )
      .withValue(
        "beam.agentsim.agents.modalBehaviors.mulitnomialLogit.params.walk_transit_intercept",
        ConfigValueFactory.fromAnyRef(0.0)
      )
      .withValue(
        "beam.agentsim.agents.modalBehaviors.mulitnomialLogit.params.drive_transit_intercept",
        ConfigValueFactory.fromAnyRef(0.0)
      )
      .withValue(
        "beam.agentsim.agents.modalBehaviors.mulitnomialLogit.params.ride_hail_transit_intercept",
        ConfigValueFactory.fromAnyRef(0.0)
      )
      .withValue(
        "beam.agentsim.agents.modalBehaviors.mulitnomialLogit.params.ride_hail_intercept",
        ConfigValueFactory.fromAnyRef(0.0)
      )
      .withValue(
        "beam.agentsim.agents.modalBehaviors.mulitnomialLogit.params.walk_intercept",
        ConfigValueFactory.fromAnyRef(-5.0)
      )
      .withValue(
        "beam.agentsim.agents.modalBehaviors.mulitnomialLogit.params.bike_intercept",
        ConfigValueFactory.fromAnyRef(0.0)
      )
      .withValue("matsim.modules.strategy.ModuleProbability_1", ConfigValueFactory.fromAnyRef(0.3))
      .withValue("matsim.modules.strategy.ModuleProbability_2", ConfigValueFactory.fromAnyRef(0.7))
      .withValue(
        "beam.agentsim.taz.parking",
        ConfigValueFactory.fromAnyRef(s"test/input/beamville/parking/taz-parking-$parkingScenario.csv")
      )
      .withValue(
        "beam.outputs.events.overrideWritingLevels",
        ConfigValueFactory.fromAnyRef(
          "beam.agentsim.events.ParkEvent:VERBOSE, beam.agentsim.events.LeavingParkingEvent:VERBOSE, org.matsim.api.core.v01.events.ActivityEndEvent:REGULAR, org.matsim.api.core.v01.events.ActivityStartEvent:REGULAR, org.matsim.api.core.v01.events.PersonEntersVehicleEvent:REGULAR, org.matsim.api.core.v01.events.PersonLeavesVehicleEvent:REGULAR, beam.agentsim.events.ModeChoiceEvent:VERBOSE, beam.agentsim.events.PathTraversalEvent:VERBOSE"
        )
      )
      .withValue(
        "matsim.modules.controler.lastIteration",
        ConfigValueFactory.fromAnyRef(iterations)
      )
      .resolve()

    val (matsimConfig, outputDirectory) = runBeamWithConfig(config)

    val queueEvents = ArrayBuffer[Seq[Event]]()
    for (i <- 0 until iterations) {
      val filePath = getEventsFilePath(matsimConfig, "xml", i).getAbsolutePath
      queueEvents.append(ReadEvents.fromFile(filePath).toSeq)
    }

    val outputDirectoryFile = new File(outputDirectory)
    FileUtils.copyDirectory(outputDirectoryFile, new File(s"${outputDirectory}_$parkingScenario"))

    queueEvents
  }

  private lazy val limitedEvents = runAndCollectForIterations("limited", 4)
  private lazy val defaultEvents = runAndCollectForIterations("default", 4)
  private lazy val expensiveEvents = runAndCollectForIterations("expensive", 4)
  private lazy val emptyEvents = runAndCollectForIterations("empty", 4)

  val countForPathTraversalAndCarMode: Seq[Event] => Int = { events =>
    events.count { e =>
      val mMode = Option(e.getAttributes.get(PathTraversalEvent.ATTRIBUTE_MODE))
      e.getEventType.equals(ModeChoiceEvent.EVENT_TYPE) && mMode.exists(_.equals("car"))
    }
  }

  val countForModeChoiceAndCarMode: Seq[Event] => Int = { events =>
    events.count { e =>
      val mMode = Option(e.getAttributes.get(ModeChoiceEvent.ATTRIBUTE_MODE))
      e.getEventType.equals(ModeChoiceEvent.EVENT_TYPE) && mMode.exists(_.equals("car"))
    }
  }

  "Parking system " must {
    "guarantee at least some parking used " in {
      val parkingEvents =
        defaultEvents.head.filter(e => ParkEventAttrs.EVENT_TYPE.equals(e.getEventType))
      parkingEvents.size should be > 0
    }

    "departure and arrival should be from same parking 4 tuple" in {

      val parkingEvents = defaultEvents.head.filter(
        e =>
          ParkEventAttrs.EVENT_TYPE.equals(e.getEventType) || LeavingParkingEventAttrs.EVENT_TYPE
            .equals(e.getEventType)
      )

      val groupedByVehicle = parkingEvents.foldLeft(Map[String, ArrayBuffer[Event]]()) {
        case (c, ev) =>
          val vehId = ev.getAttributes.get(ParkEventAttrs.ATTRIBUTE_VEHICLE_ID)
          val array = c.getOrElse(vehId, ArrayBuffer[Event]())
          array.append(ev)
          c.updated(vehId, array)
      }

      val res = groupedByVehicle.map {
        case (id, x) =>
          val (parkEvents, leavingEvents) =
            x.partition(e => ParkEventAttrs.EVENT_TYPE.equals(e.getEventType))

          //First and last park events won't match
          val parkEventsWithoutLast = parkEvents.dropRight(1)
          val leavingParkEventsWithoutFirst = leavingEvents.tail

          parkEventsWithoutLast.size shouldEqual leavingParkEventsWithoutFirst.size
          (id, parkEventsWithoutLast zip leavingParkEventsWithoutFirst)
      }

      val isSameArrivalAndDeparture = res.forall {
        case (_, array) =>
          array.forall {
            case (evA, evB) =>
              val sameParking = List(
                ParkEventAttrs.ATTRIBUTE_PARKING_TAZ,
                ParkEventAttrs.ATTRIBUTE_PARKING_TYPE,
                ParkEventAttrs.ATTRIBUTE_PRICING_MODEL,
                ParkEventAttrs.ATTRIBUTE_CHARGING_TYPE
              ).forall { k =>
                evA.getAttributes.get(k).equals(evB.getAttributes.get(k))
              }
              val parkBeforeLeaving = evA.getAttributes.get("time").toDouble < evB.getAttributes
                .get("time")
                .toDouble
              sameParking && parkBeforeLeaving
          }
      }

      isSameArrivalAndDeparture shouldBe true
    }

    "Park event should be thrown after last path traversal" in {
      val parkingEvents = defaultEvents.head.filter(
        e =>
          ParkEventAttrs.EVENT_TYPE.equals(e.getEventType) || LeavingParkingEventAttrs.EVENT_TYPE
            .equals(e.getEventType)
      )

      val groupedByVehicle = parkingEvents.foldLeft(Map[String, ArrayBuffer[Event]]()) {
        case (c, ev) =>
          val vehId = ev.getAttributes.get(ParkEventAttrs.ATTRIBUTE_VEHICLE_ID)
          val array = c.getOrElse(vehId, ArrayBuffer[Event]())
          array.append(ev)
          c.updated(vehId, array)
      }

      val vehToParkLeavingEvents = groupedByVehicle.map {
        case (id, x) =>
          val (parkEvents, leavingEvents) =
            x.partition(e => ParkEventAttrs.EVENT_TYPE.equals(e.getEventType))
          (id, leavingEvents zip parkEvents)
      }

      val pathTraversalEvents =
        defaultEvents.head.filter(event => PathTraversalEvent.EVENT_TYPE.equals(event.getEventType))

      vehToParkLeavingEvents.foreach {
        case (currVehId, events) =>
          events.foreach {
            case (leavingParkEvent, parkEvent) =>
              val pathTraversalEventsInRange = pathTraversalEvents.filter { event =>
                val vehId = event.getAttributes.get(ParkEventAttrs.ATTRIBUTE_VEHICLE_ID)
                currVehId.equals(vehId) &&
                event.getTime >= leavingParkEvent.getTime &&
                event.getTime <= parkEvent.getTime
              }
              pathTraversalEventsInRange.size should be > 1
              val lastPathTravInRange = pathTraversalEventsInRange.maxBy(_.getTime)
              val indexOfLastPathTravInRange = defaultEvents.head.indexOf(lastPathTravInRange)
              val indexOfParkEvent = defaultEvents.head.indexOf(parkEvent)
              indexOfLastPathTravInRange should be < indexOfParkEvent
          }
      }
    }

    "expensive parking should reduce driving" in {
      val expensiveModeChoiceCarCount = expensiveEvents.map(countForPathTraversalAndCarMode)
      val defaultModeChoiceCarCount = defaultEvents.map(countForPathTraversalAndCarMode)

      logger.debug("Default iterations ", defaultModeChoiceCarCount.mkString(","))
      logger.debug("Expensive iterations ", expensiveModeChoiceCarCount.mkString(","))

      defaultModeChoiceCarCount
        .takeRight(5)
        .sum should be > expensiveModeChoiceCarCount.takeRight(5).sum
    }

<<<<<<< HEAD
    "empty parking access should reduce driving" ignore  {
      val emptyModeChoiceCarCount = emptyEvents.map(filterForCarMode)
      val defaultModeChoiceCarCount = defaultEvents.map(filterForCarMode)
=======
    "empty parking access should reduce driving" in {
      val emptyModeChoiceCarCount = emptyEvents.map(countForPathTraversalAndCarMode)
      val defaultModeChoiceCarCount = defaultEvents.map(countForPathTraversalAndCarMode)
>>>>>>> f779e536

      logger.debug("Default iterations", defaultModeChoiceCarCount.mkString(","))
      logger.debug("Empty iterations", emptyModeChoiceCarCount.mkString(","))

      defaultModeChoiceCarCount
        .takeRight(5)
        .sum should be > emptyModeChoiceCarCount.takeRight(5).sum
    }

    "limited parking access should reduce driving" in {
      val limitedModeChoiceCarCount = limitedEvents.map(countForPathTraversalAndCarMode)
      val defaultModeChoiceCarCount = defaultEvents.map(countForPathTraversalAndCarMode)

      logger.debug(s"Default iterations ${defaultModeChoiceCarCount.mkString(",")}")
      logger.debug(s"Limited iterations ${limitedModeChoiceCarCount.mkString(",")}")

      defaultModeChoiceCarCount
        .takeRight(5)
        .sum should be > limitedModeChoiceCarCount.takeRight(5).sum
    }

    "limited parking access should increase walking distances" in {
      def filterPathTraversalForWalk(e: Event): Boolean = {
        PathTraversalEvent.EVENT_TYPE.equals(e.getEventType) &&
        "walk".equalsIgnoreCase(e.getAttributes.get(PathTraversalEvent.ATTRIBUTE_MODE))
      }

      val defaultPathTraversalEvents = defaultEvents.head.filter(filterPathTraversalForWalk)

      val defaultPathLength = defaultPathTraversalEvents.foldLeft(0.0) {
        case (acc, ev) =>
          val currLength = ev.getAttributes.get(PathTraversalEvent.ATTRIBUTE_LENGTH).toDouble
          acc + currLength
      } / defaultPathTraversalEvents.size

      val limitedPathTraversalEvents = limitedEvents.head.filter(filterPathTraversalForWalk)

      val limitedPathLength = limitedPathTraversalEvents.foldLeft(0.0) {
        case (acc, ev) =>
          val currLength = ev.getAttributes.get(PathTraversalEvent.ATTRIBUTE_LENGTH).toDouble
          acc + currLength
      } / limitedPathTraversalEvents.size

      limitedPathLength should be > defaultPathLength
    }
  }
}<|MERGE_RESOLUTION|>--- conflicted
+++ resolved
@@ -218,15 +218,9 @@
         .sum should be > expensiveModeChoiceCarCount.takeRight(5).sum
     }
 
-<<<<<<< HEAD
-    "empty parking access should reduce driving" ignore  {
-      val emptyModeChoiceCarCount = emptyEvents.map(filterForCarMode)
-      val defaultModeChoiceCarCount = defaultEvents.map(filterForCarMode)
-=======
     "empty parking access should reduce driving" in {
       val emptyModeChoiceCarCount = emptyEvents.map(countForPathTraversalAndCarMode)
       val defaultModeChoiceCarCount = defaultEvents.map(countForPathTraversalAndCarMode)
->>>>>>> f779e536
 
       logger.debug("Default iterations", defaultModeChoiceCarCount.mkString(","))
       logger.debug("Empty iterations", emptyModeChoiceCarCount.mkString(","))
