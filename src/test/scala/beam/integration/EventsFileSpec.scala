package beam.integration

import java.io.File

import beam.agentsim.agents.planning.BeamPlan
import beam.agentsim.events.PathTraversalEvent
import beam.analysis.plots.TollRevenueAnalysis
import beam.router.Modes.BeamMode.{BIKE, CAR}
import beam.sim.BeamHelper
import beam.utils.EventReader._
import com.typesafe.config.{Config, ConfigValueFactory}
import org.matsim.api.core.v01.Id
import org.matsim.api.core.v01.population.{Activity, Leg, Person}
import org.matsim.core.config.ConfigUtils
import org.matsim.core.population.io.PopulationReader
import org.matsim.core.population.routes.NetworkRoute
import org.matsim.core.scenario.{MutableScenario, ScenarioUtils}
import org.matsim.households.Household
import org.scalatest.{BeforeAndAfterAll, FlatSpec, Matchers}

import scala.collection.JavaConverters._
import scala.io.Source

class EventsFileSpec extends FlatSpec with BeforeAndAfterAll with Matchers with BeamHelper with IntegrationSpecCommon {

  private lazy val config: Config = baseConfig
    .withValue("beam.outputs.events.fileOutputFormats", ConfigValueFactory.fromAnyRef("xml,csv"))
    .withValue("beam.routing.transitOnStreetNetwork", ConfigValueFactory.fromAnyRef("true"))
    .resolve()

  private var scenario: MutableScenario = _
  private var personHouseholds: Map[Id[Person], Household] = _

  override protected def beforeAll(): Unit = {
<<<<<<< HEAD
    val beamExecConfig = setupBeamWithConfig(config)
=======
    val beamExecConfig: BeamExecutionConfig = setupBeamWithConfig(config)
>>>>>>> 26e7b107

    val networkCoordinator = buildNetworkCoordinator(beamExecConfig.beamConfig)
    scenario = buildScenarioFromMatsimConfig(beamExecConfig.matsimConfig, networkCoordinator)
    val injector = buildInjector(config, scenario, networkCoordinator)
    val services = buildBeamServices(injector, scenario, beamExecConfig.matsimConfig, networkCoordinator)
<<<<<<< HEAD
=======
    fillScenarioWithExternalSources(injector, scenario, beamExecConfig.matsimConfig, networkCoordinator, services)
>>>>>>> 26e7b107
    runBeam(services, scenario, networkCoordinator, scenario.getConfig.controler().getOutputDirectory)
    personHouseholds = scenario.getHouseholds.getHouseholds
      .values()
      .asScala
      .flatMap(h => h.getMemberIds.asScala.map(_ -> h))
      .toMap
  }

  it should "contain the same bus trips entries" in {
    tripsFromEvents("BUS-DEFAULT") should contain theSameElementsAs
    tripsFromGtfs(new File("test/input/beamville/r5/bus-freq/trips.txt"))
  }

  it should "contain the same train trips entries" in {
    tripsFromEvents("SUBWAY-DEFAULT") should contain theSameElementsAs
//    tripsFromGtfs(new File("test/input/beamville/r5/train/trips.txt"))
    tripsFromGtfs(new File("test/input/beamville/r5/train-freq/trips.txt"))
  }

  private def tripsFromEvents(vehicleType: String) = {
    val trips = for {
      event <- fromXmlFile(getEventsFilePath(scenario.getConfig, "xml").getAbsolutePath)
      if event.getAttributes.get("vehicleType") == vehicleType
      vehicleTag <- event.getAttributes.asScala.get("vehicle")
    } yield vehicleTag.split(":")(1).split("-").take(3).mkString("-")
    trips.toSet
  }

  private def tripsFromGtfs(file: File) = {
    val trips = for (line <- Source.fromFile(file.getPath).getLines.drop(1))
      yield line.split(",")(2)
    trips.toSet
  }

  it should "contain same pathTraversal defined at stop times file for bus input file" in {
    stopToStopLegsFromEventsByTrip("BUS-DEFAULT").keys should contain theSameElementsAs
    stopToStopLegsFromGtfsByTrip("test/input/beamville/r5/bus-freq/stop_times.txt").keys
  }

  it should "contain same pathTraversal defined at stop times file for train input file" in {
    stopToStopLegsFromEventsByTrip("SUBWAY-DEFAULT").keys should contain theSameElementsAs
    stopToStopLegsFromGtfsByTrip("test/input/beamville/r5/train-freq/stop_times.txt").keys
  }

  private def stopToStopLegsFromEventsByTrip(vehicleType: String) = {
    val pathTraversals = for {
      event <- fromXmlFile(getEventsFilePath(scenario.getConfig, "xml").getAbsolutePath)
      if event.getEventType == "PathTraversal"
      if event.getAttributes.get(PathTraversalEvent.ATTRIBUTE_VEHICLE_TYPE) == vehicleType
    } yield event
    val eventsByTrip =
      pathTraversals.groupBy(_.getAttributes.get("vehicle").split(":")(1).split("-").take(3).mkString("-"))
    eventsByTrip.map { case (k, v) => (k, v.size) }
  }

  private def stopToStopLegsFromGtfsByTrip(stopTimesFile: String) = {
    val stopTimes = for (line <- Source.fromFile(new File(stopTimesFile).getPath).getLines.drop(1))
      yield line.split(",")
    val stopTimesByTrip = stopTimes.toList.groupBy(_(0))
    stopTimesByTrip.map { case (k, v) => (k, v.size - 1) }
  }

  it should "also be available as csv file" in {
    assert(getEventsFilePath(scenario.getConfig, "csv").exists())
  }

  it should "contain at least one paid toll" in {
    val tollEvents = for {
      event <- fromXmlFile(getEventsFilePath(scenario.getConfig, "xml").getAbsolutePath)
      if event.getEventType == "PathTraversal"
      if event.getAttributes.get(PathTraversalEvent.ATTRIBUTE_TOLL_PAID).toDouble != 0.0
    } yield event
    tollEvents should not be empty
  }

  it should "yield positive toll revenue according to TollRevenueAnalysis" in {
    val analysis = new TollRevenueAnalysis
    fromXmlFile(getEventsFilePath(scenario.getConfig, "xml").getAbsolutePath)
      .foreach(analysis.processStats)
    val tollRevenue = analysis.getSummaryStats.get(TollRevenueAnalysis.ATTRIBUTE_TOLL_REVENUE)
    tollRevenue should not equal 0.0
  }

  it should "also produce experienced plans which make sense" in {
    val experiencedScenario = ScenarioUtils.createScenario(ConfigUtils.createConfig())
    new PopulationReader(experiencedScenario).readFile(
      s"${scenario.getConfig.controler().getOutputDirectory}/ITERS/it.0/0.experiencedPlans.xml.gz"
    )
    assert(experiencedScenario.getPopulation.getPersons.size() == 50)
    var nCarTrips = 0
    var nBikeTrips = 0
    experiencedScenario.getPopulation.getPersons.values().forEach { person =>
      val experiencedPlan = person.getPlans.get(0)
      assert(experiencedPlan.getPlanElements.size() > 1)
      experiencedPlan.getPlanElements.asScala.sliding(2).foreach {
        case Seq(activity: Activity, leg: Leg) =>
          assert(activity.getEndTime == leg.getDepartureTime)
        case Seq(leg: Leg, activity: Activity) =>
          assert(leg.getDepartureTime + leg.getTravelTime == activity.getStartTime)
          if (leg.getMode == CAR.matsimMode) {
            assert(leg.getRoute.isInstanceOf[NetworkRoute])
            nCarTrips += 1
          } else if (leg.getMode == BIKE.matsimMode) {
            assert(leg.getRoute.isInstanceOf[NetworkRoute])
            nBikeTrips += 1
          }
      }
      val beamPlan = BeamPlan(experiencedPlan)
      beamPlan.tours.foreach { tour =>
        if (tour.trips.size > 1) {
          for (mode <- List("car", "bike")) {
            if (tour.trips.head.leg.get.getMode == mode) {
              assert(
                tour.trips.last.leg.get.getMode == mode,
                s"If I leave home by $mode, I must get home by $mode: " + person.getId
              )
            }
          }
        }
      }
    }
    assert(nCarTrips != 0, "At least some people must go by car")
    assert(nBikeTrips != 0, "At least some people must go by bike")
  }

}<|MERGE_RESOLUTION|>--- conflicted
+++ resolved
@@ -32,20 +32,13 @@
   private var personHouseholds: Map[Id[Person], Household] = _
 
   override protected def beforeAll(): Unit = {
-<<<<<<< HEAD
-    val beamExecConfig = setupBeamWithConfig(config)
-=======
     val beamExecConfig: BeamExecutionConfig = setupBeamWithConfig(config)
->>>>>>> 26e7b107
 
     val networkCoordinator = buildNetworkCoordinator(beamExecConfig.beamConfig)
     scenario = buildScenarioFromMatsimConfig(beamExecConfig.matsimConfig, networkCoordinator)
     val injector = buildInjector(config, scenario, networkCoordinator)
     val services = buildBeamServices(injector, scenario, beamExecConfig.matsimConfig, networkCoordinator)
-<<<<<<< HEAD
-=======
     fillScenarioWithExternalSources(injector, scenario, beamExecConfig.matsimConfig, networkCoordinator, services)
->>>>>>> 26e7b107
     runBeam(services, scenario, networkCoordinator, scenario.getConfig.controler().getOutputDirectory)
     personHouseholds = scenario.getHouseholds.getHouseholds
       .values()
