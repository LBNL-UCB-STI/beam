--- conflicted
+++ resolved
@@ -7,7 +7,11 @@
 import beam.utils.FileUtils
 import beam.utils.TestConfigUtils.testConfig
 import com.typesafe.config.ConfigValueFactory
-import org.matsim.api.core.v01.events.{Event, PersonArrivalEvent, PersonDepartureEvent}
+import org.matsim.api.core.v01.events.{
+  Event,
+  PersonArrivalEvent,
+  PersonDepartureEvent
+}
 import org.matsim.core.controler.AbstractModule
 import org.matsim.core.events.handler.BasicEventHandler
 import org.matsim.core.scenario.{MutableScenario, ScenarioUtils}
@@ -39,7 +43,8 @@
             "org.matsim.api.core.v01.events.ActivityEndEvent:REGULAR, org.matsim.api.core.v01.events.ActivityStartEvent:REGULAR, org.matsim.api.core.v01.events.PersonEntersVehicleEvent:REGULAR, org.matsim.api.core.v01.events.PersonLeavesVehicleEvent:REGULAR, beam.agentsim.events.ModeChoiceEvent:VERBOSE, beam.agentsim.events.PathTraversalEvent:VERBOSE, org.matsim.api.core.v01.events.PersonDepartureEvent:VERBOSE, org.matsim.api.core.v01.events.PersonArrivalEvent:VERBOSE"
           )
         )
-        .withValue("matsim.modules.controler.lastIteration", ConfigValueFactory.fromAnyRef(0))
+        .withValue("matsim.modules.controler.lastIteration",
+                   ConfigValueFactory.fromAnyRef(0))
       val configBuilder = new MatSimBeamConfigBuilder(config)
       val matsimConfig = configBuilder.buildMatSamConf()
       matsimConfig.planCalcScore().setMemorizingExperiencedPlans(true)
@@ -57,19 +62,17 @@
         scenario.getConfig,
         new AbstractModule() {
           override def install(): Unit = {
-<<<<<<< HEAD
             install(module(config, scenario, networkCoordinator))
-=======
-            install(module(config, scenario, networkCoordinator.transportNetwork))
->>>>>>> 38cecc4b
             addEventHandlerBinding().toInstance(new BasicEventHandler {
               override def handleEvent(event: Event): Unit = {
                 event match {
                   case depEvent: PersonDepartureEvent
-                      if depEvent.getLegMode.equalsIgnoreCase("drive_transit") =>
+                      if depEvent.getLegMode.equalsIgnoreCase(
+                        "drive_transit") =>
                     nDepartures = nDepartures + 1
                   case arrEvent: PersonArrivalEvent
-                      if arrEvent.getLegMode.equalsIgnoreCase("drive_transit") =>
+                      if arrEvent.getLegMode.equalsIgnoreCase(
+                        "drive_transit") =>
                     nArrivals = nArrivals + 1
                   case _ =>
                 }
