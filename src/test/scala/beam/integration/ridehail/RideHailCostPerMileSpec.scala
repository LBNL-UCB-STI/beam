--- conflicted
+++ resolved
@@ -5,13 +5,10 @@
 import com.typesafe.config.ConfigValueFactory
 import org.scalatest.{Matchers, WordSpecLike}
 
-<<<<<<< HEAD
 /**
   * Created by fdariasm on 29/08/2017
   *
   */
-=======
->>>>>>> 85d8b249
 class RideHailCostPerMileSpec extends WordSpecLike with Matchers with BeamHelper with IntegrationSpecCommon {
 
   "Running beam with modeChoice ModeChoiceMultinomialLogit and increasing defaultCostPerMile value" must {
@@ -31,7 +28,7 @@
         ).groupedCount
       }
 
-      
+
       val tc = modeChoice
         .map(_.get("ride_hail"))
         .filter(_.isDefined)
