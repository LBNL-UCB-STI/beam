--- conflicted
+++ resolved
@@ -5,21 +5,10 @@
 import com.typesafe.config.ConfigValueFactory
 import org.scalatest.{Matchers, WordSpecLike}
 
-<<<<<<< HEAD
-/**
-  * Created by fdariasm on 29/08/2017
-  *
-  */
-class RideHailNumDriversSpec extends WordSpecLike with Matchers with BeamHelper with IntegrationSpecCommon {
-
-  "Running beam with modeChoice ModeChoiceRideHailIfAvailable and increasing numDriversAsFractionOfPopulation value" must {
-    "create more entries for mode choice rideHail as value decreases due to within trip replanning" ignore {
-=======
 class RideHailNumDriversSpec extends WordSpecLike with Matchers with BeamHelper with IntegrationSpecCommon {
 
   "Running beam with modeChoice ModeChoiceRideHailIfAvailable and increasing defaultCostPerMinute value" must {
     "create less entries for mode choice rideHail as value increases" ignore {
->>>>>>> 85d8b249
       val numDriversAsFractionOfPopulation = Seq(0.1, 1.0)
       val modeChoice = numDriversAsFractionOfPopulation.map(
         tc =>
