package beam.integration.ridehail

import beam.utils.EventReader._
import beam.sim.BeamHelper
import beam.utils.TestConfigUtils.testConfig
import com.typesafe.config.ConfigValueFactory
import org.matsim.api.core.v01.events.Event
import org.scalatest.FlatSpec
import org.scalatest.mockito.MockitoSugar

import scala.collection.mutable.ArrayBuffer

class RideHailBufferedRidesSpec extends FlatSpec with BeamHelper with MockitoSugar {

  def getActivitiesGroupedByPerson(events: Seq[Event]): Map[String, (ArrayBuffer[Event], ArrayBuffer[Event])] = {
    val activities = events.filter(e => "actstart".equals(e.getEventType) || "actend".equals(e.getEventType))

    val groupedByPerson = activities.foldLeft(Map[String, ArrayBuffer[Event]]()) {
      case (c, ev) =>
        val personId = ev.getAttributes.get("person")
        val array = c.getOrElse(personId, ArrayBuffer[Event]())
        array.append(ev)
        c.updated(personId, array)
    }

    groupedByPerson.map {
      case (id, _events) =>
        val (startActEvents, endActEvents) =
          _events.partition(e => "actstart".equals(e.getEventType))
        (id, (startActEvents, endActEvents))
    }

  }

  it should "have same actstart as endstart events for persons when using ridehail replacement in DummyRideHailDispatchWithBufferingRequests" ignore {
    val config = testConfig("test/input/beamville/beam.conf")
      .resolve()
      .withValue("beam.outputs.events.fileOutputFormats", ConfigValueFactory.fromAnyRef("xml,csv"))
      .withValue(
        "beam.agentsim.agents.rideHail.allocationManager.name",
        ConfigValueFactory.fromAnyRef(
          "beam.agentsim.agents.rideHail.allocation.examples.DummyRideHailDispatchWithBufferingRequests"
          //"DEFAULT_MANAGER"
        )
      )
      .resolve()

    val matsimConfig = runBeamWithConfig(config)._1
    val filePath = getEventsFilePath(matsimConfig, "xml").getAbsolutePath
<<<<<<< HEAD
    val events = fromFile(filePath)
=======
    val events = fromXmlFile(filePath).toSeq
>>>>>>> 2e60ba6e

    val groupedByPersonStartEndEvents = getActivitiesGroupedByPerson(events)

    assert(groupedByPersonStartEndEvents.forall {
      case (_, (startActEvents, endActEvent)) =>
        startActEvents.size == endActEvent.size
    })

//    groupedByPersonStartEndEvents.foreach{ case (_, (startActEvents, endActEvent)) =>
//      assert(startActEvents.size == endActEvent.size)
//    }

  }

  it should "have different actstart and endstart events for persons when NOT using ridehail replacement in DummyRideHailDispatchWithBufferingRequestsWithoutReplacement" ignore {
    val config = testConfig("test/input/beamville/beam.conf")
      .resolve()
      .withValue("beam.outputs.events.fileOutputFormats", ConfigValueFactory.fromAnyRef("xml,csv"))
      .withValue(
        "beam.agentsim.agents.rideHail.allocationManager.name",
        ConfigValueFactory.fromAnyRef(
          "beam.agentsim.agents.ridehail.allocation.examples.DummyRideHailDispatchWithBufferingRequestsWithoutReplacement"
          //"DEFAULT_MANAGER"
        )
      )
      .resolve()

    val matsimConfig = runBeamWithConfig(config)._1
    val filePath = getEventsFilePath(matsimConfig, "xml").getAbsolutePath
<<<<<<< HEAD
    val events = fromFile(filePath)
=======
    val events = fromXmlFile(filePath).toSeq
>>>>>>> 2e60ba6e

    val groupedByPersonStartEndEvents = getActivitiesGroupedByPerson(events)

    assert(!groupedByPersonStartEndEvents.forall {
      case (_, (startActEvents, endActEvent)) =>
        startActEvents.size == endActEvent.size
    })

  }

}<|MERGE_RESOLUTION|>--- conflicted
+++ resolved
@@ -47,11 +47,7 @@
 
     val matsimConfig = runBeamWithConfig(config)._1
     val filePath = getEventsFilePath(matsimConfig, "xml").getAbsolutePath
-<<<<<<< HEAD
-    val events = fromFile(filePath)
-=======
     val events = fromXmlFile(filePath).toSeq
->>>>>>> 2e60ba6e
 
     val groupedByPersonStartEndEvents = getActivitiesGroupedByPerson(events)
 
@@ -81,11 +77,7 @@
 
     val matsimConfig = runBeamWithConfig(config)._1
     val filePath = getEventsFilePath(matsimConfig, "xml").getAbsolutePath
-<<<<<<< HEAD
-    val events = fromFile(filePath)
-=======
     val events = fromXmlFile(filePath).toSeq
->>>>>>> 2e60ba6e
 
     val groupedByPersonStartEndEvents = getActivitiesGroupedByPerson(events)
 
