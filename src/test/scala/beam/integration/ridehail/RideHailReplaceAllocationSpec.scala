package beam.integration.ridehail

import beam.agentsim.agents.ridehail.allocation.RideHailResourceAllocationManager
import beam.router.r5.NetworkCoordinator
import beam.sim.{BeamHelper, BeamServices}
import beam.sim.config.BeamConfig
import beam.utils.FileUtils
import org.matsim.core.controler.AbstractModule
import org.matsim.core.controler.listener.IterationEndsListener
import org.matsim.core.scenario.{MutableScenario, ScenarioUtils}
import org.mockito.ArgumentMatchers._
import org.mockito.Mockito._
import org.scalatest.FlatSpec
import org.scalatest.mockito.MockitoSugar

class RideHailReplaceAllocationSpec extends FlatSpec with BeamHelper with MockitoSugar {

  // dummy change
  // TODO: include events handling as with : RideHailPassengersEventsSpec
<<<<<<< HEAD
  it should "be able to run for 1 iteration without exceptions" in {
=======
  it should "be able to run for 1 iteration without exceptions" ignore {
>>>>>>> 3696443a
    val config = RideHailTestHelper.buildConfig(RideHailResourceAllocationManager.IMMEDIATE_DISPATCH_WITH_OVERWRITE)

    val matsimConfig = RideHailTestHelper.buildMatsimConfig(config)

    val beamConfig = BeamConfig(config)
    FileUtils.setConfigOutputFile(beamConfig, matsimConfig)

    val networkCoordinator = new NetworkCoordinator(beamConfig)
    networkCoordinator.loadNetwork()

    val scenario = ScenarioUtils.loadScenario(matsimConfig).asInstanceOf[MutableScenario]
    scenario.setNetwork(networkCoordinator.network)

    val iterationCounter = mock[IterationEndsListener]
    val injector = org.matsim.core.controler.Injector.createInjector(
      scenario.getConfig,
      new AbstractModule() {
        override def install(): Unit = {
          install(module(config, scenario, networkCoordinator))
          addControlerListenerBinding().toInstance(iterationCounter)
        }
      }
    )

    val controller = injector.getInstance(classOf[BeamServices]).controler
    controller.run()

    verify(iterationCounter, times(1)).notifyIterationEnds(any())
  }

}<|MERGE_RESOLUTION|>--- conflicted
+++ resolved
@@ -17,11 +17,7 @@
 
   // dummy change
   // TODO: include events handling as with : RideHailPassengersEventsSpec
-<<<<<<< HEAD
-  it should "be able to run for 1 iteration without exceptions" in {
-=======
   it should "be able to run for 1 iteration without exceptions" ignore {
->>>>>>> 3696443a
     val config = RideHailTestHelper.buildConfig(RideHailResourceAllocationManager.IMMEDIATE_DISPATCH_WITH_OVERWRITE)
 
     val matsimConfig = RideHailTestHelper.buildMatsimConfig(config)
