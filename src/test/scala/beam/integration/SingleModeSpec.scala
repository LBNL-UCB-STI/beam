--- conflicted
+++ resolved
@@ -49,11 +49,7 @@
           .parseString("""
               akka.test.timefactor = 10
             """)
-<<<<<<< HEAD
-          .withFallback(testConfig("test/input/sf-light/sf-light.conf"))
-=======
           .withFallback(testConfig("test/input/sf-light/sf-light.conf").resolve())
->>>>>>> f9f5770a
       )
     )
     with WordSpecLike
