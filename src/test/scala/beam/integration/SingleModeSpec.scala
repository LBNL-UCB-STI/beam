package beam.integration

import java.io.File
import java.time.ZonedDateTime

import akka.actor._
import akka.testkit.{ImplicitSender, TestKit}
import beam.agentsim.agents.PersonTestUtil
import beam.agentsim.agents.choice.mode.ModeIncentive.Incentive
import beam.agentsim.agents.choice.mode.PtFares.FareRule
import beam.agentsim.agents.choice.mode.{ModeChoiceUniformRandom, ModeIncentive, PtFares}
import beam.agentsim.agents.ridehail.{RideHailIterationHistory, RideHailSurgePricingManager}
<<<<<<< HEAD
import beam.agentsim.agents.vehicles.BeamVehicle
=======
import beam.agentsim.agents.vehicles.FuelType.FuelType
>>>>>>> 3a12b965
import beam.agentsim.events.PathTraversalEvent
import beam.router.BeamRouter
import beam.router.Modes.BeamMode
import beam.router.gtfs.FareCalculator
import beam.router.osm.TollCalculator
import beam.router.r5.DefaultNetworkCoordinator
import beam.sim.common.{GeoUtils, GeoUtilsImpl}
import beam.sim.config.{BeamConfig, MatSimBeamConfigBuilder}
import beam.sim.population.AttributesOfIndividual
import beam.sim.{BeamMobsim, BeamServices}
import beam.utils.DateUtils
import beam.utils.TestConfigUtils.{testConfig, testOutputDir}
<<<<<<< HEAD
import com.typesafe.config.{ConfigFactory, ConfigValueFactory}
=======
import com.typesafe.config.ConfigFactory
>>>>>>> 3a12b965
import org.matsim.api.core.v01.events.{ActivityEndEvent, Event, PersonDepartureEvent, PersonEntersVehicleEvent}
import org.matsim.api.core.v01.population.{Activity, Leg, Person}
import org.matsim.api.core.v01.{Id, Scenario}
import org.matsim.core.controler.{MatsimServices, OutputDirectoryHierarchy}
import org.matsim.core.events.handler.BasicEventHandler
import org.matsim.core.events.{EventsManagerImpl, EventsUtils}
import org.matsim.core.scenario.ScenarioUtils
import org.matsim.vehicles.Vehicle
import org.mockito.Mockito._
import org.scalatest._
import org.scalatest.mockito.MockitoSugar

import scala.collection.JavaConverters._
import scala.collection.concurrent.TrieMap
import scala.collection.mutable
import scala.language.postfixOps

class SingleModeSpec
    extends TestKit(
      ActorSystem(
        "single-mode-test",
        ConfigFactory
          .parseString("""
              akka.test.timefactor = 10
            """)
          .withFallback(testConfig("test/input/sf-light/sf-light.conf"))
      )
    )
    with WordSpecLike
    with Matchers
    with ImplicitSender
    with MockitoSugar
    with BeforeAndAfterAll
    with Inside {

  private val BASE_PATH = new File("").getAbsolutePath
  private val OUTPUT_DIR_PATH = BASE_PATH + "/" + testOutputDir + "single-mode-test"

  var router: ActorRef = _
  var geo: GeoUtils = _
  var scenario: Scenario = _
  var services: BeamServices = _
  var networkCoordinator: DefaultNetworkCoordinator = _
  var beamConfig: BeamConfig = _
  var tollCalculator: TollCalculator = _

  override def beforeAll: Unit = {
    beamConfig = BeamConfig(system.settings.config)

    val vehicleTypes = {
      val fuelTypes = BeamServices.readFuelTypeFile(beamConfig.beam.agentsim.agents.vehicles.beamFuelTypesFile)
      TrieMap(
        BeamServices
          .readBeamVehicleTypeFile(beamConfig.beam.agentsim.agents.vehicles.beamVehicleTypesFile, fuelTypes)
          .toSeq: _*
      )
    }

    val overwriteExistingFiles =
      OutputDirectoryHierarchy.OverwriteFileSetting.overwriteExistingFiles
    val outputDirectoryHierarchy =
      new OutputDirectoryHierarchy(OUTPUT_DIR_PATH, overwriteExistingFiles)
    outputDirectoryHierarchy.createIterationDirectory(0)

    services = mock[BeamServices](withSettings().stubOnly())
    when(services.beamConfig).thenReturn(beamConfig)
    when(services.matsimServices).thenReturn(mock[MatsimServices])
    when(services.matsimServices.getControlerIO).thenReturn(outputDirectoryHierarchy)
    //    when(services.matsimServices.getScenario.getNetwork).thenReturn(mock[Network])
    when(services.tazTreeMap).thenReturn(BeamServices.getTazTreeMap(beamConfig.beam.agentsim.taz.file))
    when(services.vehicleTypes).thenReturn(vehicleTypes)
    when(services.agencyAndRouteByVehicleIds).thenReturn(TrieMap[Id[Vehicle], (String, String)]())
    when(services.ptFares).thenReturn(PtFares(List[FareRule]()))
    when(services.privateVehicles).thenReturn {
      TrieMap(
        BeamServices.readVehiclesFile(beamConfig.beam.agentsim.agents.vehicles.beamVehiclesFile, vehicleTypes).toSeq: _*
      )
    }
    when(services.fuelTypePrices).thenReturn(Map[FuelType, Double]().withDefaultValue(0.0))

    geo = new GeoUtilsImpl(services)
    when(services.geo).thenReturn(geo)
    when(services.dates).thenReturn(
      DateUtils(
        ZonedDateTime.parse(beamConfig.beam.routing.baseDate).toLocalDateTime,
        ZonedDateTime.parse(beamConfig.beam.routing.baseDate)
      )
    )
    when(services.modeChoiceCalculatorFactory)
      .thenReturn((_: AttributesOfIndividual) => new ModeChoiceUniformRandom(services))
    val personRefs = TrieMap[Id[Person], ActorRef]()
    when(services.personRefs).thenReturn(personRefs)
    when(services.modeIncentives).thenReturn(ModeIncentive(Map[BeamMode, List[Incentive]]()))
    networkCoordinator = DefaultNetworkCoordinator(beamConfig)
    networkCoordinator.loadNetwork()
    networkCoordinator.convertFrequenciesToTrips()

    val fareCalculator = new FareCalculator(beamConfig.beam.routing.r5.directory)
    tollCalculator = new TollCalculator(beamConfig)
    val matsimConfig = new MatSimBeamConfigBuilder(system.settings.config).buildMatSamConf()
    scenario = ScenarioUtils.loadScenario(matsimConfig)
<<<<<<< HEAD

    scenario.getPopulation.getPersons.values.asScala
      .foreach(p => PersonTestUtil.putDefaultBeamAttributes(p, BeamMode.allBeamModes))
=======
    when(services.matsimServices.getScenario).thenReturn(scenario)
    scenario.getPopulation.getPersons.values.asScala
      .foreach(p => PersonTestUtil.putDefaultBeamAttributes(p, BeamMode.allModes))
>>>>>>> 3a12b965
    router = system.actorOf(
      BeamRouter.props(
        services,
        networkCoordinator.transportNetwork,
        networkCoordinator.network,
        scenario,
        new EventsManagerImpl(),
        scenario.getTransitVehicles,
        fareCalculator,
        tollCalculator
      ),
      "router"
    )
    when(services.beamRouter).thenReturn(router)
  }

  override def afterAll: Unit = {
    shutdown()
    router = null
    geo = null
    scenario = null
    services = null
    networkCoordinator = null
    beamConfig = null
  }

  "The agentsim" must {
    "let everybody walk when their plan says so" in {
      scenario.getPopulation.getPersons
        .values()
        .forEach { person =>
          {
            person.getSelectedPlan.getPlanElements.asScala.collect {
              case leg: Leg =>
                leg.setMode("walk")
            }
          }
        }
      val events = mutable.ListBuffer[Event]()
      val eventsManager = EventsUtils.createEventsManager()
      eventsManager.addHandler(
        new BasicEventHandler {
          override def handleEvent(event: Event): Unit = {
            event match {
              case event: PersonDepartureEvent =>
                events += event
              case _ =>
            }
          }
        }
      )
      val mobsim = new BeamMobsim(
        services,
        networkCoordinator.transportNetwork,
        tollCalculator,
        scenario,
        eventsManager,
        system,
        new RideHailSurgePricingManager(services),
        new RideHailIterationHistory()
      )
      mobsim.run()
      events.foreach {
        case event: PersonDepartureEvent =>
          assert(event.getLegMode == "walk" || event.getLegMode == "be_a_tnc_driver")
      }
    }

    "let everybody take transit when their plan says so" in {
      scenario.getPopulation.getPersons
        .values()
        .forEach { person =>
          person.getSelectedPlan.getPlanElements.asScala.collect {
            case leg: Leg =>
              leg.setMode("walk_transit")
          }
        }
      val events = mutable.ListBuffer[Event]()
      val eventsManager = EventsUtils.createEventsManager()
      eventsManager.addHandler(
        new BasicEventHandler {
          override def handleEvent(event: Event): Unit = {
            event match {
              case event: PersonDepartureEvent =>
                events += event
              case _ =>
            }
          }
        }
      )
      val mobsim = new BeamMobsim(
        services,
        networkCoordinator.transportNetwork,
        tollCalculator,
        scenario,
        eventsManager,
        system,
        new RideHailSurgePricingManager(services),
        new RideHailIterationHistory()
      )
      mobsim.run()
      events.foreach {
        case event: PersonDepartureEvent =>
          assert(
            event.getLegMode == "walk" || event.getLegMode == "walk_transit" || event.getLegMode == "be_a_tnc_driver"
          )
      }
    }

    "let everybody take drive_transit when their plan says so" in {
      // Here, we only set the mode for the first leg of each tour -- prescribing a mode for the tour,
      // but not for individual legs except the first one.
      // We want to make sure that our car is returned home.
      scenario.getPopulation.getPersons
        .values()
        .forEach { person =>
          {
            val newPlanElements = person.getSelectedPlan.getPlanElements.asScala.collect {
              case activity: Activity if activity.getType == "Home" =>
                Seq(activity, scenario.getPopulation.getFactory.createLeg("drive_transit"))
              case activity: Activity =>
                Seq(activity)
              case leg: Leg =>
                Nil
            }.flatten
            if (newPlanElements.last.isInstanceOf[Leg]) {
              newPlanElements.remove(newPlanElements.size - 1)
            }
            person.getSelectedPlan.getPlanElements.clear()
            newPlanElements.foreach {
              case activity: Activity =>
                person.getSelectedPlan.addActivity(activity)
              case leg: Leg =>
                person.getSelectedPlan.addLeg(leg)
            }
          }
        }
      val events = mutable.ListBuffer[Event]()
      val eventsManager = EventsUtils.createEventsManager()
      eventsManager.addHandler(
        new BasicEventHandler {
          override def handleEvent(event: Event): Unit = {
            event match {
              case event @ (_: PersonDepartureEvent | _: ActivityEndEvent) =>
                events += event
              case _ =>
            }
          }
        }
      )
      val mobsim = new BeamMobsim(
        services,
        networkCoordinator.transportNetwork,
        tollCalculator,
        scenario,
        eventsManager,
        system,
        new RideHailSurgePricingManager(services),
        new RideHailIterationHistory()
      )
      mobsim.run()
      events.collect {
        case event: PersonDepartureEvent =>
          // drive_transit can fail -- maybe I don't have a car
          assert(
            event.getLegMode == "walk" || event.getLegMode == "walk_transit" || event.getLegMode == "drive_transit" || event.getLegMode == "be_a_tnc_driver"
          )
      }
      val eventsByPerson = events.groupBy(_.getAttributes.get("person"))
      val filteredEventsByPerson = eventsByPerson.filter {
        _._2
          .filter(_.isInstanceOf[ActivityEndEvent])
          .sliding(2)
          .exists(
            pair => pair.forall(activity => activity.asInstanceOf[ActivityEndEvent].getActType != "Home")
          )
      }
      eventsByPerson.map {
        _._2.span {
          case event: ActivityEndEvent if event.getActType == "Home" =>
            true
          case _ =>
            false
        }
      }
      // TODO: Test that what can be printed with the line below makes sense (chains of modes)
      //      filteredEventsByPerson.map(_._2.mkString("--\n","\n","--\n")).foreach(print(_))
    }

    "let everybody drive when their plan says so" in {
      scenario.getPopulation.getPersons
        .values()
        .forEach { person =>
          {
            person.getSelectedPlan.getPlanElements.asScala.collect {
              case leg: Leg =>
                leg.setMode("car")
            }
          }
        }
      val eventsManager = EventsUtils.createEventsManager()
      val events = mutable.ListBuffer[Event]()
      eventsManager.addHandler(
        new BasicEventHandler {
          override def handleEvent(event: Event): Unit = {
            event match {
              case event @ (_: PersonDepartureEvent | _: ActivityEndEvent | _: PathTraversalEvent |
                  _: PersonEntersVehicleEvent) =>
                events += event
              case _ =>
            }
          }
        }
      )

      val mobsim = new BeamMobsim(
        services,
        networkCoordinator.transportNetwork,
        tollCalculator,
        scenario,
        eventsManager,
        system,
        new RideHailSurgePricingManager(services),
        new RideHailIterationHistory()
      )
      mobsim.run()
      events.collect {
        case event: PersonDepartureEvent =>
<<<<<<< HEAD
          assert(event.getLegMode == "car" || event.getLegMode == "be_a_tnc_driver")
=======
          // Wr still get some failing car routes.
          // TODO: Find root cause, fix, and remove "walk" here.
          // See SfLightRouterSpec.
          assert(event.getLegMode == "walk" || event.getLegMode == "car" || event.getLegMode == "be_a_tnc_driver")
>>>>>>> 3a12b965
      }
    }
  }

}<|MERGE_RESOLUTION|>--- conflicted
+++ resolved
@@ -10,11 +10,7 @@
 import beam.agentsim.agents.choice.mode.PtFares.FareRule
 import beam.agentsim.agents.choice.mode.{ModeChoiceUniformRandom, ModeIncentive, PtFares}
 import beam.agentsim.agents.ridehail.{RideHailIterationHistory, RideHailSurgePricingManager}
-<<<<<<< HEAD
-import beam.agentsim.agents.vehicles.BeamVehicle
-=======
 import beam.agentsim.agents.vehicles.FuelType.FuelType
->>>>>>> 3a12b965
 import beam.agentsim.events.PathTraversalEvent
 import beam.router.BeamRouter
 import beam.router.Modes.BeamMode
@@ -27,11 +23,7 @@
 import beam.sim.{BeamMobsim, BeamServices}
 import beam.utils.DateUtils
 import beam.utils.TestConfigUtils.{testConfig, testOutputDir}
-<<<<<<< HEAD
-import com.typesafe.config.{ConfigFactory, ConfigValueFactory}
-=======
 import com.typesafe.config.ConfigFactory
->>>>>>> 3a12b965
 import org.matsim.api.core.v01.events.{ActivityEndEvent, Event, PersonDepartureEvent, PersonEntersVehicleEvent}
 import org.matsim.api.core.v01.population.{Activity, Leg, Person}
 import org.matsim.api.core.v01.{Id, Scenario}
@@ -133,15 +125,9 @@
     tollCalculator = new TollCalculator(beamConfig)
     val matsimConfig = new MatSimBeamConfigBuilder(system.settings.config).buildMatSamConf()
     scenario = ScenarioUtils.loadScenario(matsimConfig)
-<<<<<<< HEAD
-
-    scenario.getPopulation.getPersons.values.asScala
-      .foreach(p => PersonTestUtil.putDefaultBeamAttributes(p, BeamMode.allBeamModes))
-=======
     when(services.matsimServices.getScenario).thenReturn(scenario)
     scenario.getPopulation.getPersons.values.asScala
       .foreach(p => PersonTestUtil.putDefaultBeamAttributes(p, BeamMode.allModes))
->>>>>>> 3a12b965
     router = system.actorOf(
       BeamRouter.props(
         services,
@@ -370,14 +356,10 @@
       mobsim.run()
       events.collect {
         case event: PersonDepartureEvent =>
-<<<<<<< HEAD
-          assert(event.getLegMode == "car" || event.getLegMode == "be_a_tnc_driver")
-=======
           // Wr still get some failing car routes.
           // TODO: Find root cause, fix, and remove "walk" here.
           // See SfLightRouterSpec.
           assert(event.getLegMode == "walk" || event.getLegMode == "car" || event.getLegMode == "be_a_tnc_driver")
->>>>>>> 3a12b965
       }
     }
   }
