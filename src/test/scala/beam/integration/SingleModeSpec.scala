--- conflicted
+++ resolved
@@ -216,15 +216,7 @@
       assert(seenEvent, "Have not seen `PersonDepartureEvent`")
 
       val eventsByPerson = events.groupBy(_.getAttributes.get("person"))
-<<<<<<< HEAD
-=======
-      val filteredEventsByPerson = eventsByPerson.filter {
-        _._2
-          .filter(_.isInstanceOf[ActivityEndEvent])
-          .sliding(2)
-          .exists(pair => pair.forall(activity => activity.asInstanceOf[ActivityEndEvent].getActType != "Home"))
-      }
->>>>>>> 270c56c9
+
       eventsByPerson.map {
         _._2.span {
           case event: ActivityEndEvent if event.getActType == "Home" =>
