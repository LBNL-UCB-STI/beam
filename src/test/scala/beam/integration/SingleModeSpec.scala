--- conflicted
+++ resolved
@@ -216,16 +216,7 @@
       assert(seenEvent, "Have not seen `PersonDepartureEvent`")
 
       val eventsByPerson = events.groupBy(_.getAttributes.get("person"))
-<<<<<<< HEAD
-      val filteredEventsByPerson = eventsByPerson.filter {
-        _._2
-          .filter(_.isInstanceOf[ActivityEndEvent])
-          .sliding(2)
-          .exists(pair => pair.forall(activity => activity.asInstanceOf[ActivityEndEvent].getActType != "Home"))
-      }
-=======
-
->>>>>>> cc46647f
+
       eventsByPerson.map {
         _._2.span {
           case event: ActivityEndEvent if event.getActType == "Home" =>
