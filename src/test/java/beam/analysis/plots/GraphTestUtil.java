--- conflicted
+++ resolved
@@ -4,11 +4,7 @@
 import beam.agentsim.agents.vehicles.BeamVehicleType;
 import beam.agentsim.agents.vehicles.FuelType;
 import beam.analysis.PathTraversalSpatialTemporalTableGenerator;
-<<<<<<< HEAD
-import beam.sim.BeamServices$;
-=======
 import beam.sim.BeamServices;
->>>>>>> f779e536
 import beam.sim.config.BeamConfig;
 import beam.utils.TestConfigUtils;
 import org.matsim.api.core.v01.Id;
@@ -58,20 +54,8 @@
     }
 
     public synchronized static void createDummySimWithXML(BasicEventHandler handler) {
-<<<<<<< HEAD
-
-        TrieMap<Id<FuelType>, FuelType> fuelTypes = BeamServices$.MODULE$.readFuelTypeFile(FUEL_TYPES_FILE_PATH);
-        TrieMap<Id<BeamVehicleType>, BeamVehicleType> vehicleTypes = BeamServices$.MODULE$.readBeamVehicleTypeFile(VEHICLE_TYPE_FILE_PATH, fuelTypes);
-//        TrieMap<Id<BeamVehicle>, BeamVehicle> privateVehicles = BeamServices$.MODULE$.readVehiclesFile(PRIVATE_VEHICLES_FILE_PATH, vehicleTypes);
-
-//        PathTraversalSpatialTemporalTableGenerator.loadVehicles(TRANSIT_VEHICLE_FILE_PATH);
-        PathTraversalSpatialTemporalTableGenerator.setVehicles(vehicleTypes);
-
-        events = EventsUtils.createEventsManager();
-=======
         PathTraversalSpatialTemporalTableGenerator.loadVehicles(TRANSIT_VEHICLE_FILE_PATH);
 
->>>>>>> f779e536
         events.addHandler(handler);
         MatsimEventsReader reader = new MatsimEventsReader(events);
         reader.readFile(EVENTS_FILE_PATH);
