package beam.analysis.plots;

import beam.agentsim.agents.vehicles.BeamVehicle;
import beam.agentsim.agents.vehicles.BeamVehicleType;
import beam.agentsim.agents.vehicles.FuelType;
import beam.analysis.PathTraversalSpatialTemporalTableGenerator;
import beam.sim.BeamServices$;
import beam.sim.BeamServices;
import beam.sim.config.BeamConfig;
import beam.utils.TestConfigUtils;
import org.matsim.api.core.v01.Id;
import org.matsim.core.api.experimental.events.EventsManager;
import org.matsim.core.events.EventsUtils;
import org.matsim.core.events.MatsimEventsReader;
import org.matsim.core.events.handler.BasicEventHandler;
import scala.collection.concurrent.TrieMap;

import java.nio.file.Paths;

import static org.mockito.Mockito.mock;
import static org.mockito.Mockito.when;

public class GraphTestUtil {

    static final String CAR = "car";
    static final String WALK = "walk";
    static final String BUS = "bus";
    static final String SUBWAY = "subway";
    static final String DRIVE_TRANS = "drive_transit";
    static final String RIDE_HAIL = "ride_hail";
    static final String WALK_TRANS = "walk_transit";
    static final String OTHERS = "others";

    private static final String BASE_PATH = Paths.get(".").toAbsolutePath().toString();

    private static final String FUEL_TYPES_FILE_PATH = BASE_PATH + "/test/input/beamville/beamFuelTypes.csv";
    private static final String VEHICLE_TYPE_FILE_PATH = BASE_PATH + "/test/input/beamville/vehicleTypes.csv";

<<<<<<< HEAD
//    private static final String TRANSIT_VEHICLE_FILE_PATH = BASE_PATH + "/test/input/beamville/transitVehicles.xml";
=======
    //private static final String TRANSIT_VEHICLE_FILE_PATH = BASE_PATH + "/test/input/beamville/transitVehicles.xml";
>>>>>>> 1859378d
    private static final String EVENTS_FILE_PATH = BASE_PATH + "/test/input/beamville/test-data/beamville.events.xml";
    static boolean simRunFlag = false;
    private static BeamConfig beamconfig = BeamConfig.apply(TestConfigUtils.testConfig("test/input/beamville/beam.conf"));
    static BeamServices services = mock(BeamServices.class);
    static GraphsStatsAgentSimEventsListener graphsFromAgentSimEvents;
    static EventsManager events;

    static {
        when(services.beamConfig()).thenReturn(beamconfig);
        events = EventsUtils.createEventsManager();
    }

    public synchronized static void createDummySimWithXML() {
        graphsFromAgentSimEvents = new GraphsStatsAgentSimEventsListener(services);
        createDummySimWithXML(graphsFromAgentSimEvents);
    }

    public synchronized static void createDummySimWithXML(BasicEventHandler handler) {

        TrieMap<Id<FuelType>, FuelType> fuelTypes = BeamServices$.MODULE$.readFuelTypeFile(FUEL_TYPES_FILE_PATH);
        TrieMap<Id<BeamVehicleType>, BeamVehicleType> vehicleTypes = BeamServices$.MODULE$.readBeamVehicleTypeFile(VEHICLE_TYPE_FILE_PATH, fuelTypes);
//        TrieMap<Id<BeamVehicle>, BeamVehicle> privateVehicles = BeamServices$.MODULE$.readVehiclesFile(PRIVATE_VEHICLES_FILE_PATH, vehicleTypes);

//        PathTraversalSpatialTemporalTableGenerator.loadVehicles(TRANSIT_VEHICLE_FILE_PATH);
        PathTraversalSpatialTemporalTableGenerator.setVehicles(vehicleTypes);

        events.addHandler(handler);
        MatsimEventsReader reader = new MatsimEventsReader(events);
        reader.readFile(EVENTS_FILE_PATH);
    }
}<|MERGE_RESOLUTION|>--- conflicted
+++ resolved
@@ -36,11 +36,7 @@
     private static final String FUEL_TYPES_FILE_PATH = BASE_PATH + "/test/input/beamville/beamFuelTypes.csv";
     private static final String VEHICLE_TYPE_FILE_PATH = BASE_PATH + "/test/input/beamville/vehicleTypes.csv";
 
-<<<<<<< HEAD
-//    private static final String TRANSIT_VEHICLE_FILE_PATH = BASE_PATH + "/test/input/beamville/transitVehicles.xml";
-=======
     //private static final String TRANSIT_VEHICLE_FILE_PATH = BASE_PATH + "/test/input/beamville/transitVehicles.xml";
->>>>>>> 1859378d
     private static final String EVENTS_FILE_PATH = BASE_PATH + "/test/input/beamville/test-data/beamville.events.xml";
     static boolean simRunFlag = false;
     private static BeamConfig beamconfig = BeamConfig.apply(TestConfigUtils.testConfig("test/input/beamville/beam.conf"));
