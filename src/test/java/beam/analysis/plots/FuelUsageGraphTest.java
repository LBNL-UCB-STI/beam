--- conflicted
+++ resolved
@@ -49,11 +49,8 @@
 
     @Test
     public void testShouldPassShouldReturnPathTraversalEventCarFuel() {
-<<<<<<< HEAD
-        int expectedResult = 956;//1114;//1113.5134131391999 ;
-=======
+//        int expectedResult = 956;//1114;//1113.5134131391999 ;
         long expectedResult = 16566982237L;
->>>>>>> f779e536
         int maxHour = getMaxHour(stats.keySet());
         long actualResult = getFuelageHoursDataCountOccurrenceAgainstMode(CAR, maxHour, stats);
         assertEquals(expectedResult, actualResult);
