--- conflicted
+++ resolved
@@ -35,16 +35,9 @@
         }
     }
 
-<<<<<<< HEAD
-    private Map<Integer, Map<String, Integer>> stats;
-    private static final String BASE_PATH = Paths.get(".").toAbsolutePath().toString();
-    private static final String EVENT_FILE_PATH = BASE_PATH + "/test/input/beamville/test-data/replanning.event.xml";
-
-=======
     private Map<Integer, Map<String, Double>> stats;
     private static final String BASE_PATH = Paths.get(".").toAbsolutePath().toString();
     private static final String EVENT_FILE_PATH = BASE_PATH + "/test/input/beamville/test-data/replanning.event.xml";
->>>>>>> fb8541a3
     private RealizedModeAnalysis realizedModeStats = new RealizedModeAnalysis(new RealizedModeAnalysis.RealizedModesStatsComputation() {
         @Override
         public double[][] compute(Tuple<Map<Integer, Map<String, Double>>, Set<String>> stat) {
@@ -57,25 +50,16 @@
     @Before
     public void setUpCRC() {
         createDummySimWithXML(new RealizedModeHandler(realizedModeStats),EVENT_FILE_PATH);
-<<<<<<< HEAD
-=======
         realizedModeStats.updatePersonCount();
->>>>>>> fb8541a3
         realizedModeStats.buildModesFrequencyDataset();
     }
 
     @Test
     public void testShouldPassShouldReturnModeChoseEventOccurrenceForCRCUnitHour() {
 
-<<<<<<< HEAD
-        int expectedWalkResult = 3;
-        int expectedCarResult = 5;
-        int expectedRideHailResult = 1;
-=======
         Double expectedWalkResult = 4.0;
         Double expectedCarResult = 7.5;
         Double expectedRideHailResult = 2.0;
->>>>>>> fb8541a3
         int hour = 19;
 
         Double actaulWalkResult = stats.get(hour).get(WALK);
@@ -90,17 +74,10 @@
     @Test
     public void testShouldPassShouldReturnModeChoseEventOccurrenceForCRCRCUnitHour() {
 
-<<<<<<< HEAD
-        int expectedDriveTransitResult = 1;
-        int expectedCarResult = 1;
-        int expectedRideHailResult = 1;
-        int expectedWalkTransitResult = 2;
-=======
         Double expectedDriveTransitResult = 13.0/6.0;
         Double expectedCarResult = 8.0/3.0;
         Double expectedRideHailResult = 2.0;
         Double expectedWalkTransitResult = 7.0/3.0;
->>>>>>> fb8541a3
         int hour = 6;
 
         Double actaulDriveTransitResult = stats.get(hour).get(DRIVE_TRANS);
@@ -116,18 +93,11 @@
     }
 
     @Test
-<<<<<<< HEAD
-    public void testShouldPassShouldReturnReplannigCountModeChoice(){
-        Integer expectedCount = 5;
-        int hour = 19;
-        Integer actualCount = realizedModeStats.getAffectedModeCount().get(hour);
-        assertEquals(expectedCount ,actualCount);
-=======
     public void testShouldPassShouldReturnModeChoseEventOccurrenceForRepetitionModes() {
 
-        Double expectedCarResult = 4.0/3.0;
-        Double expectedRideHailResult = 7.0d/3.0;
-        Double expectedWalkTransitResult = 7.0/3.0;
+        Double expectedCarResult = 4.0 / 3.0;
+        Double expectedRideHailResult = 7.0d / 3.0;
+        Double expectedWalkTransitResult = 7.0 / 3.0;
         int hour = 8;
 
         Double actaulCarResult = stats.get(hour).get(CAR);
@@ -138,7 +108,14 @@
         assertEquals(expectedRideHailResult, actaulRideHailResult, 0.0000001);
         assertEquals(expectedWalkTransitResult, actaulWalkTransitResult, 0.0000001);
 
->>>>>>> fb8541a3
+    }
+
+    @Test
+    public void testShouldPassShouldReturnReplannigCountModeChoice(){
+        Integer expectedCount = 5;
+        int hour = 19;
+        Integer actualCount = realizedModeStats.getAffectedModeCount().get(hour);
+        assertEquals(expectedCount ,actualCount);
     }
 
 }