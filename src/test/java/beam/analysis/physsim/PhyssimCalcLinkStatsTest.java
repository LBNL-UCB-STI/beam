package beam.analysis.physsim;

import beam.sim.BeamConfigChangesObservable;
import beam.sim.config.BeamConfig;
import beam.utils.TestConfigUtils;
import com.typesafe.config.ConfigValueFactory;
import org.junit.BeforeClass;
import org.junit.Test;
import org.matsim.api.core.v01.Scenario;
import org.matsim.api.core.v01.network.Network;
import org.matsim.core.api.experimental.events.EventsManager;
import org.matsim.core.config.Config;
import org.matsim.core.config.ConfigUtils;
import org.matsim.core.config.groups.TravelTimeCalculatorConfigGroup;
import org.matsim.core.events.EventsUtils;
import org.matsim.core.events.MatsimEventsReader;
import org.matsim.core.network.io.MatsimNetworkReader;
import org.matsim.core.scenario.ScenarioUtils;
import org.matsim.core.trafficmonitoring.TravelTimeCalculator;
import scala.Option;

import java.nio.file.Paths;
import java.util.List;

import static org.junit.Assert.assertEquals;

public class PhyssimCalcLinkStatsTest {

    private static final String BASE_PATH = Paths.get(".").toAbsolutePath().toString();
    private static final String EVENTS_FILE_PATH = BASE_PATH + "/beam.sim.test/input/equil-square/beam.sim.test-data/physSimEvents-relative-speeds.xml";
    private static final String NETWORK_FILE_PATH = BASE_PATH + "/beam.sim.test/input/equil-square/beam.sim.test-data/physSimNetwork-relative-speeds.xml";

    private static PhyssimCalcLinkStats physsimCalcLinkStats;

    @BeforeClass
    public static void createDummySimWithXML() {

        Config config = ConfigUtils.createConfig();
        Scenario scenario = ScenarioUtils.createScenario(ConfigUtils.createConfig());
        Network network = scenario.getNetwork();
        MatsimNetworkReader matsimNetworkReader = new MatsimNetworkReader(network);
        matsimNetworkReader.readFile(NETWORK_FILE_PATH);

        TravelTimeCalculatorConfigGroup defaultTravelTimeCalculator = config.travelTimeCalculator();
        TravelTimeCalculator travelTimeCalculator = new TravelTimeCalculator(network, defaultTravelTimeCalculator);
        EventsManager eventsManager = EventsUtils.createEventsManager();
        eventsManager.addHandler(travelTimeCalculator);

<<<<<<< HEAD
        BeamConfig beamConfig = BeamConfig.apply(TestConfigUtils.testConfig("beam.sim.test/input/equil-square/equil-0.001k.conf").resolve().withValue("beam.physsim.quick_fix_minCarSpeedInMetersPerSecond", ConfigValueFactory.fromAnyRef(0.0)));
        physsimCalcLinkStats = new PhyssimCalcLinkStats(network, null,  beamConfig, defaultTravelTimeCalculator, new BeamConfigChangesObservable(beamConfig, Option.empty()) );
=======
        BeamConfig beamConfig = BeamConfig.apply(TestConfigUtils.testConfig("test/input/equil-square/equil-0.001k.conf").resolve().withValue("beam.physsim.quick_fix_minCarSpeedInMetersPerSecond", ConfigValueFactory.fromAnyRef(0.0)));
        physsimCalcLinkStats = new PhyssimCalcLinkStats(network, null,  beamConfig, defaultTravelTimeCalculator, new BeamConfigChangesObservable(beamConfig, Option.empty()), null);
>>>>>>> b588d57c

        //physsimCalcLinkStats = new PhyssimCalcLinkStats(network, null, null);

        physsimCalcLinkStats.notifyIterationStarts(eventsManager, defaultTravelTimeCalculator);

        MatsimEventsReader matsimEventsReader = new MatsimEventsReader(eventsManager);
        matsimEventsReader.readFile(EVENTS_FILE_PATH);
        physsimCalcLinkStats.notifyIterationEnds(0, travelTimeCalculator.getLinkTravelTimes());
    }

    @Test
    public void testShouldPassShouldReturnCountRelativeSpeedOfSpecificHour() {
        Double expectedResult = 7.0;
        Double actualResult = physsimCalcLinkStats.getRelativeSpeedOfSpecificHour(0, 7);
        assertEquals(expectedResult, actualResult);
    }

    @Test
    public void testShouldPassShouldReturnCountOfAllRelativeSpeedCategoryForSpecificHour() {
        List<Double> relativeSpeedCategoryList = physsimCalcLinkStats.getSortedListRelativeSpeedCategoryList();
        Double expectedResult = 260.0;
        Double actualRelativeSpeedSum = 0.0;
        for (Double category : relativeSpeedCategoryList) {
            actualRelativeSpeedSum = actualRelativeSpeedSum + physsimCalcLinkStats.getRelativeSpeedOfSpecificHour(category.intValue(), 7);
        }
        assertEquals(expectedResult, actualRelativeSpeedSum);
    }

    @Test
    public void testShouldPassShouldReturnSumOfRelativeSpeedForSpecificHour() {
        Double expectedResult = 111.0;
        Double actualResult = physsimCalcLinkStats.getRelativeSpeedCountOfSpecificCategory(0);
        assertEquals(expectedResult, actualResult);
    }

}<|MERGE_RESOLUTION|>--- conflicted
+++ resolved
@@ -27,8 +27,8 @@
 public class PhyssimCalcLinkStatsTest {
 
     private static final String BASE_PATH = Paths.get(".").toAbsolutePath().toString();
-    private static final String EVENTS_FILE_PATH = BASE_PATH + "/beam.sim.test/input/equil-square/beam.sim.test-data/physSimEvents-relative-speeds.xml";
-    private static final String NETWORK_FILE_PATH = BASE_PATH + "/beam.sim.test/input/equil-square/beam.sim.test-data/physSimNetwork-relative-speeds.xml";
+    private static final String EVENTS_FILE_PATH = BASE_PATH + "/test/input/equil-square/test-data/physSimEvents-relative-speeds.xml";
+    private static final String NETWORK_FILE_PATH = BASE_PATH + "/test/input/equil-square/test-data/physSimNetwork-relative-speeds.xml";
 
     private static PhyssimCalcLinkStats physsimCalcLinkStats;
 
@@ -46,13 +46,8 @@
         EventsManager eventsManager = EventsUtils.createEventsManager();
         eventsManager.addHandler(travelTimeCalculator);
 
-<<<<<<< HEAD
-        BeamConfig beamConfig = BeamConfig.apply(TestConfigUtils.testConfig("beam.sim.test/input/equil-square/equil-0.001k.conf").resolve().withValue("beam.physsim.quick_fix_minCarSpeedInMetersPerSecond", ConfigValueFactory.fromAnyRef(0.0)));
-        physsimCalcLinkStats = new PhyssimCalcLinkStats(network, null,  beamConfig, defaultTravelTimeCalculator, new BeamConfigChangesObservable(beamConfig, Option.empty()) );
-=======
         BeamConfig beamConfig = BeamConfig.apply(TestConfigUtils.testConfig("test/input/equil-square/equil-0.001k.conf").resolve().withValue("beam.physsim.quick_fix_minCarSpeedInMetersPerSecond", ConfigValueFactory.fromAnyRef(0.0)));
         physsimCalcLinkStats = new PhyssimCalcLinkStats(network, null,  beamConfig, defaultTravelTimeCalculator, new BeamConfigChangesObservable(beamConfig, Option.empty()), null);
->>>>>>> b588d57c
 
         //physsimCalcLinkStats = new PhyssimCalcLinkStats(network, null, null);
 
