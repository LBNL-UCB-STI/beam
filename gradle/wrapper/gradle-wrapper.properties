--- conflicted
+++ resolved
@@ -1,8 +1,4 @@
-<<<<<<< HEAD
-#Thu Jun 08 10:36:42 PKT 2017
-=======
-#Fri Jun 09 16:46:50 EDT 2017
->>>>>>> 918a331b
+#Mon Jun 12 13:31:57 PKT 2017
 distributionBase=GRADLE_USER_HOME
 distributionPath=wrapper/dists
 zipStoreBase=GRADLE_USER_HOME
