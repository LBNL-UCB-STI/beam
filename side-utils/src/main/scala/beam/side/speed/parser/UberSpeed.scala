package beam.side.speed.parser

import java.nio.file.Paths

import beam.side.speed.model._

import scala.collection.parallel
import scala.collection.parallel.immutable.ParMap
import scala.reflect.ClassTag

class UberSpeed[T <: FilterEventAction](path: String, dict: UberOsmDictionary, fOpt: T#Filtered)(
  implicit t: ClassTag[T],
  wf: WayFilter[T#FilterEvent, T#Filtered]
) extends DataLoader[UberSpeedEvent]
    with UnarchivedSource {
  import beam.side.speed.model.UberSpeedEvent._

  private val speeds: ParMap[String, UberWaySpeed] = load(Paths.get(path))
    .foldLeft(Map[String, Seq[UberSpeedEvent]]())(
      (acc, s) => acc + (s.segmentId -> (acc.getOrElse(s.segmentId, Seq()) :+ s))
    )
<<<<<<< HEAD
  .par.map {
=======
    .par
    .map {
>>>>>>> f07fa9b1
      case (segmentId, grouped) => segmentId -> dropToWeek(segmentId, grouped)
    }

  private val filterSpeeds: parallel.ParMap[String, WaySpeed] =
    speeds.mapValues(_.waySpeed[T](fOpt))

  def speed(osmId: Long): Option[WaySpeed] = dict(osmId).flatMap(s => filterSpeeds.get(s))

  private def dropToWeek(segmentId: String, junctions: Seq[UberSpeedEvent]): UberWaySpeed = {
    val week = junctions
      .groupBy(e => (e.dateTime.getHour, e.dateTime.getDayOfWeek))
      .map {
        case ((h, dw), g) =>
          val speedAvg = g.map(_.speedMphMean).sum / g.size
          val devMax = g.map(_.speedMphStddev).max
          val speedMedian = Median.findMedian(g.map(_.speedMphMean).toArray)
          (dw, UberHourSpeed(h, speedMedian, speedAvg, devMax))
      }
      .groupBy(_._1)
      .mapValues(_.values)
      .map {
        case (d, uhs) => UberDaySpeed(d, uhs.toSeq)
      }
    UberWaySpeed(segmentId, week.toSeq)
  }
}

object UberSpeed {

  def apply[T <: FilterEventAction](path: String, dict: UberOsmDictionary, fOpt: T#Filtered)(
    implicit t: ClassTag[T],
    wf: WayFilter[T#FilterEvent, T#Filtered]
  ): UberSpeed[T] =
    new UberSpeed(path, dict, fOpt)
}<|MERGE_RESOLUTION|>--- conflicted
+++ resolved
@@ -19,12 +19,8 @@
     .foldLeft(Map[String, Seq[UberSpeedEvent]]())(
       (acc, s) => acc + (s.segmentId -> (acc.getOrElse(s.segmentId, Seq()) :+ s))
     )
-<<<<<<< HEAD
-  .par.map {
-=======
     .par
     .map {
->>>>>>> f07fa9b1
       case (segmentId, grouped) => segmentId -> dropToWeek(segmentId, grouped)
     }
 
