--- conflicted
+++ resolved
@@ -7,13 +7,9 @@
 # comma-separated list of configs (or single config) which will be run on an AWS instances (one instance per config)
 beamConfigs=test/input/beamville/beam.conf
 
-<<<<<<< HEAD
-instanceType=r5.2xlarge
-=======
 # Google or Amazon
 cloudPlatform=Google
 instanceType=n2d-standard-4
->>>>>>> 7573f704
 
 # shutdownBehaviour = stop | terminate
 shutdownBehaviour=terminate
@@ -22,11 +18,7 @@
 
 # path to a shell script to start cosimulation, expected to be related to src/main/bash/
 # for example: helics/run_pydss_federate.sh or helics/run_site_power_controller.sh
-<<<<<<< HEAD
-cosimulationShellScript=""
-=======
 cosimulationShellScript=
->>>>>>> 7573f704
 
 # Run Jupyter Notebook together with BEAM
 runJupyter=false
