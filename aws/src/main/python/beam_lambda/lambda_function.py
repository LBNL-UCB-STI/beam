--- conflicted
+++ resolved
@@ -198,17 +198,6 @@
   - sudo chmod 644 /var/log/cloud-init-output.log
   - sudo chmod 644 /home/ubuntu/git/beam/cloud-init-output.log
   - cd /home/ubuntu/git/beam
-<<<<<<< HEAD
-  - if [ "$COMMIT" = "HEAD" ]
-  - then
-  -   RESOLVED_COMMIT=$(git log -1 --pretty=format:%H)
-  - else
-  -   RESOLVED_COMMIT=$COMMIT
-  - fi
-  - echo "Resolved commit is $RESOLVED_COMMIT"
-=======
-
->>>>>>> 71f3d332
   - 'echo "sudo git fetch"'
   - sudo git fetch
   - 'echo "GIT_LFS_SKIP_SMUDGE=1 sudo git checkout $BRANCH $(date)"'
@@ -217,7 +206,7 @@
   - sudo git pull
   - 'echo "sudo git lfs pull"'
   - sudo git lfs pull
-  
+
   - if [ "$COMMIT" = "HEAD" ]
   - then
   -   RESOLVED_COMMIT=$(git log -1 --pretty=format:%H)
@@ -225,7 +214,7 @@
   -   RESOLVED_COMMIT=$COMMIT
   - fi
   - echo "Resolved commit is $RESOLVED_COMMIT"
-  
+
   - echo "sudo git checkout -qf ..."
   - GIT_LFS_SKIP_SMUDGE=1 sudo git checkout -qf $COMMIT
   - production_data_submodules=$(git submodule | awk '{ print $2 }')
