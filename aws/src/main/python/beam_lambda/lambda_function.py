--- conflicted
+++ resolved
@@ -11,23 +11,13 @@
 logger = logging.getLogger()
 logger.setLevel(logging.INFO)
 
-<<<<<<< HEAD
 
 GRAFANA_RUN = '''sudo ./gradlew --stacktrace grafanaStart
   -    '''
-=======
->>>>>>> 7573f704
-
-GRAFANA_RUN = '''sudo ./gradlew --stacktrace grafanaStart
-  -    '''
-
-<<<<<<< HEAD
-EXECUTE_SCRIPT = '''./gradlew --stacktrace :execute -PmainClass=$MAIN_CLASS -PappArgs="$cf" -PmaxRAM=$MAX_RAM -Pprofiler_type=$PROFILER'''
-=======
+
 CONFIG_SCRIPT = '''./gradlew --stacktrace :run -PappArgs="['--config', '$CONFIG']" -PmaxRAM=$MAX_RAM -Pprofiler_type=$PROFILER'''
 
 EXECUTE_SCRIPT = '''./gradlew --stacktrace :execute -PmainClass=$MAIN_CLASS -PappArgs="$CONFIG" -PmaxRAM=$MAX_RAM -Pprofiler_type=$PROFILER'''
->>>>>>> 7573f704
 
 EXPERIMENT_SCRIPT = '''./bin/experiment.sh $CONFIG cloud'''
 
@@ -301,11 +291,7 @@
   -   fi
   -   cd /home/ubuntu
   -   final_status=$(./check_simulation_result.sh)
-<<<<<<< HEAD
-  -   bye_msg=$(printf "Run Completed \\n Run Name** $TITLED** \\n Instance ID %s \\n Instance type **%s** \\n Host name **%s** \\n Web browser ** http://%s:8000 ** \\n Region $REGION \\n Batch $UID \\n Branch **$BRANCH** \\n Commit $COMMIT %s \\n Health Metrics %s \\n Shutdown in $SHUTDOWN_WAIT minutes" $(ec2metadata --instance-id) $(ec2metadata --instance-type) $(ec2metadata --public-hostname) $(ec2metadata --public-hostname) "$s3glip" "$health_metrics")
-=======
   -   bye_msg=$(printf "Run Completed \\n Run Name** $TITLED** \\n Instance ID %s \\n Instance type **%s** \\n Host name **%s** \\n Web browser ** http://%s:8000 ** \\n Region $REGION \\n Branch **$BRANCH** \\n Commit $COMMIT %s \\n Health Metrics %s \\n Shutdown in $SHUTDOWN_WAIT minutes" $(ec2metadata --instance-id) $(ec2metadata --instance-type) $(ec2metadata --public-hostname) $(ec2metadata --public-hostname) "$s3glip" "$health_metrics")
->>>>>>> 7573f704
   -   echo "$bye_msg"
   -   stop_json=$(printf "{
         \\"command\\":\\"add\\",
@@ -842,15 +828,6 @@
     if run_grafana:
         selected_script = GRAFANA_RUN + selected_script
 
-<<<<<<< HEAD
-    if cosimulation_shell_script:
-        for start_path in ['src/main/bash','main/bash', 'bash']:
-            if cosimulation_shell_script.startswith(start_path):
-                cosimulation_shell_script = cosimulation_shell_script[len(start_path):]
-
-        full_path_to_cosimulation_script = f"/home/ubuntu/git/beam/src/main/bash/{cosimulation_shell_script}"
-        selected_script = f'sudo chmod +x {full_path_to_cosimulation_script}; sudo {full_path_to_cosimulation_script}; {selected_script}'
-=======
     def fix_script_path(original_script_path):
         fixed_path = original_script_path
         for start_path in ['src/main/bash/','main/bash/', 'bash/']:
@@ -866,7 +843,6 @@
     if end_script != END_SCRIPT_DEFAULT:
         fixed_script_path = fix_script_path(end_script)
         end_script = f'sudo chmod +x {fixed_script_path}; sudo {fixed_script_path}'
->>>>>>> 7573f704
 
     params = configs
     if s3_publish:
