# coding=utf-8
import boto3
import logging
import time
import uuid
import os
import glob
import base64
from botocore.errorfactory import ClientError

logger = logging.getLogger()
logger.setLevel(logging.INFO)

HELICS_RUN = '''sudo /home/ubuntu/install-and-run-helics-scripts.sh
  -    cd /home/ubuntu/git/beam
  -    '''

HELICS_OUTPUT_MOVE_TO_BEAM_OUTPUT = '''
  -    opth="output"
  -    echo $opth
  -    finalPath=""
  -    for file in $opth/*; do
  -       for path2 in $file/*; do
  -         finalPath="$path2";
  -       done;
  -    done;
  -    finalPath="${finalPath}/helics_output"
  -    mkdir "$finalPath"
  -    sudo mv /home/ubuntu/git/beam/src/main/python/gemini/*.log "$finalPath"
  -    sudo mv /home/ubuntu/git/beam/src/main/python/gemini/recording_output.txt "$finalPath"
  -    cd "$finalPath"
  -    sudo gzip -9 *
  -    cd - '''

CONFIG_SCRIPT = '''./gradlew --stacktrace :run -PappArgs="['--config', '$cf']" -PmaxRAM=$MAX_RAM -Pprofiler_type=$PROFILER'''

CONFIG_SCRIPT_WITH_GRAFANA = '''sudo ./gradlew --stacktrace grafanaStart
  -    ./gradlew --stacktrace :run -PappArgs="['--config', '$cf']" -PmaxRAM=$MAX_RAM -Pprofiler_type=$PROFILER'''

EXECUTE_SCRIPT = '''./gradlew --stacktrace :execute -PmainClass=$MAIN_CLASS -PappArgs="$cf" -PmaxRAM=$MAX_RAM -Pprofiler_type=$PROFILER'''

EXPERIMENT_SCRIPT = '''./bin/experiment.sh $cf cloud'''

S3_PUBLISH_SCRIPT = '''
  -    sleep 10s
  -    opth="output"
  -    echo $opth
  -    finalPath=""
  -    for file in $opth/*; do
  -       for path2 in $file/*; do
  -         finalPath="$path2";
  -       done;
  -    done;
  -    for file in /home/ubuntu/git/beam/*.jfr; do
  -      echo "Zipping $file"
  -      zip "$file.zip" "$file"
  -      sudo cp "$file.zip" "$finalPath"
  -    done;
  -    sudo cp /home/ubuntu/git/beam/gc_* "$finalPath"
  -    sudo cp /var/log/cloud-init-output.log "$finalPath"
  -    sudo aws --region "$S3_REGION" s3 cp "$finalPath" s3://beam-outputs/"$finalPath" --recursive;
  -    s3p="$s3p, https://s3.us-east-2.amazonaws.com/beam-outputs/index.html#$finalPath"'''

END_SCRIPT_DEFAULT = '''echo "End script not provided."'''

BRANCH_DEFAULT = 'master'

DATA_BRANCH_DEFAULT = 'develop'

DATA_COMMIT_DEFAULT = 'HEAD'

COMMIT_DEFAULT = 'HEAD'

MAXRAM_DEFAULT = '2g'

SHUTDOWN_DEFAULT = '30'

EXECUTE_CLASS_DEFAULT = 'beam.sim.RunBeam'

EXECUTE_ARGS_DEFAULT = '''['--config', 'test/input/beamville/beam.conf']'''

EXPERIMENT_DEFAULT = 'test/input/beamville/calibration/experiments.yml'

CONFIG_DEFAULT = 'production/application-sfbay/base.conf'

initscript = (('''
#cloud-config
write_files:
    - content: |
          #!/bin/bash
          data="{\\"text\\":\\""
          data+=$1
          data+="\\"}"
          printf "%s" "$data" > /tmp/slack.json
          curl -X POST -H 'Content-type: application/json' --data-binary @/tmp/slack.json $SLACK_HOOK_WITH_TOKEN
      path: /tmp/slack.sh
    - content: |
          0 * * * * curl -X POST -H "Content-type: application/json" --data '"'"'{"$(ec2metadata --instance-type) instance $(ec2metadata --instance-id) running... \\n Batch [$UID] completed and instance of type $(ec2metadata --instance-type) is still running in $REGION since last $(($(($(date +%s) - $(cat /tmp/.starttime))) / 3600)) Hour $(($(($(date +%s) - $(cat /tmp/.starttime))) / 60)) Minute."}'"'"
      path: /tmp/slack_notification
    - content: |
            #!/bin/bash
            pip install helics==2.7.1
            pip install helics-apps==2.7.1
            cd /home/ubuntu/git/beam/src/main/python
            sudo chown ubuntu:ubuntu -R gemini
            cd -
            cd /home/ubuntu/git/beam/src/main/python/gemini
            now="$(date +"%Y_%m_%d_%I_%M_%p")"
            python beam_pydss_broker.py > output_${now}_broker.log &
            echo "broker started"
            sleep 5s
            python beam_to_pydss_federate.py > output_${now}_federate.log &
            echo "federate started"
            sleep 5s
            helics_recorder beam_recorder.txt --output=recording_output.txt > output_${now}_recorder.log &
            echo "recorder started"
            sleep 5s
            cd -
      path: /home/ubuntu/install-and-run-helics-scripts.sh

runcmd:
  - cd /home/ubuntu/git
  - sudo rm -rf beam
  - sudo git clone https://github.com/LBNL-UCB-STI/beam.git
  - ln -sf /var/log/cloud-init-output.log /home/ubuntu/git/beam/cloud-init-output.log
  - echo "-------------------Starting Beam Sim----------------------"
  - echo $(date +%s) > /tmp/.starttime
  - cd /home/ubuntu/git/beam
  - rm -rf /home/ubuntu/git/beam/test/input/sf-light/r5/network.dat
  - hello_msg=$(printf "Run Started \\n Run Name** $TITLED** \\n Instance ID %s \\n Instance type **%s** \\n Host name **%s** \\n Web browser ** http://%s:8000 ** \\n Region $REGION \\n Batch $UID \\n Branch **$BRANCH** \\n Commit $COMMIT" $(ec2metadata --instance-id) $(ec2metadata --instance-type) $(ec2metadata --public-hostname) $(ec2metadata --public-hostname))
  - start_json=$(printf "{
      \\"command\\":\\"add\\",
      \\"type\\":\\"beam\\",
      \\"sheet_id\\":\\"$SHEET_ID\\",
      \\"run\\":{
        \\"status\\":\\"Run Started\\",
        \\"name\\":\\"$TITLED\\",
        \\"instance_id\\":\\"%s\\",
        \\"instance_type\\":\\"%s\\",
        \\"host_name\\":\\"%s\\",
        \\"browser\\":\\"http://%s:8000\\",
        \\"branch\\":\\"$BRANCH\\",
        \\"commit\\":\\"$COMMIT\\",
        \\"data_branch\\":\\"$DATA_BRANCH\\",
        \\"data_commit\\":\\"$DATA_COMMIT\\",
        \\"region\\":\\"$REGION\\",
        \\"batch\\":\\"$UID\\",
        \\"s3_link\\":\\"%s\\",
        \\"max_ram\\":\\"$MAX_RAM\\",
        \\"profiler_type\\":\\"$PROFILER\\",
        \\"config_file\\":\\"$CONFIG\\",
        \\"sigopt_client_id\\":\\"$SIGOPT_CLIENT_ID\\",
        \\"sigopt_dev_id\\":\\"$SIGOPT_DEV_ID\\"
      }
    }" $(ec2metadata --instance-id) $(ec2metadata --instance-type) $(ec2metadata --public-hostname) $(ec2metadata --public-hostname))
  - echo $start_json
  - chmod +x /tmp/slack.sh
  - chmod +x /home/ubuntu/install-and-run-helics-scripts.sh
  - echo "notification sent..."
  - echo "notification saved..."
  - crontab /tmp/slack_notification
  - crontab -l
  - echo "notification scheduled..."
  - 'echo "sudo git fetch"'
  - sudo git fetch
  - 'echo "GIT_LFS_SKIP_SMUDGE=1 sudo git checkout $BRANCH $(date)"'
  - GIT_LFS_SKIP_SMUDGE=1 sudo git checkout $BRANCH
  - 'echo "sudo git pull"'
  - sudo git pull
  - 'echo "sudo git lfs pull"'
  - sudo git lfs pull
  - echo "sudo git checkout -qf ..."
  - GIT_LFS_SKIP_SMUDGE=1 sudo git checkout -qf $COMMIT

  - production_data_submodules=$(git submodule | awk '{ print $2 }')
  - for i in $production_data_submodules
  -  do
  -    for cf in $CONFIG
  -      do
  -        case $cf in
  -         '*$i*)'
  -            echo "Loading remote production data for $i"
  -            git config submodule.$i.branch $DATA_BRANCH
  -            git submodule update --init --remote $i
  -            cd $i; git checkout $DATA_COMMIT; cd -
  -        esac
  -      done
  -  done

  - 'echo "gradlew assemble: $(date)"'
  - ./gradlew assemble
  - 'echo "sudo chown -R ubuntu:ubuntu ."'
  - sudo chown -R ubuntu:ubuntu .
  - echo "looping config ..."
  - export MAXRAM=$MAX_RAM
  - export SIGOPT_CLIENT_ID="$SIGOPT_CLIENT_ID"
  - export SIGOPT_DEV_ID="$SIGOPT_DEV_ID"
  - export GOOGLE_API_KEY="$GOOGLE_API_KEY"
  - echo $MAXRAM
  - /tmp/slack.sh "$hello_msg"

  - curl -X POST "https://ca4ircx74d.execute-api.us-east-2.amazonaws.com/production/spreadsheet" -H "Content-Type:application/json" --data "$start_json"
  - s3p=""
  - for cf in $CONFIG
  -  do
  -    echo "-------------------running $cf----------------------"
  -    $RUN_SCRIPT
  -  done
  - echo "-------------------running Health Analysis Script----------------------"
  - python3 src/main/python/general_analysis/simulation_health_analysis.py
  - while IFS="," read -r metric count
  - do
  -    export $metric=$count
  - done < RunHealthAnalysis.txt

  - curl -H "Authorization:Bearer $SLACK_TOKEN" -F file=@RunHealthAnalysis.txt -F initial_comment="Beam Health Analysis" -F channels="$SLACK_CHANNEL" "https://slack.com/api/files.upload"
  - s3glip=""
  - if [ "$S3_PUBLISH" = "True" ]
  - then
  -   s3glip="\\n S3 output url ${s3p#","}"
  - fi
  - bye_msg=$(printf "Run Completed \\n Run Name** $TITLED** \\n Instance ID %s \\n Instance type **%s** \\n Host name **%s** \\n Web browser ** http://%s:8000 ** \\n Region $REGION \\n Batch $UID \\n Branch **$BRANCH** \\n Commit $COMMIT %s \\n Shutdown in $SHUTDOWN_WAIT minutes" $(ec2metadata --instance-id) $(ec2metadata --instance-type) $(ec2metadata --public-hostname) $(ec2metadata --public-hostname) "$s3glip")
  - echo "$bye_msg"
  - stop_json=$(printf "{
      \\"command\\":\\"add\\",
      \\"type\\":\\"beam\\",
      \\"sheet_id\\":\\"$SHEET_ID\\",
      \\"run\\":{
        \\"status\\":\\"Run Completed\\",
        \\"name\\":\\"$TITLED\\",
        \\"instance_id\\":\\"%s\\",
        \\"instance_type\\":\\"%s\\",
        \\"host_name\\":\\"%s\\",
        \\"browser\\":\\"http://%s:8000\\",
        \\"branch\\":\\"$BRANCH\\",
        \\"commit\\":\\"$COMMIT\\",
        \\"data_branch\\":\\"$DATA_BRANCH\\",
        \\"data_commit\\":\\"$DATA_COMMIT\\",
        \\"region\\":\\"$REGION\\",
        \\"batch\\":\\"$UID\\",
        \\"s3_link\\":\\"%s\\",
        \\"max_ram\\":\\"$MAX_RAM\\",
        \\"profiler_type\\":\\"$PROFILER\\",
        \\"config_file\\":\\"$CONFIG\\",
        \\"stacktrace\\":\\"$stacktrace\\",
        \\"died_actors\\":\\"$actorDied\\",
        \\"error\\":\\"$error\\",
        \\"warning\\":\\"$warn\\",
        \\"sigopt_client_id\\":\\"$SIGOPT_CLIENT_ID\\",
        \\"sigopt_dev_id\\":\\"$SIGOPT_DEV_ID\\"
      }
    }" $(ec2metadata --instance-id) $(ec2metadata --instance-type) $(ec2metadata --public-hostname) $(ec2metadata --public-hostname) "${s3p#","}")
  - /tmp/slack.sh "$bye_msg"
  - curl -X POST "https://ca4ircx74d.execute-api.us-east-2.amazonaws.com/production/spreadsheet" -H "Content-Type:application/json" --data "$stop_json"
  - $END_SCRIPT
  - sudo shutdown -h +$SHUTDOWN_WAIT
'''))

instance_types = ['t2.nano', 't2.micro', 't2.small', 't2.medium', 't2.large', 't2.xlarge', 't2.2xlarge',
                  'm4.large', 'm4.xlarge', 'm4.2xlarge', 'm4.4xlarge', 'm4.10xlarge', 'm4.16xlarge',
                  'm5.large', 'm5.xlarge', 'm5.2xlarge', 'm5.4xlarge', 'm5.12xlarge', 'm5.24xlarge',
                  'c4.large', 'c4.xlarge', 'c4.2xlarge', 'c4.4xlarge', 'c4.8xlarge',
                  'f1.2xlarge', 'f1.16xlarge',
                  'g2.2xlarge', 'g2.8xlarge',
                  'g3.4xlarge', 'g3.8xlarge', 'g3.16xlarge',
                  'p2.xlarge', 'p2.8xlarge', 'p2.16xlarge',
                  'p3.2xlarge', 'p3.8xlarge', 'p3.16xlarge',
                  'r4.large', 'r4.xlarge', 'r4.2xlarge', 'r4.4xlarge', 'r4.8xlarge', 'r4.16xlarge',
                  'r3.large', 'r3.xlarge', 'r3.2xlarge', 'r3.4xlarge', 'r3.8xlarge',
                  'x1.16xlarge', 'x1.32xlarge',
                  'x1e.xlarge', 'x1e.2xlarge', 'x1e.4xlarge', 'x1e.8xlarge', 'x1e.16xlarge', 'x1e.32xlarge',
                  'd2.xlarge', 'd2.2xlarge', 'd2.4xlarge', 'd2.8xlarge',
                  'i2.xlarge', 'i2.2xlarge', 'i2.4xlarge', 'i2.8xlarge',
                  'h1.2xlarge', 'h1.4xlarge', 'h1.8xlarge', 'h1.16xlarge',
                  'i3.large', 'i3.xlarge', 'i3.2xlarge', 'i3.4xlarge', 'i3.8xlarge', 'i3.16xlarge', 'i3.metal',
                  'c5.large', 'c5.xlarge', 'c5.2xlarge', 'c5.4xlarge', 'c5.9xlarge', 'c5.18xlarge',
                  'c5d.large', 'c5d.xlarge', 'c5d.2xlarge', 'c5d.4xlarge', 'c5d.9xlarge', 'c5d.18xlarge', 'c5d.24xlarge',
                  'r5.large', 'r5.xlarge', 'r5.2xlarge', 'r5.4xlarge', 'r5.8xlarge', 'r5.12xlarge', 'r5.24xlarge',
                  'r5d.large', 'r5d.xlarge', 'r5d.2xlarge', 'r5d.4xlarge', 'r5d.12xlarge', 'r5d.24xlarge',
                  'm5d.large', 'm5d.xlarge', 'm5d.2xlarge', 'm5d.4xlarge', 'm5d.12xlarge', 'm5d.24xlarge',
                  'z1d.large', 'z1d.xlarge', 'z1d.2xlarge', 'z1d.3xlarge', 'z1d.6xlarge', 'z1d.12xlarge',
                  'x2gd.metal', 'x2gd.16xlarge']

instance_type_to_memory = {
    't2.nano': 0.5, 't2.micro': 1, 't2.small': 2, 't2.medium': 4, 't2.large': 8, 't2.xlarge': 16, 't2.2xlarge': 32,
    'm4.large': 8, 'm4.xlarge': 16, 'm4.2xlarge': 32, 'm4.4xlarge': 64, 'm4.10xlarge': 160, 'm4.16xlarge': 256,
    'm5.large': 8, 'm5.xlarge': 16, 'm5.2xlarge': 32, 'm5.4xlarge': 64, 'm5.12xlarge': 192, 'm5.24xlarge': 384,
    'c4.large': 3.75, 'c4.xlarge': 7.5, 'c4.2xlarge': 15, 'c4.4xlarge': 30, 'c4.8xlarge': 60,
    'f1.2xlarge': 122, 'f1.16xlarge': 976,
    'g2.2xlarge': 15.25, 'g2.8xlarge': 61,
    'g3.4xlarge': 122, 'g3.8xlarge': 244, 'g3.16xlarge': 488,
    'p2.xlarge': 61, 'p2.8xlarge': 488, 'p2.16xlarge': 732,
    'p3.2xlarge': 61, 'p3.8xlarge': 244, 'p3.16xlarge': 488,
    'r4.large': 15.25, 'r4.xlarge': 30.5, 'r4.2xlarge': 61, 'r4.4xlarge': 122, 'r4.8xlarge': 244, 'r4.16xlarge': 488,
    'r3.large': 15, 'r3.xlarge': 30.5, 'r3.2xlarge': 61, 'r3.4xlarge': 122, 'r3.8xlarge': 244,
    'x1.16xlarge': 976, 'x1.32xlarge': 1952,
    'x1e.xlarge': 122, 'x1e.2xlarge': 244, 'x1e.4xlarge': 488, 'x1e.8xlarge': 976, 'x1e.16xlarge': 1952, 'x1e.32xlarge': 3904,
    'd2.xlarge': 30.5, 'd2.2xlarge': 61, 'd2.4xlarge': 122, 'd2.8xlarge': 244,
    'i2.xlarge': 30.5, 'i2.2xlarge': 61, 'i2.4xlarge': 122, 'i2.8xlarge': 244,
    'h1.2xlarge': 32, 'h1.4xlarge': 64, 'h1.8xlarge': 128, 'h1.16xlarge': 256,
    'i3.large': 15.25, 'i3.xlarge': 30.5, 'i3.2xlarge': 61, 'i3.4xlarge': 122, 'i3.8xlarge': 244, 'i3.16xlarge': 488, 'i3.metal': 512,
    'c5.large': 4, 'c5.xlarge': 8, 'c5.2xlarge': 16, 'c5.4xlarge': 32, 'c5.9xlarge': 72, 'c5.18xlarge': 96,
    'c5d.large': 4, 'c5d.xlarge': 8, 'c5d.2xlarge': 16, 'c5d.4xlarge': 32, 'c5d.9xlarge': 72, 'c5d.18xlarge': 144, 'c5d.24xlarge': 192,
    'r5.large': 16, 'r5.xlarge': 32, 'r5.2xlarge': 64, 'r5.4xlarge': 128, 'r5.8xlarge': 256, 'r5.12xlarge': 384, 'r5.24xlarge': 768,
    'r5d.large': 16, 'r5d.xlarge': 32, 'r5d.2xlarge': 64, 'r5d.4xlarge': 128, 'r5d.12xlarge': 384, 'r5d.24xlarge': 768,
    'm5d.large': 8, 'm5d.xlarge': 16, 'm5d.2xlarge': 32, 'm5d.4xlarge': 64, 'm5d.12xlarge': 192, 'm5d.24xlarge': 384,
    'z1d.large': 2, 'z1d.xlarge': 4, 'z1d.2xlarge': 8, 'z1d.3xlarge': 12, 'z1d.6xlarge': 24, 'z1d.12xlarge': 48
}


regions = ['us-east-1', 'us-east-2', 'us-west-2']
shutdown_behaviours = ['stop', 'terminate']
instance_operations = ['start', 'stop', 'terminate']

max_system_ram = 15
percent_towards_system_ram = .25

s3 = boto3.client('s3')
ec2 = None

def init_ec2(region):
    global ec2
    ec2 = boto3.client('ec2',region_name=region)

def calculate_max_ram(instance_type):
    ram = instance_type_to_memory[instance_type]
    return ram - min(ram * percent_towards_system_ram, max_system_ram)

def check_resource(bucket, key):
    try:
        s3.head_object(Bucket=bucket, Key=key)
        return True
    except ClientError as ex:
        print 'error sending Slack response: ' + str(ex)
    return False

def check_branch(branch):
    try:
        s3.list_objects_v2(Bucket='beam-builds', Prefix=branch+'/')['Contents']
        return True
    except Exception:
        return False

def get_latest_build(branch):
    get_last_modified = lambda obj: int(obj['LastModified'].strftime('%s'))
    objs = s3.list_objects_v2(Bucket='beam-builds', Prefix=branch+'/')['Contents']
    last_added = [obj['Key'] for obj in sorted(objs, key=get_last_modified, reverse=True)][0]
    return last_added[last_added.rfind('-')+1:-4]

def validate(name):
    return True

class AWS_Instance_Spec(object):
    name = ""
    cpu = 0
    mem_in_gb = ""

    def __init__(self, name, cpu, mem_in_gb):
        self.name = name
        self.cpu = cpu
        self.mem_in_gb = mem_in_gb

spot_specs = [
    AWS_Instance_Spec('t2.small',1,2),
    AWS_Instance_Spec('t2.micro',1,1),
    AWS_Instance_Spec('r5dn.large',2,16),
    AWS_Instance_Spec('m4.large',2,8),
    AWS_Instance_Spec('t3a.medium',2,4),
    AWS_Instance_Spec('t3.small',2,2),
    AWS_Instance_Spec('t3a.small',2,2),
    AWS_Instance_Spec('r5d.large',2,16),
    AWS_Instance_Spec('c5n.large',2,5.25),
    AWS_Instance_Spec('m5d.large',2,8),
    AWS_Instance_Spec('m5.xlarge',4,16),
    AWS_Instance_Spec('c5d.xlarge',4,8),
    AWS_Instance_Spec('r5d.xlarge',4,32),
    AWS_Instance_Spec('m5dn.xlarge',4,16),
    AWS_Instance_Spec('c5.xlarge',4,8),
    AWS_Instance_Spec('g4dn.xlarge',4,16),
    AWS_Instance_Spec('r5.xlarge',4,32),
    AWS_Instance_Spec('r4.xlarge',4,30.5),
    AWS_Instance_Spec('c5d.xlarge',4,8),
    AWS_Instance_Spec('t2.2xlarge',8,32),
    AWS_Instance_Spec('t3a.2xlarge',8,32),
    AWS_Instance_Spec('g4dn.2xlarge',8,32),
    AWS_Instance_Spec('r3.2xlarge',8,61),
    AWS_Instance_Spec('i3en.2xlarge',8,64),
    AWS_Instance_Spec('m4.2xlarge',8,32),
    AWS_Instance_Spec('r5d.2xlarge',8,64),
    AWS_Instance_Spec('m5.2xlarge',8,32),
    AWS_Instance_Spec('t3.2xlarge',8,32),
    AWS_Instance_Spec('r4.2xlarge',8,61),
    AWS_Instance_Spec('r5.2xlarge',8,64),
    AWS_Instance_Spec('m5d.4xlarge',16,64),
    AWS_Instance_Spec('c5d.4xlarge',16,32),
    AWS_Instance_Spec('a1.metal',16,32),
    AWS_Instance_Spec('g4dn.4xlarge',16,64),
    AWS_Instance_Spec('r5.4xlarge',16,128),
    AWS_Instance_Spec('c5.4xlarge',16,32),
    AWS_Instance_Spec('m5n.4xlarge',16,64),
    AWS_Instance_Spec('r5dn.4xlarge',16,128),
    AWS_Instance_Spec('i3en.6xlarge',24,192),
    AWS_Instance_Spec('r3.8xlarge',32,244),
    AWS_Instance_Spec('r5.8xlarge',32,256),
    AWS_Instance_Spec('m5.8xlarge',32,128),
    AWS_Instance_Spec('r4.8xlarge',32,244),
    AWS_Instance_Spec('m5dn.8xlarge',32,128),
    AWS_Instance_Spec('r5d.8xlarge',32,256),
    AWS_Instance_Spec('m5n.8xlarge',32,128),
    AWS_Instance_Spec('r5dn.8xlarge',32,256),
    #AWS_Instance_Spec('g4dn.8xlarge',32,128),
    AWS_Instance_Spec('c5d.9xlarge',36,72),
    AWS_Instance_Spec('c5n.9xlarge',36,96),
    AWS_Instance_Spec('m5dn.12xlarge',48,192),
    #AWS_Instance_Spec('i3en.12xlarge',48,384),
    AWS_Instance_Spec('c5.12xlarge',48,96),
    AWS_Instance_Spec('r5.12xlarge',48,384),
    #AWS_Instance_Spec('g4dn.12xlarge',48,192),
    AWS_Instance_Spec('m5ad.12xlarge',48,192),
    AWS_Instance_Spec('r4.16xlarge',64,488),
    AWS_Instance_Spec('m5.16xlarge',64,256),
    AWS_Instance_Spec('r5dn.16xlarge',64,512),
    AWS_Instance_Spec('r5.16xlarge',64,512),
    AWS_Instance_Spec('m5dn.16xlarge',64,256),
    AWS_Instance_Spec('r5d.16xlarge',64,512),
    #AWS_Instance_Spec('g4dn.16xlarge',64,256),
    AWS_Instance_Spec('c5n.18xlarge',72,192),
    AWS_Instance_Spec('c5d.18xlarge',72,144),
    #AWS_Instance_Spec('c5.18xlarge',72,144),
    AWS_Instance_Spec('r5ad.24xlarge',96,768),
    AWS_Instance_Spec('r5.24xlarge',96,768),
    AWS_Instance_Spec('m5n.24xlarge',96,384),
    #AWS_Instance_Spec('i3en.24xlarge',96,768),
    AWS_Instance_Spec('m5dn.24xlarge',96,384),
    #AWS_Instance_Spec('i3en.metal',96,768),
    AWS_Instance_Spec('m5ad.24xlarge',96,384),
    AWS_Instance_Spec('x2gd.16xlarge',64,1024),
    AWS_Instance_Spec('x2gd.metal',64,1024)
]

def get_spot_fleet_instances_based_on(min_cores, max_cores, min_memory, max_memory, preferred_instance_type):
    output_instance_types = []
    for spec in spot_specs:
        if spec.cpu >= min_cores and spec.cpu <= max_cores and spec.mem_in_gb >= min_memory and spec.mem_in_gb <= max_memory:
            output_instance_types.append(spec.name)
    try:
        if preferred_instance_type:
            output_instance_types.append(preferred_instance_type)
    except NameError:
        print 'No preferred spot instance type provided'
    if not output_instance_types:
        raise Exception('0 spot instances matched min_cores: ' + str(min_cores) + ' - max_cores: ' + str(max_cores) + 'and min_mem: ' + str(min_memory) + ' - max_mem: ' + str(max_memory) )
    return list(dict.fromkeys(output_instance_types))

def deploy_spot_fleet(context, script, instance_type, region_prefix, shutdown_behaviour, instance_name, volume_size, git_user_email, deploy_type_tag, min_cores, max_cores, min_memory, max_memory, budget_override):
    security_group_id_array = (os.environ[region_prefix + 'SECURITY_GROUP']).split(',')
    security_group_ids = []
    for security_group_id in security_group_id_array:
        security_group_ids.append({'GroupId':security_group_id})
    spot_instances = get_spot_fleet_instances_based_on(min_cores, max_cores, min_memory, max_memory, instance_type)
    launch_specifications = []
    for spot_instance in spot_instances:
        specification = {
            'BlockDeviceMappings': [
                {
                    'DeviceName': '/dev/sda1',
                    'Ebs': {
                        'VolumeSize': volume_size,
                        'VolumeType': 'gp2',
                        'DeleteOnTermination': False
                    }
                }
            ],
            'SecurityGroups': security_group_ids,
            'ImageId': os.environ[region_prefix + 'IMAGE_ID'],
            'InstanceType': spot_instance,
            'KeyName': os.environ[region_prefix + 'KEY_NAME'],
            'UserData': base64.b64encode(script.encode("ascii")).decode('ascii'),
            'IamInstanceProfile': {'Name': os.environ['IAM_ROLE'] },
            'TagSpecifications': [
                {
                    'ResourceType': 'instance',
                    'Tags': [
                        {
                            'Key': 'Name',
                            'Value': instance_name
                        }, {
                            'Key': 'GitUserEmail',
                            'Value': git_user_email
                        }, {
                            'Key': 'DeployType',
                            'Value': deploy_type_tag
                        }, {
                            'Key': 'BudgetOverride',
                            'Value': budget_override
                        }
                    ]
                }
            ]
        }
        launch_specifications.append(specification)
    spot_fleet_req = ec2.request_spot_fleet(
        SpotFleetRequestConfig={
            'AllocationStrategy': 'lowestPrice',
            'TargetCapacity': 1,
            'IamFleetRole': 'arn:aws:iam::340032650202:role/aws-ec2-spot-fleet-tagging-role',
            'Type': 'request',
            'InstanceInterruptionBehavior': shutdown_behaviour,
            'LaunchSpecifications': launch_specifications
        }
    )
    status = 'pending_fulfillment'
    state = 'submitted'
    spot_fleet_req_id = spot_fleet_req.get('SpotFleetRequestId')
    print 'SpotFleetRequestId is ' + spot_fleet_req_id
    #Flow as far as I know is that state goes to submitted, then active, but isn't done until status is out of pending_fulfillment
    while status == 'pending_fulfillment' or state == 'submitted':
        remaining_time = context.get_remaining_time_in_millis()
        print 'Waiting for spot fleet request id to finish pending_fulfillment - Status: ' + status + ' and State: ' + state + ' and Remaining Time (ms): ' + str(remaining_time)
        if remaining_time <= 60000:
            ec2.cancel_spot_fleet_requests(
                DryRun=False,
                SpotFleetRequestIds=[spot_fleet_req_id],
                TerminateInstances=True
            )
            print 'Waiting 30 seconds to let spot fleet cancel and then shutting down due to getting too close to lambda timeout'
            time.sleep(30)
            exit(123)
        else:
            time.sleep(30)
            spot = ec2.describe_spot_fleet_requests(SpotFleetRequestIds = [spot_fleet_req_id]).get('SpotFleetRequestConfigs')[0]
            status = spot.get('ActivityStatus')
            state = spot.get('SpotFleetRequestState')
    if state != 'active' or status != "fulfilled":
        ec2.cancel_spot_fleet_requests(
            DryRun=False,
            SpotFleetRequestIds=[spot_fleet_req_id],
            TerminateInstances=True
        )
        #TODO: This situation should be ?IMPOSSIBLE? but if it does occur then it could orphan a volume - not worth it unless it becomes an issue
        print 'Waiting 30 seconds to let spot fleet cancel and then shutting down due to reaching this point and the state is ' + state + ' and status is ' + status + ' - maybe double check for orphaned volume?'
        time.sleep(30)
        exit(1)
    print 'Getting spot fleet instances'
    fleet_instances = ec2.describe_spot_fleet_instances(SpotFleetRequestId=spot_fleet_req_id)
    fleet_instance = fleet_instances.get('ActiveInstances')[0] #TODO: Check if InstanceHealth is healthy vs unhealthy?
    bd_count = 0
    instance_id = fleet_instance.get('InstanceId')
    while bd_count < 1:
        instance = ec2.describe_instances(InstanceIds=[instance_id]).get('Reservations')[0].get('Instances')[0]
        bd_count = len(instance.get('BlockDeviceMappings'))
        if bd_count < 1:
            remaining_time = context.get_remaining_time_in_millis()
            print 'Spot request state now ' + state + ' and status ' + status + ' so getting instance using ' + instance_id + ' and Remaining Time (ms): ' + str(remaining_time)
            if remaining_time <= 60000:
                ec2.cancel_spot_fleet_requests(
                    DryRun=False,
                    SpotFleetRequestIds=[spot_fleet_req_id],
                    TerminateInstances=True
                )
                #TODO: Since there is no block device yet then we cannot terminate that instance - this COULD result in orphaned volumes - but they would be named at least...handle with a cloud watch if it becomes an issue
                print 'Waiting 30 seconds to let spot fleet cancel and then shutting down due to getting too close to lambda timeout'
                time.sleep(30)
                exit(123)
            else:
                print 'Sleeping 30 seconds to let instance volumes spin up (most likely this will never occur)'
                time.sleep(30)
    print 'Instance up with block device ready'
    volume_id = instance.get('BlockDeviceMappings')[0].get('Ebs').get('VolumeId')
    ec2.create_tags(
        Resources=[volume_id],
        Tags = [
            {
                'Key': 'Name',
                'Value': instance_name
            }, {
                'Key': 'GitUserEmail',
                'Value': git_user_email
            }, {
                'Key': 'DeployType',
                'Value': deploy_type_tag
            }])
    print 'Created tags on volume'
    while instance.get('State') == 'pending':
        instance = ec2.describe_instances(InstanceIds=[instance_id]).get('Reservations')[0].get('Instances')[0]
        state = instance.get('State')
        if state == 'pending':
            remaining_time = context.get_remaining_time_in_millis()
            print 'Spot instance state now ' + state + ' and instance id is ' + instance_id + ' and Remaining Time (ms): ' + str(remaining_time)
            if remaining_time <= 45000:
                print 'Returning the instance id because about to timeout and the instance is spinning up - just not fully - no need to cancel'
                return instance_id
            else:
                print 'Waiting for instance to leave pending'
                time.sleep(30)
    print 'Spot instance ready to go!'
    return instance_id

def deploy(script, instance_type, region_prefix, shutdown_behaviour, instance_name, volume_size, git_user_email, deploy_type_tag, budget_override):
    res = ec2.run_instances(BlockDeviceMappings=[
        {
            'DeviceName': '/dev/sda1',
            'Ebs': {
                'VolumeSize': volume_size,
                'VolumeType': 'gp2'
            }
        }
    ],
        ImageId=os.environ[region_prefix + 'IMAGE_ID'],
        InstanceType=instance_type,
        UserData=script,
        KeyName=os.environ[region_prefix + 'KEY_NAME'],
        MinCount=1,
        MaxCount=1,
        SecurityGroupIds=[os.environ[region_prefix + 'SECURITY_GROUP']],
        IamInstanceProfile={'Name': os.environ['IAM_ROLE'] },
        InstanceInitiatedShutdownBehavior=shutdown_behaviour,
        TagSpecifications=[
            {
                'ResourceType': 'instance',
                'Tags': [
                    {
                        'Key': 'Name',
                        'Value': instance_name
                    },{
                        'Key': 'GitUserEmail',
                        'Value': git_user_email
                    },{
                        'Key': 'DeployType',
                        'Value': deploy_type_tag
                    }, {
                        'Key': 'BudgetOverride',
                        'Value': budget_override
                    } ]
            } ])
    return res['Instances'][0]['InstanceId']

def get_dns(instance_id):
    host = None
    while host is None:
        time.sleep(2)
        instances = ec2.describe_instances(InstanceIds=[instance_id])
        for r in instances['Reservations']:
            for i in r['Instances']:
                dns = i['PublicDnsName']
                if dns != '':
                    host = dns
    return host

def check_instance_id(instance_ids):
    for reservation in ec2.describe_instances()['Reservations']:
        for instance in reservation['Instances']:
            if instance['InstanceId'] in instance_ids:
                instance_ids.remove(instance['InstanceId'])
    return instance_ids

def start_instance(instance_ids):
    return ec2.start_instances(InstanceIds=instance_ids)

def stop_instance(instance_ids):
    return ec2.stop_instances(InstanceIds=instance_ids)

def terminate_instance(instance_ids):
    return ec2.terminate_instances(InstanceIds=instance_ids)

def deploy_handler(event, context):
    missing_parameters = []

    def parameter_wasnt_specified(parameter_value):
        # in gradle if parameter wasn't specified then project.findProperty return 'null'
        return parameter_value is None or parameter_value == 'null'

    def get_param(param_name):
        param_value = event.get(param_name)
        if parameter_wasnt_specified(param_value):
            missing_parameters.append(param_name)
        return param_value

    branch = event.get('branch', BRANCH_DEFAULT)
    commit_id = event.get('commit', COMMIT_DEFAULT)
    data_branch = event.get('data_branch', DATA_BRANCH_DEFAULT)
    data_commit = event.get('data_commit', DATA_COMMIT_DEFAULT)
    deploy_mode = event.get('deploy_mode', 'config')
    configs = event.get('configs', CONFIG_DEFAULT)
    experiments = event.get('experiments', EXPERIMENT_DEFAULT)
    execute_class = event.get('execute_class', EXECUTE_CLASS_DEFAULT)
    execute_args = event.get('execute_args', EXECUTE_ARGS_DEFAULT)
    batch = event.get('batch', True)
    s3_publish = event.get('s3_publish', True)
    volume_size = event.get('storage_size', 64)
    shutdown_wait = event.get('shutdown_wait', SHUTDOWN_DEFAULT)
    sigopt_client_id = event.get('sigopt_client_id', os.environ['SIGOPT_CLIENT_ID'])
    sigopt_dev_id = event.get('sigopt_dev_id', os.environ['SIGOPT_DEV_ID'])
    google_api_key = event.get('google_api_key', os.environ['GOOGLE_API_KEY'])
    end_script = event.get('end_script', END_SCRIPT_DEFAULT)
    run_grafana = event.get('run_grafana', False)
    run_helics = event.get('run_helics', False)
    profiler_type = event.get('profiler_type', 'null')
    budget_override = event.get('budget_override', False)

    git_user_email = get_param('git_user_email')
    deploy_type_tag = event.get('deploy_type_tag', '')
    titled = get_param('title')
    instance_type = event.get('instance_type')
    region = get_param('region')
    shutdown_behaviour = get_param('shutdown_behaviour')
    is_spot = event.get('is_spot', False)

    if missing_parameters:
        return "Unable to start, missing parameters: " + ", ".join(missing_parameters)

    if not instance_type and not is_spot:
        return "Unable to start, missing instance_type AND is NOT a spot request"

    if not is_spot and instance_type not in instance_types:
        return "Unable to start run, {instance_type} instance type not supported.".format(instance_type=instance_type)

    if shutdown_behaviour not in shutdown_behaviours:
        return "Unable to start run, {shutdown_behaviour} shutdown behaviour not supported.".format(shutdown_behaviour=shutdown_behaviour)

    if region not in regions:
        return "Unable to start run, {region} region not supported.".format(region=region)

    if volume_size < 64 or volume_size > 256:
        volume_size = 64

    max_ram = event.get('forced_max_ram')
    if parameter_wasnt_specified(max_ram):
        max_ram = calculate_max_ram(instance_type)

    selected_script = CONFIG_SCRIPT
    if run_grafana:
        selected_script = CONFIG_SCRIPT_WITH_GRAFANA

    if run_helics:
        selected_script = HELICS_RUN + selected_script + HELICS_OUTPUT_MOVE_TO_BEAM_OUTPUT

    params = configs
    if s3_publish:
        selected_script += S3_PUBLISH_SCRIPT

    if deploy_mode == 'experiment':
        selected_script = EXPERIMENT_SCRIPT
        params = experiments

    if batch:
        params = [ params.replace(',', ' ') ]
    else:
        params = params.split(',')

    if deploy_mode == 'execute':
        selected_script = EXECUTE_SCRIPT
        params = [ '"{args}"'.format(args=execute_args) ]

    if end_script != END_SCRIPT_DEFAULT:
        end_script = '/home/ubuntu/git/beam/sec/main/bash/' + end_script

    txt = ''

    init_ec2(region)

    if validate(branch) and validate(commit_id):
        runNum = 1
        for arg in params:
            uid = str(uuid.uuid4())[:8]
            runName = titled
            if len(params) > 1:
                runName += "-" + `runNum`
<<<<<<< HEAD
            script = initscript.replace('$RUN_SCRIPT',selected_script) \
                .replace('$REGION',region) \
                .replace('$S3_REGION', os.environ['REGION']) \
                .replace('$BRANCH', branch) \
                .replace('$COMMIT', commit_id) \
                .replace('$DATA_BRANCH', data_branch) \
                .replace('$DATA_COMMIT', data_commit) \
                .replace('$CONFIG', arg) \
                .replace('$MAIN_CLASS', execute_class) \
                .replace('$UID', uid) \
                .replace('$SHUTDOWN_WAIT', shutdown_wait) \
                .replace('$TITLED', runName) \
=======
            script = initscript.replace('$RUN_SCRIPT',selected_script).replace('$REGION',region).replace('$S3_REGION', os.environ['REGION']) \
                .replace('$BRANCH', branch).replace('$DATA_BRANCH', data_branch).replace('$COMMIT', commit_id).replace('$CONFIG', arg) \
                .replace('$MAIN_CLASS', execute_class).replace('$UID', uid).replace('$SHUTDOWN_WAIT', shutdown_wait) \
                .replace('$TITLED', runName)\
>>>>>>> 56632c5d
                .replace('$MAX_RAM', str(max_ram)) \
                .replace('$S3_PUBLISH', str(s3_publish)) \
                .replace('$SIGOPT_CLIENT_ID', sigopt_client_id).replace('$SIGOPT_DEV_ID', sigopt_dev_id) \
                .replace('$GOOGLE_API_KEY', google_api_key) \
                .replace('$PROFILER', profiler_type) \
                .replace('$END_SCRIPT', end_script) \
                .replace('$SLACK_HOOK_WITH_TOKEN', os.environ['SLACK_HOOK_WITH_TOKEN']) \
                .replace('$SLACK_TOKEN', os.environ['SLACK_TOKEN']) \
                .replace('$SLACK_CHANNEL', os.environ['SLACK_CHANNEL']) \
                .replace('$SHEET_ID', os.environ['SHEET_ID'])
            if is_spot:
                min_cores = event.get('min_cores', 0)
                max_cores = event.get('max_cores', 0)
                min_memory = event.get('min_memory', 0)
                max_memory = event.get('max_memory', 0)
                instance_id = deploy_spot_fleet(context, script, instance_type, region.replace("-", "_")+'_', shutdown_behaviour, runName, volume_size, git_user_email, deploy_type_tag, min_cores, max_cores, min_memory, max_memory, budget_override)
            else:
                instance_id = deploy(script, instance_type, region.replace("-", "_")+'_', shutdown_behaviour, runName, volume_size, git_user_email, deploy_type_tag, budget_override)
            host = get_dns(instance_id)
            txt += 'Started batch: {batch} with run name: {titled} for branch/commit {branch}/{commit} at host {dns} (InstanceID: {instance_id}). '.format(branch=branch, titled=runName, commit=commit_id, dns=host, batch=uid, instance_id=instance_id)

            if run_grafana:
                txt += ' Grafana will be available at http://{dns}:3003/d/dvib8mbWz/beam-simulation-global-view.'.format(dns=host)

            if run_helics:
                txt += ' Helics scripts with recorder will be run in parallel with BEAM.'

            runNum += 1
    else:
        txt = 'Unable to start bach for branch/commit {branch}/{commit}. '.format(branch=branch, commit=commit_id)

    return txt

def instance_handler(event):
    region = event.get('region')
    instance_ids = event.get('instance_ids')
    command_id = event.get('command')
    system_instances = os.environ['SYSTEM_INSTANCES']

    if region not in regions:
        return "Unable to {command} instance(s), {region} region not supported.".format(command=command_id, region=region)

    init_ec2(region)

    system_instances = system_instances.split(',')
    instance_ids = instance_ids.split(',')
    invalid_ids = check_instance_id(list(instance_ids))
    valid_ids = [item for item in instance_ids if item not in invalid_ids]
    allowed_ids = [item for item in valid_ids if item not in system_instances]

    if command_id == 'start':
        start_instance(allowed_ids)
        return "Started instance(s) {insts}.".format(insts=', '.join([': '.join(inst) for inst in zip(allowed_ids, list(map(get_dns, allowed_ids)))]))

    if command_id == 'stop':
        stop_instance(allowed_ids)

    if command_id == 'terminate':
        terminate_instance(allowed_ids)

    return "Instantiated {command} request for instance(s) [ {ids} ]".format(command=command_id, ids=",".join(allowed_ids))

def lambda_handler(event, context):
    command_id = event.get('command', 'deploy') # deploy | start | stop | terminate | log

    logger.info("Incoming event: " + str(event))

    if command_id == 'deploy':
        return deploy_handler(event, context)

    if command_id in instance_operations:
        return instance_handler(event)

    return "Operation {command} not supported, please specify one of the supported operations (deploy | start | stop | terminate | log). ".format(command=command_id)<|MERGE_RESOLUTION|>--- conflicted
+++ resolved
@@ -766,7 +766,6 @@
             runName = titled
             if len(params) > 1:
                 runName += "-" + `runNum`
-<<<<<<< HEAD
             script = initscript.replace('$RUN_SCRIPT',selected_script) \
                 .replace('$REGION',region) \
                 .replace('$S3_REGION', os.environ['REGION']) \
@@ -778,13 +777,7 @@
                 .replace('$MAIN_CLASS', execute_class) \
                 .replace('$UID', uid) \
                 .replace('$SHUTDOWN_WAIT', shutdown_wait) \
-                .replace('$TITLED', runName) \
-=======
-            script = initscript.replace('$RUN_SCRIPT',selected_script).replace('$REGION',region).replace('$S3_REGION', os.environ['REGION']) \
-                .replace('$BRANCH', branch).replace('$DATA_BRANCH', data_branch).replace('$COMMIT', commit_id).replace('$CONFIG', arg) \
-                .replace('$MAIN_CLASS', execute_class).replace('$UID', uid).replace('$SHUTDOWN_WAIT', shutdown_wait) \
                 .replace('$TITLED', runName)\
->>>>>>> 56632c5d
                 .replace('$MAX_RAM', str(max_ram)) \
                 .replace('$S3_PUBLISH', str(s3_publish)) \
                 .replace('$SIGOPT_CLIENT_ID', sigopt_client_id).replace('$SIGOPT_DEV_ID', sigopt_dev_id) \
