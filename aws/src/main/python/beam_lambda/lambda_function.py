--- conflicted
+++ resolved
@@ -1,4 +1,4 @@
-# coding=utf-8 
+# coding=utf-8
 import boto3
 import logging
 import time
@@ -215,13 +215,8 @@
   - then
   -   echo "-------------------Starting Beam Sim----------------------"
   -   echo $(date +%s) > /tmp/.starttime
-<<<<<<< HEAD
   -   rm -rf /home/ubuntu/git/beam/test/input/sf-light/r5/network.dat
-  -   hello_msg=$(printf "Run Started \\n Run Name** $TITLED** \\n Instance ID %s \\n Instance type **%s** \\n Host name **%s** \\n Web browser ** http://%s:8000 ** \\n Region $REGION \\n Batch $UID \\n Branch **$BRANCH** \\n Commit $COMMIT" $(ec2metadata --instance-id) $(ec2metadata --instance-type) $(ec2metadata --public-hostname) $(ec2metadata --public-hostname))
-=======
-  -   rm -rf /home/ubuntu/git/beam/test/input/sf-light/r5/network.dat  
   -   hello_msg=$(printf "Run Started \\n Run Name** $TITLED** \\n Instance ID %s \\n Instance type **%s** \\n Host name **%s** \\n Web browser ** http://%s:8000 ** \\n Region $REGION \\n Branch **$BRANCH** \\n Commit $COMMIT" $(ec2metadata --instance-id) $(ec2metadata --instance-type) $(ec2metadata --public-hostname) $(ec2metadata --public-hostname))
->>>>>>> e74608c1
   -   start_json=$(printf "{
         \\"command\\":\\"add\\",
         \\"type\\":\\"beam\\",
@@ -276,18 +271,11 @@
   -   while IFS="," read -r metric count
   -   do
   -      export $metric=$count
-<<<<<<< HEAD
-  -   done < RunHealthAnalysis.txt
-
-  -   curl -H "Authorization:Bearer $SLACK_TOKEN" -F file=@RunHealthAnalysis.txt -F initial_comment="Beam Health Analysis" -F channels="$SLACK_CHANNEL" "https://slack.com/api/files.upload"
-=======
   -      health_metrics="$health_metrics, $metric:$count"
   -   done < $simulation_health_analysis_output_file
-  -   health_metrics=\\{$(echo $health_metrics | cut -c3-)\\}
+-   health_metrics=\\{$(echo $health_metrics | cut -c3-)\\}
   -   echo $health_metrics
   -   sudo aws --region $S3_REGION s3 cp $simulation_health_analysis_output_file s3://beam-outputs/$finalPath/$simulation_health_analysis_output_file
-
->>>>>>> e74608c1
   -   s3glip=""
   -   if [ "$S3_PUBLISH" = "True" ]
   -   then
