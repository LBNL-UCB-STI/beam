# coding=utf-8
import boto3
import logging
import time
import uuid
import os
import glob
import base64
from botocore.errorfactory import ClientError

logger = logging.getLogger()
logger.setLevel(logging.INFO)

HELICS_RUN = '''sudo /home/ubuntu/install-and-run-helics-scripts.sh
  -    cd /home/ubuntu/git/beam
  -    '''

HELICS_OUTPUT_MOVE_TO_BEAM_OUTPUT = '''
  -    opth="output"
  -    echo $opth
  -    finalPath=""
  -    for file in $opth/*; do
  -       for path2 in $file/*; do
  -         finalPath="$path2";
  -       done;
  -    done;
  -    finalPath="${finalPath}/helics_output"
  -    mkdir "$finalPath"
  -    sudo mv /home/ubuntu/git/beam/src/main/python/gemini/*.log "$finalPath"
  -    sudo mv /home/ubuntu/git/beam/src/main/python/gemini/recording_output.txt "$finalPath"
  -    cd "$finalPath"
  -    sudo gzip -9 *
  -    cd - '''

CONFIG_SCRIPT = '''./gradlew --stacktrace :run -PappArgs="['--config', '$cf']" -PmaxRAM=$MAX_RAM -Pprofiler_type=$PROFILER'''

CONFIG_SCRIPT_WITH_GRAFANA = '''sudo ./gradlew --stacktrace grafanaStart
  -    ./gradlew --stacktrace :run -PappArgs="['--config', '$cf']" -PmaxRAM=$MAX_RAM -Pprofiler_type=$PROFILER'''

EXECUTE_SCRIPT = '''./gradlew --stacktrace :execute -PmainClass=$MAIN_CLASS -PappArgs="$cf" -PmaxRAM=$MAX_RAM -Pprofiler_type=$PROFILER'''

EXPERIMENT_SCRIPT = '''./bin/experiment.sh $cf cloud'''

S3_PUBLISH_SCRIPT = '''
  -    sleep 10s
  -    opth="output"
  -    echo $opth
  -    finalPath=""
  -    for file in $opth/*; do
  -       for path2 in $file/*; do
  -         finalPath="$path2";
  -       done;
  -    done;
  -    for file in /home/ubuntu/git/beam/*.jfr; do
  -      echo "Zipping $file"
  -      zip "$file.zip" "$file"
  -      sudo cp "$file.zip" "$finalPath"
  -    done;
  -    sudo cp /home/ubuntu/git/beam/gc_* "$finalPath"
  -    sudo cp /var/log/cloud-init-output.log "$finalPath"
  -    sudo cp /home/ubuntu/git/beam/thread_dump_from_RunBeam.txt.gz "$finalPath"    
  -    sudo gzip /home/ubuntu/cpu_ram_usage.csv
  -    sudo cp /home/ubuntu/cpu_ram_usage* "$finalPath"
  -    if [ -d "$finalPath" ]; then
  -       s3p="$s3p, https://s3.us-east-2.amazonaws.com/beam-outputs/index.html#$finalPath"
  -    else
  -       finalPath="output/cloud-init-logs"
  -       mkdir -p "$finalPath"
<<<<<<< HEAD
  -       cloudInitName=$(echo "$(date '+%Y-%m-%d_%H-%M-%S')__$CONFIG__cloud-init-output.log" | tr '/' '_' )
=======
  -       cloudInitName=$(echo "$(date '+%Y-%m-%d_%H-%M-%S')__$CONFIG__cloud-init-output.log" | tr '/' '_' ) 
>>>>>>> 9c4ee4d4
  -       sudo cp /var/log/cloud-init-output.log "$finalPath/$cloudInitName"
  -       s3p="$s3p, https://beam-outputs.s3.amazonaws.com/$finalPath/$cloudInitName"
  -    fi
  -    echo "copy to s3 '$finalPath'"
  -    sudo aws --region "$S3_REGION" s3 cp "$finalPath" s3://beam-outputs/"$finalPath" --recursive;'''

END_SCRIPT_DEFAULT = '''echo "End script not provided."'''

BRANCH_DEFAULT = 'master'

DATA_BRANCH_DEFAULT = 'develop'

DATA_COMMIT_DEFAULT = 'HEAD'

COMMIT_DEFAULT = 'HEAD'

MAXRAM_DEFAULT = '2g'

SHUTDOWN_DEFAULT = '30'

EXECUTE_CLASS_DEFAULT = 'beam.sim.RunBeam'

EXECUTE_ARGS_DEFAULT = '''['--config', 'test/input/beamville/beam.conf']'''

EXPERIMENT_DEFAULT = 'test/input/beamville/calibration/experiments.yml'

CONFIG_DEFAULT = 'production/application-sfbay/base.conf'

initscript = (('''
#cloud-config
write_files:
    - content: |
          #!/bin/bash
          data="{\\"text\\":\\""
          data+=$1
          data+="\\"}"
          printf "%s" "$data" > /tmp/slack.json
          curl -X POST -H 'Content-type: application/json' --data-binary @/tmp/slack.json $SLACK_HOOK_WITH_TOKEN
      path: /tmp/slack.sh
    - content: |
          */10 * * * * /home/ubuntu/beam_stuck_guard.sh

      path: /tmp/cron_jobs
    - content: |
            #!/bin/bash
            pip install setuptools
            pip install strip-hints
            pip install helics==2.7.1
            pip install helics-apps==2.7.1
            cd /home/ubuntu/git/beam/src/main/python
            sudo chown ubuntu:ubuntu -R gemini
            cd -
            cd /home/ubuntu/git/beam/src/main/python/gemini
            now="$(date +"%Y_%m_%d_%I_%M_%p")"
            python beam_pydss_broker.py > output_${now}_broker.log &
            echo "broker started"
            sleep 5s
            python beam_to_pydss_federate.py > output_${now}_federate.log &
            echo "federate started"
            sleep 5s
            helics_recorder beam_recorder.txt --output=recording_output.txt > output_${now}_recorder.log &
            echo "recorder started"
            sleep 5s
            cd -
      path: /home/ubuntu/install-and-run-helics-scripts.sh
    - content: |
            #!/bin/bash
            timeout=$1
            echo "date,time,CPU usage,RAM used,RAM available"
            while sleep $timeout
            do
                    timestamp_CPU=$(vmstat 1 3 -SM -a -w -t | python3 -c 'import sys; ll=sys.stdin.readlines()[-1].split(); print(ll[-2] + ", " + ll[-1] + ", " + str(100 - int(ll[-5])))')
                    ram_used_available=$(free -g | python3 -c 'import sys; ll=sys.stdin.readlines()[-2].split(); print(ll[2] + ", " + ll[-1])')
                    echo $timestamp_CPU, $ram_used_available
            done
      path: /home/ubuntu/write-cpu-ram-usage.sh
    - content: |
            #!/bin/bash
            pgrep -f RunBeam || exit 0
            out_dir=$(find /home/ubuntu/git/beam/output -maxdepth 2 -mindepth 2 -type d -print -quit)
            if [[ -z "${out_dir}" ]]; then exit 0; fi
            log_file="$out_dir/beamLog.out"
            if [[ ! -f $log_file ]] ; then exit 0; fi
            last_completed=$(tac $log_file | grep -m 1 completed | grep -m 1 -Eo '^[0-9]{2}:[0-9]{2}:[0-9]{2}')
            if [[ -z "${last_completed}" ]]; then
              last_completed=$(tac $log_file | grep -m 1 -Eo '^[0-9]{2}:[0-9]{2}:[0-9]{2}')
            fi
            beam_status=$(python3 -c "import datetime as dt; diff = dt.datetime.now() - dt.datetime.combine(dt.datetime.today(), dt.time.fromisoformat('$last_completed')); diff = diff + dt.timedelta(days = 1) if diff < dt.timedelta(0) else diff; x = 'OK' if diff < dt.timedelta(hours=10) else 'Bad'; print(x)")
            pid=$(pgrep -f RunBeam)
            if [ "$beam_status" == 'Bad' ] && [ "$pid" != "" ]; then
              jstack $pid | gzip > "$out_dir/kill_thread_dump.txt.gz"
              kill $pid
              sleep 5m
              kill -9 $pid
            fi
      path: /home/ubuntu/beam_stuck_guard.sh
    - content: |
            #!/bin/bash
            log_file="$(find /home/ubuntu/git/beam/output -maxdepth 2 -mindepth 2 -type d -print -quit)/beamLog.out"
            if [[ ! -f $log_file ]]; then
                echo "Unable to start"
                exit 0;
            fi
            last_line=$(tail $log_file -n 1)
            if [[ $last_line == *"Exiting BEAM"* ]]; then
                echo "Run Completed"
            else
                echo "Run Failed"
            fi
            exit 0;
      path: /home/ubuntu/check_simulation_result.sh
runcmd:
  - sudo chmod +x /home/ubuntu/install-and-run-helics-scripts.sh
  - sudo chmod +x /home/ubuntu/write-cpu-ram-usage.sh
  - sudo chmod +x /home/ubuntu/beam_stuck_guard.sh
  - sudo chmod +x /home/ubuntu/check_simulation_result.sh
  - cd /home/ubuntu
  - ./write-cpu-ram-usage.sh 20 > cpu_ram_usage.csv &
  - cd /home/ubuntu/git
  - sudo rm -rf beam
  - sudo git clone https://github.com/LBNL-UCB-STI/beam.git
  - ln -sf /home/ubuntu/cpu_ram_usage.csv /home/ubuntu/git/beam/cpu_ram_usage.csv
  - ln -sf /var/log/cloud-init-output.log /home/ubuntu/git/beam/cloud-init-output.log
  - sudo chmod 644 /var/log/cloud-init-output.log
  - sudo chmod 644 /home/ubuntu/git/beam/cloud-init-output.log
  - cd /home/ubuntu/git/beam
  - if [ "$COMMIT" = "HEAD" ]
  - then
  -   RESOLVED_COMMIT=$(git log -1 --pretty=format:%H)
  - else
  -   RESOLVED_COMMIT=$COMMIT
  - fi
  - echo "Resolved commit is $RESOLVED_COMMIT"
  - 'echo "sudo git fetch"'
  - sudo git fetch
  - 'echo "GIT_LFS_SKIP_SMUDGE=1 sudo git checkout $BRANCH $(date)"'
  - GIT_LFS_SKIP_SMUDGE=1 sudo git checkout $BRANCH
  - 'echo "sudo git pull"'
  - sudo git pull
  - 'echo "sudo git lfs pull"'
  - sudo git lfs pull
  - echo "sudo git checkout -qf ..."
  - GIT_LFS_SKIP_SMUDGE=1 sudo git checkout -qf $COMMIT
  - production_data_submodules=$(git submodule | awk '{ print $2 }')
  - for i in $production_data_submodules
  -  do
  -    for cf in $CONFIG
  -      do
  -        case $cf in
  -         '*$i*)'
  -            echo "Loading remote production data for $i"
  -            git config submodule.$i.branch $DATA_BRANCH
  -            git submodule update --init --remote $i
  -            cd $i
  -            if [ "$DATA_COMMIT" = "HEAD" ]
  -            then
  -              RESOLVED_DATA_COMMIT=$(git log -1 --pretty=format:%H)
  -            else
  -              RESOLVED_DATA_COMMIT=$DATA_COMMIT
  -            fi
  -            echo "Resolved data commit is $RESOLVED_DATA_COMMIT"
  -            git checkout $DATA_COMMIT
  -            cd -
  -        esac
  -      done
  -  done
  - if [ "$RUN_JUPYTER" = "True" ]
  - then
  -   echo "Starting Jupyter"
  -   sudo ./gradlew jupyterStart -Puser=root -PjupyterToken=$JUPYTER_TOKEN
  - fi

  - if [ "$RUN_BEAM" = "True" ]
  - then
  -   echo "-------------------Starting Beam Sim----------------------"
  -   echo $(date +%s) > /tmp/.starttime
  -   rm -rf /home/ubuntu/git/beam/test/input/sf-light/r5/network.dat
  -   hello_msg=$(printf "Run Started \\n Run Name** $TITLED** \\n Instance ID %s \\n Instance type **%s** \\n Host name **%s** \\n Web browser ** http://%s:8000 ** \\n Region $REGION \\n Batch $UID \\n Branch **$BRANCH** \\n Commit $COMMIT" $(ec2metadata --instance-id) $(ec2metadata --instance-type) $(ec2metadata --public-hostname) $(ec2metadata --public-hostname))
  -   start_json=$(printf "{
        \\"command\\":\\"add\\",
        \\"type\\":\\"beam\\",
        \\"sheet_id\\":\\"$SHEET_ID\\",
        \\"run\\":{
          \\"status\\":\\"Run Started\\",
          \\"name\\":\\"$TITLED\\",
          \\"instance_id\\":\\"%s\\",
          \\"instance_type\\":\\"%s\\",
          \\"host_name\\":\\"%s\\",
          \\"browser\\":\\"http://%s:8000\\",
          \\"branch\\":\\"$BRANCH\\",
          \\"commit\\":\\"$RESOLVED_COMMIT\\",
          \\"data_branch\\":\\"$DATA_BRANCH\\",
          \\"data_commit\\":\\"$RESOLVED_DATA_COMMIT\\",
          \\"region\\":\\"$REGION\\",
          \\"batch\\":\\"$UID\\",
          \\"s3_link\\":\\"%s\\",
          \\"max_ram\\":\\"$MAX_RAM\\",
          \\"profiler_type\\":\\"$PROFILER\\",
          \\"config_file\\":\\"$CONFIG\\",
          \\"sigopt_client_id\\":\\"$SIGOPT_CLIENT_ID\\",
          \\"sigopt_dev_id\\":\\"$SIGOPT_DEV_ID\\"
        }
      }" $(ec2metadata --instance-id) $(ec2metadata --instance-type) $(ec2metadata --public-hostname) $(ec2metadata --public-hostname))
  -   echo $start_json
  -   curl -X POST "https://ca4ircx74d.execute-api.us-east-2.amazonaws.com/production/spreadsheet" -H "Content-Type:application/json" --data "$start_json"
  -   chmod +x /tmp/slack.sh
  -   echo "notification sent..."
  -   echo "notification saved..."
  -   crontab /tmp/cron_jobs
  -   crontab -l
  -   echo "notification scheduled..."
  -   'echo "gradlew assemble: $(date)"'
  -   ./gradlew assemble
  -   'echo "sudo chown -R ubuntu:ubuntu ."'
  -   sudo chown -R ubuntu:ubuntu .
  -   echo "looping config ..."
  -   export MAXRAM=$MAX_RAM
  -   export SIGOPT_CLIENT_ID="$SIGOPT_CLIENT_ID"
  -   export SIGOPT_DEV_ID="$SIGOPT_DEV_ID"
  -   export GOOGLE_API_KEY="$GOOGLE_API_KEY"
  -   echo $MAXRAM
  -   /tmp/slack.sh "$hello_msg"
  -   s3p=""
  -   for cf in $CONFIG
  -    do
  -      echo "-------------------running $cf----------------------"
  -      $RUN_SCRIPT
  -    done
  -   echo "-------------------running Health Analysis Script----------------------"
  -   python3 src/main/python/general_analysis/simulation_health_analysis.py
  -   while IFS="," read -r metric count
  -   do
  -      export $metric=$count
  -   done < RunHealthAnalysis.txt

  -   curl -H "Authorization:Bearer $SLACK_TOKEN" -F file=@RunHealthAnalysis.txt -F initial_comment="Beam Health Analysis" -F channels="$SLACK_CHANNEL" "https://slack.com/api/files.upload"
  -   s3glip=""
  -   if [ "$S3_PUBLISH" = "True" ]
  -   then
  -     s3glip="\\n S3 output url ${s3p#","}"
  -   fi
  -   cd /home/ubuntu
  -   final_status=$(./check_simulation_result.sh)
  -   bye_msg=$(printf "Run Completed \\n Run Name** $TITLED** \\n Instance ID %s \\n Instance type **%s** \\n Host name **%s** \\n Web browser ** http://%s:8000 ** \\n Region $REGION \\n Batch $UID \\n Branch **$BRANCH** \\n Commit $COMMIT %s \\n Shutdown in $SHUTDOWN_WAIT minutes" $(ec2metadata --instance-id) $(ec2metadata --instance-type) $(ec2metadata --public-hostname) $(ec2metadata --public-hostname) "$s3glip")
  -   echo "$bye_msg"
  -   stop_json=$(printf "{
        \\"command\\":\\"add\\",
        \\"type\\":\\"beam\\",
        \\"sheet_id\\":\\"$SHEET_ID\\",
        \\"run\\":{
          \\"status\\":\\"$final_status\\",
          \\"name\\":\\"$TITLED\\",
          \\"instance_id\\":\\"%s\\",
          \\"instance_type\\":\\"%s\\",
          \\"host_name\\":\\"%s\\",
          \\"browser\\":\\"http://%s:8000\\",
          \\"branch\\":\\"$BRANCH\\",
          \\"commit\\":\\"$RESOLVED_COMMIT\\",
          \\"data_branch\\":\\"$DATA_BRANCH\\",
          \\"data_commit\\":\\"$RESOLVED_DATA_COMMIT\\",
          \\"region\\":\\"$REGION\\",
          \\"batch\\":\\"$UID\\",
          \\"s3_link\\":\\"%s\\",
          \\"max_ram\\":\\"$MAX_RAM\\",
          \\"profiler_type\\":\\"$PROFILER\\",
          \\"config_file\\":\\"$CONFIG\\",
          \\"stacktrace\\":\\"$stacktrace\\",
          \\"died_actors\\":\\"$actorDied\\",
          \\"error\\":\\"$error\\",
          \\"warning\\":\\"$warn\\",
          \\"sigopt_client_id\\":\\"$SIGOPT_CLIENT_ID\\",
          \\"sigopt_dev_id\\":\\"$SIGOPT_DEV_ID\\"
        }
      }" $(ec2metadata --instance-id) $(ec2metadata --instance-type) $(ec2metadata --public-hostname) $(ec2metadata --public-hostname) "${s3p#","}")
  -   /tmp/slack.sh "$bye_msg"
  -   curl -X POST "https://ca4ircx74d.execute-api.us-east-2.amazonaws.com/production/spreadsheet" -H "Content-Type:application/json" --data "$stop_json"
  -   $END_SCRIPT
  - fi
  - sudo shutdown -h +$SHUTDOWN_WAIT
'''))

instance_type_to_memory = {
    't2.nano': 0.5, 't2.micro': 1, 't2.small': 2, 't2.medium': 4, 't2.large': 8, 't2.xlarge': 16, 't2.2xlarge': 32,
    'm4.large': 8, 'm4.xlarge': 16, 'm4.2xlarge': 32, 'm4.4xlarge': 64, 'm4.10xlarge': 160, 'm4.16xlarge': 256,
    'm5.large': 8, 'm5.xlarge': 16, 'm5.2xlarge': 32, 'm5.4xlarge': 64, 'm5.12xlarge': 192, 'm5.24xlarge': 384,
    'c4.large': 3.75, 'c4.xlarge': 7.5, 'c4.2xlarge': 15, 'c4.4xlarge': 30, 'c4.8xlarge': 60,
    'f1.2xlarge': 122, 'f1.16xlarge': 976,
    'g2.2xlarge': 15.25, 'g2.8xlarge': 61,
    'g3.4xlarge': 122, 'g3.8xlarge': 244, 'g3.16xlarge': 488,
    'p2.xlarge': 61, 'p2.8xlarge': 488, 'p2.16xlarge': 732,
    'p3.2xlarge': 61, 'p3.8xlarge': 244, 'p3.16xlarge': 488,
    'r4.large': 15.25, 'r4.xlarge': 30.5, 'r4.2xlarge': 61, 'r4.4xlarge': 122, 'r4.8xlarge': 244, 'r4.16xlarge': 488,
    'r3.large': 15, 'r3.xlarge': 30.5, 'r3.2xlarge': 61, 'r3.4xlarge': 122, 'r3.8xlarge': 244,
    'x1.16xlarge': 976, 'x1.32xlarge': 1952,
    'x1e.xlarge': 122, 'x1e.2xlarge': 244, 'x1e.4xlarge': 488, 'x1e.8xlarge': 976, 'x1e.16xlarge': 1952,
    'x1e.32xlarge': 3904,
    'd2.xlarge': 30.5, 'd2.2xlarge': 61, 'd2.4xlarge': 122, 'd2.8xlarge': 244,
    'i2.xlarge': 30.5, 'i2.2xlarge': 61, 'i2.4xlarge': 122, 'i2.8xlarge': 244,
    'h1.2xlarge': 32, 'h1.4xlarge': 64, 'h1.8xlarge': 128, 'h1.16xlarge': 256,
    'i3.large': 15.25, 'i3.xlarge': 30.5, 'i3.2xlarge': 61, 'i3.4xlarge': 122, 'i3.8xlarge': 244, 'i3.16xlarge': 488,
    'i3.metal': 512,
    'c5.large': 4, 'c5.xlarge': 8, 'c5.2xlarge': 16, 'c5.4xlarge': 32, 'c5.9xlarge': 72, 'c5.18xlarge': 96,
    'c5d.large': 4, 'c5d.xlarge': 8, 'c5d.2xlarge': 16, 'c5d.4xlarge': 32, 'c5d.9xlarge': 72, 'c5d.18xlarge': 144,
    'c5d.24xlarge': 192,
    'r5.large': 16, 'r5.xlarge': 32, 'r5.2xlarge': 64, 'r5.4xlarge': 128, 'r5.8xlarge': 256, 'r5.12xlarge': 384,
    'r5.24xlarge': 768,
    'r5d.large': 16, 'r5d.xlarge': 32, 'r5d.2xlarge': 64, 'r5d.4xlarge': 128, 'r5d.12xlarge': 384, 'r5d.16xlarge': 480,
    'r5d.24xlarge': 768,
    'm5d.large': 8, 'm5d.xlarge': 16, 'm5d.2xlarge': 32, 'm5d.4xlarge': 64, 'm5d.12xlarge': 192, 'm5d.24xlarge': 384,
    'z1d.large': 2, 'z1d.xlarge': 4, 'z1d.2xlarge': 8, 'z1d.3xlarge': 12, 'z1d.6xlarge': 24, 'z1d.12xlarge': 48,
    'r5a.16xlarge': 480, 'r5a.4xlarge': 100,
    'x2gd.16xlarge': 1024, 'x2gd.8xlarge': 512, 'x2gd.metal': 1024
}

regions = ['us-east-1', 'us-east-2', 'us-west-2']
shutdown_behaviours = ['stop', 'terminate']
instance_operations = ['start', 'stop', 'terminate']

max_system_ram = 15
percent_towards_system_ram = .25

s3 = boto3.client('s3')
ec2 = None


def init_ec2(region):
    global ec2
    ec2 = boto3.client('ec2', region_name=region)


def calculate_max_ram(instance_type):
    ram = instance_type_to_memory[instance_type]
    return ram - min(ram * percent_towards_system_ram, max_system_ram)


def check_resource(bucket, key):
    try:
        s3.head_object(Bucket=bucket, Key=key)
        return True
    except ClientError as clientError:
        print(f"error sending Slack response: {clientError}")
    return False


def check_branch(branch):
    try:
        s3.list_objects_v2(Bucket='beam-builds', Prefix=branch + '/')['Contents']
        return True
    except Exception:
        return False


def get_latest_build(branch):
    get_last_modified = lambda obj: int(obj['LastModified'].strftime('%s'))
    objs = s3.list_objects_v2(Bucket='beam-builds', Prefix=branch + '/')['Contents']
    last_added = [obj['Key'] for obj in sorted(objs, key=get_last_modified, reverse=True)][0]
    return last_added[last_added.rfind('-') + 1:-4]


def validate(name):
    return True


class AWS_Instance_Spec(object):
    name = ""
    cpu = 0
    mem_in_gb = ""

    def __init__(self, name, cpu, mem_in_gb):
        self.name = name
        self.cpu = cpu
        self.mem_in_gb = mem_in_gb


spot_specs = [
    AWS_Instance_Spec('t2.small', 1, 2),
    AWS_Instance_Spec('t2.micro', 1, 1),
    AWS_Instance_Spec('r5dn.large', 2, 16),
    AWS_Instance_Spec('m4.large', 2, 8),
    AWS_Instance_Spec('t3a.medium', 2, 4),
    AWS_Instance_Spec('t3.small', 2, 2),
    AWS_Instance_Spec('t3a.small', 2, 2),
    AWS_Instance_Spec('r5d.large', 2, 16),
    AWS_Instance_Spec('c5n.large', 2, 5.25),
    AWS_Instance_Spec('m5d.large', 2, 8),
    AWS_Instance_Spec('m5.xlarge', 4, 16),
    AWS_Instance_Spec('c5d.xlarge', 4, 8),
    AWS_Instance_Spec('r5d.xlarge', 4, 32),
    AWS_Instance_Spec('r5d.16xlarge', 64, 512),
    AWS_Instance_Spec('m5dn.xlarge', 4, 16),
    AWS_Instance_Spec('c5.xlarge', 4, 8),
    AWS_Instance_Spec('g4dn.xlarge', 4, 16),
    AWS_Instance_Spec('r5.xlarge', 4, 32),
    AWS_Instance_Spec('r4.xlarge', 4, 30.5),
    AWS_Instance_Spec('c5d.xlarge', 4, 8),
    AWS_Instance_Spec('t2.2xlarge', 8, 32),
    AWS_Instance_Spec('t3a.2xlarge', 8, 32),
    AWS_Instance_Spec('g4dn.2xlarge', 8, 32),
    AWS_Instance_Spec('r3.2xlarge', 8, 61),
    AWS_Instance_Spec('i3en.2xlarge', 8, 64),
    AWS_Instance_Spec('m4.2xlarge', 8, 32),
    AWS_Instance_Spec('r5d.2xlarge', 8, 64),
    AWS_Instance_Spec('m5.2xlarge', 8, 32),
    AWS_Instance_Spec('t3.2xlarge', 8, 32),
    AWS_Instance_Spec('r4.2xlarge', 8, 61),
    AWS_Instance_Spec('r5.2xlarge', 8, 64),
    AWS_Instance_Spec('m5d.4xlarge', 16, 64),
    AWS_Instance_Spec('c5d.4xlarge', 16, 32),
    AWS_Instance_Spec('a1.metal', 16, 32),
    AWS_Instance_Spec('g4dn.4xlarge', 16, 64),
    AWS_Instance_Spec('r5.4xlarge', 16, 128),
    AWS_Instance_Spec('c5.4xlarge', 16, 32),
    AWS_Instance_Spec('m5n.4xlarge', 16, 64),
    AWS_Instance_Spec('r5dn.4xlarge', 16, 128),
    AWS_Instance_Spec('i3en.6xlarge', 24, 192),
    AWS_Instance_Spec('r3.8xlarge', 32, 244),
    AWS_Instance_Spec('r5.8xlarge', 32, 256),
    AWS_Instance_Spec('m5.8xlarge', 32, 128),
    AWS_Instance_Spec('r4.8xlarge', 32, 244),
    AWS_Instance_Spec('m5dn.8xlarge', 32, 128),
    AWS_Instance_Spec('r5d.8xlarge', 32, 256),
    AWS_Instance_Spec('m5n.8xlarge', 32, 128),
    AWS_Instance_Spec('r5dn.8xlarge', 32, 256),
    # AWS_Instance_Spec('g4dn.8xlarge',32,128),
    AWS_Instance_Spec('c5d.9xlarge', 36, 72),
    AWS_Instance_Spec('c5n.9xlarge', 36, 96),
    AWS_Instance_Spec('m5dn.12xlarge', 48, 192),
    # AWS_Instance_Spec('i3en.12xlarge',48,384),
    AWS_Instance_Spec('c5.12xlarge', 48, 96),
    AWS_Instance_Spec('r5.12xlarge', 48, 384),
    # AWS_Instance_Spec('g4dn.12xlarge',48,192),
    AWS_Instance_Spec('m5ad.12xlarge', 48, 192),
    AWS_Instance_Spec('r4.16xlarge', 64, 488),
    AWS_Instance_Spec('m5.16xlarge', 64, 256),
    AWS_Instance_Spec('r5dn.16xlarge', 64, 512),
    AWS_Instance_Spec('r5.16xlarge', 64, 512),
    AWS_Instance_Spec('m5dn.16xlarge', 64, 256),
    # AWS_Instance_Spec('g4dn.16xlarge',64,256),
    AWS_Instance_Spec('c5n.18xlarge', 72, 192),
    AWS_Instance_Spec('c5d.18xlarge', 72, 144),
    # AWS_Instance_Spec('c5.18xlarge',72,144),
    AWS_Instance_Spec('r5ad.24xlarge', 96, 768),
    AWS_Instance_Spec('r5.24xlarge', 96, 768),
    AWS_Instance_Spec('m5n.24xlarge', 96, 384),
    # AWS_Instance_Spec('i3en.24xlarge',96,768),
    AWS_Instance_Spec('m5dn.24xlarge', 96, 384),
    # AWS_Instance_Spec('i3en.metal',96,768),
    AWS_Instance_Spec('m5ad.24xlarge', 96, 384),
    AWS_Instance_Spec('x2gd.16xlarge', 64, 1024),
    AWS_Instance_Spec('x2gd.8xlarge', 32, 512),
    AWS_Instance_Spec('x2gd.metal', 64, 1024),
    AWS_Instance_Spec('r5a.16xlarge', 64, 512),
    AWS_Instance_Spec('r5a.4xlarge', 16, 128)
]


def get_spot_fleet_instances_based_on(min_cores, max_cores, min_memory, max_memory, preferred_instance_type):
    output_instance_types = []
    for spec in spot_specs:
        if spec.cpu >= min_cores and spec.cpu <= max_cores and spec.mem_in_gb >= min_memory and spec.mem_in_gb <= max_memory:
            output_instance_types.append(spec.name)
    try:
        if preferred_instance_type:
            output_instance_types.append(preferred_instance_type)
    except NameError:
        print('No preferred spot instance type provided')
    if not output_instance_types:
        raise Exception('0 spot instances matched min_cores: ' + str(min_cores) + ' - max_cores: ' + str(
            max_cores) + 'and min_mem: ' + str(min_memory) + ' - max_mem: ' + str(max_memory))
    return list(dict.fromkeys(output_instance_types))


def deploy_spot_fleet(context, script, instance_type, region_prefix, shutdown_behaviour, instance_name, volume_size,
                      git_user_email, deploy_type_tag, min_cores, max_cores, min_memory, max_memory, budget_override):
    security_group_id_array = (os.environ[region_prefix + 'SECURITY_GROUP']).split(',')
    security_group_ids = []
    for security_group_id in security_group_id_array:
        security_group_ids.append({'GroupId': security_group_id})
    spot_instances = get_spot_fleet_instances_based_on(min_cores, max_cores, min_memory, max_memory, instance_type)
    launch_specifications = []
    for spot_instance in spot_instances:
        specification = {
            'BlockDeviceMappings': [
                {
                    'DeviceName': '/dev/sda1',
                    'Ebs': {
                        'VolumeSize': volume_size,
                        'VolumeType': 'gp2',
                        'DeleteOnTermination': False
                    }
                }
            ],
            'SecurityGroups': security_group_ids,
            'ImageId': os.environ[region_prefix + 'IMAGE_ID'],
            'InstanceType': spot_instance,
            'KeyName': os.environ[region_prefix + 'KEY_NAME'],
            'UserData': base64.b64encode(script.encode("ascii")).decode('ascii'),
            'IamInstanceProfile': {'Name': os.environ['IAM_ROLE']},
            'TagSpecifications': [
                {
                    'ResourceType': 'instance',
                    'Tags': [
                        {
                            'Key': 'Name',
                            'Value': instance_name
                        }, {
                            'Key': 'GitUserEmail',
                            'Value': git_user_email
                        }, {
                            'Key': 'DeployType',
                            'Value': deploy_type_tag
                        }, {
                            'Key': 'BudgetOverride',
                            'Value': budget_override
                        }
                    ]
                }
            ]
        }
        launch_specifications.append(specification)
    spot_fleet_req = ec2.request_spot_fleet(
        SpotFleetRequestConfig={
            'AllocationStrategy': 'lowestPrice',
            'TargetCapacity': 1,
            'IamFleetRole': 'arn:aws:iam::340032650202:role/aws-ec2-spot-fleet-tagging-role',
            'Type': 'request',
            'InstanceInterruptionBehavior': shutdown_behaviour,
            'LaunchSpecifications': launch_specifications
        }
    )
    status = 'pending_fulfillment'
    state = 'submitted'
    spot_fleet_req_id = spot_fleet_req.get('SpotFleetRequestId')
    print('SpotFleetRequestId is ' + spot_fleet_req_id)
    # Flow as far as I know is that state goes to submitted, then active, but isn't done until status is out of pending_fulfillment
    while status == 'pending_fulfillment' or state == 'submitted':
        remaining_time = context.get_remaining_time_in_millis()
        print(
            'Waiting for spot fleet request id to finish pending_fulfillment - Status: ' + status + ' and State: ' + state + ' and Remaining Time (ms): ' + str(
                remaining_time))
        if remaining_time <= 60000:
            ec2.cancel_spot_fleet_requests(
                DryRun=False,
                SpotFleetRequestIds=[spot_fleet_req_id],
                TerminateInstances=True
            )
            print(
                'Waiting 30 seconds to let spot fleet cancel and then shutting down due to getting too close to lambda timeout')
            time.sleep(30)
            exit(123)
        else:
            time.sleep(30)
            spot = ec2.describe_spot_fleet_requests(SpotFleetRequestIds = [spot_fleet_req_id]).get('SpotFleetRequestConfigs')[0]
            status = spot.get('ActivityStatus')
            state = spot.get('SpotFleetRequestState')
    if state != 'active' or status != "fulfilled":
        ec2.cancel_spot_fleet_requests(
            DryRun=False,
            SpotFleetRequestIds=[spot_fleet_req_id],
            TerminateInstances=True
        )
        # TODO: This situation should be ?IMPOSSIBLE? but if it does occur then it could orphan a volume - not worth it unless it becomes an issue
        print(
            'Waiting 30 seconds to let spot fleet cancel and then shutting down due to reaching this point and the state is ' + state + ' and status is ' + status + ' - maybe double check for orphaned volume?')
        time.sleep(30)
        exit(1)
    print('Getting spot fleet instances')
    fleet_instances = ec2.describe_spot_fleet_instances(SpotFleetRequestId=spot_fleet_req_id)
    fleet_instance = fleet_instances.get('ActiveInstances')[0]  # TODO: Check if InstanceHealth is healthy vs unhealthy?
    bd_count = 0
    instance_id = fleet_instance.get('InstanceId')
    while bd_count < 1:
        instance = ec2.describe_instances(InstanceIds=[instance_id]).get('Reservations')[0].get('Instances')[0]
        bd_count = len(instance.get('BlockDeviceMappings'))
        if bd_count < 1:
            remaining_time = context.get_remaining_time_in_millis()
            print(
                'Spot request state now ' + state + ' and status ' + status + ' so getting instance using ' + instance_id + ' and Remaining Time (ms): ' + str(
                    remaining_time))
            if remaining_time <= 60000:
                ec2.cancel_spot_fleet_requests(
                    DryRun=False,
                    SpotFleetRequestIds=[spot_fleet_req_id],
                    TerminateInstances=True
                )
                # TODO: Since there is no block device yet then we cannot terminate that instance - this COULD result in orphaned volumes - but they would be named at least...handle with a cloud watch if it becomes an issue
                print(
                    'Waiting 30 seconds to let spot fleet cancel and then shutting down due to getting too close to lambda timeout')
                time.sleep(30)
                exit(123)
            else:
                print('Sleeping 30 seconds to let instance volumes spin up (most likely this will never occur)')
                time.sleep(30)
    print('Instance up with block device ready')
    volume_id = instance.get('BlockDeviceMappings')[0].get('Ebs').get('VolumeId')
    ec2.create_tags(
        Resources=[volume_id],
        Tags=[
            {
                'Key': 'Name',
                'Value': instance_name
            }, {
                'Key': 'GitUserEmail',
                'Value': git_user_email
            }, {
                'Key': 'DeployType',
                'Value': deploy_type_tag
            }])
    print('Created tags on volume')
    while instance.get('State') == 'pending':
        instance = ec2.describe_instances(InstanceIds=[instance_id]).get('Reservations')[0].get('Instances')[0]
        state = instance.get('State')
        if state == 'pending':
            remaining_time = context.get_remaining_time_in_millis()
            print(
                'Spot instance state now ' + state + ' and instance id is ' + instance_id + ' and Remaining Time (ms): ' + str(
                    remaining_time))
            if remaining_time <= 45000:
                print(
                    'Returning the instance id because about to timeout and the instance is spinning up - just not fully - no need to cancel')
                return instance_id
            else:
                print('Waiting for instance to leave pending')
                time.sleep(30)
    print('Spot instance ready to go!')
    return instance_id


def deploy(script, instance_type, region_prefix, shutdown_behaviour, instance_name, volume_size, git_user_email,
           deploy_type_tag, budget_override):
    res = ec2.run_instances(BlockDeviceMappings=[
        {
            'DeviceName': '/dev/sda1',
            'Ebs': {
                'VolumeSize': volume_size,
                'VolumeType': 'gp2'
            }
        }
    ],
        ImageId=os.environ[region_prefix + 'IMAGE_ID'],
        InstanceType=instance_type,
        UserData=script,
        KeyName=os.environ[region_prefix + 'KEY_NAME'],
        MinCount=1,
        MaxCount=1,
        SecurityGroupIds=[os.environ[region_prefix + 'SECURITY_GROUP']],
        IamInstanceProfile={'Name': os.environ['IAM_ROLE']},
        InstanceInitiatedShutdownBehavior=shutdown_behaviour,
        TagSpecifications=[
            {
                'ResourceType': 'instance',
                'Tags': [
                    {
                        'Key': 'Name',
                        'Value': instance_name
                    }, {
                        'Key': 'GitUserEmail',
                        'Value': git_user_email
                    }, {
                        'Key': 'DeployType',
                        'Value': deploy_type_tag
                    }, {
                        'Key': 'BudgetOverride',
                        'Value': str(budget_override)
                    }]
            }])
    return res['Instances'][0]['InstanceId']


def get_dns(instance_id):
    host = None
    while host is None:
        time.sleep(2)
        instances = ec2.describe_instances(InstanceIds=[instance_id])
        for r in instances['Reservations']:
            for i in r['Instances']:
                dns = i['PublicDnsName']
                if dns != '':
                    host = dns
    return host


def check_instance_id(instance_ids):
    for reservation in ec2.describe_instances()['Reservations']:
        for instance in reservation['Instances']:
            if instance['InstanceId'] in instance_ids:
                instance_ids.remove(instance['InstanceId'])
    return instance_ids


def start_instance(instance_ids):
    return ec2.start_instances(InstanceIds=instance_ids)


def stop_instance(instance_ids):
    return ec2.stop_instances(InstanceIds=instance_ids)


def terminate_instance(instance_ids):
    return ec2.terminate_instances(InstanceIds=instance_ids)


def deploy_handler(event, context):
    missing_parameters = []

    def parameter_wasnt_specified(parameter_value):
        # in gradle if parameter wasn't specified then project.findProperty return 'null'
        return parameter_value is None or parameter_value == 'null'

    def get_param(param_name):
        param_value = event.get(param_name)
        if parameter_wasnt_specified(param_value):
            missing_parameters.append(param_name)
        return param_value

    branch = event.get('branch', BRANCH_DEFAULT)
    commit_id = event.get('commit', COMMIT_DEFAULT)
    data_branch = event.get('data_branch', DATA_BRANCH_DEFAULT)
    data_commit = event.get('data_commit', DATA_COMMIT_DEFAULT)
    deploy_mode = event.get('deploy_mode', 'config')
    configs = event.get('configs', CONFIG_DEFAULT)
    experiments = event.get('experiments', EXPERIMENT_DEFAULT)
    execute_class = event.get('execute_class', EXECUTE_CLASS_DEFAULT)
    execute_args = event.get('execute_args', EXECUTE_ARGS_DEFAULT)
    batch = event.get('batch', True)
    s3_publish = event.get('s3_publish', True)
    volume_size = event.get('storage_size', 64)
    shutdown_wait = event.get('shutdown_wait', SHUTDOWN_DEFAULT)
    sigopt_client_id = event.get('sigopt_client_id', os.environ['SIGOPT_CLIENT_ID'])
    sigopt_dev_id = event.get('sigopt_dev_id', os.environ['SIGOPT_DEV_ID'])
    google_api_key = event.get('google_api_key', os.environ['GOOGLE_API_KEY'])
    end_script = event.get('end_script', END_SCRIPT_DEFAULT)
    run_grafana = event.get('run_grafana', False)
    run_helics = event.get('run_helics', False)
    run_jupyter = event.get('run_jupyter', False)
    jupyter_token = event.get('jupyter_token', '')

    profiler_type = event.get('profiler_type', 'null')
    budget_override = event.get('budget_override', False)

    git_user_email = get_param('git_user_email')
    deploy_type_tag = event.get('deploy_type_tag', '')
    titled = get_param('title')
    instance_type = event.get('instance_type')
    region = get_param('region')
    shutdown_behaviour = get_param('shutdown_behaviour')
    is_spot = event.get('is_spot', False)
    run_beam = event.get('run_beam', True)

    if missing_parameters:
        return "Unable to start, missing parameters: " + ", ".join(missing_parameters)

    if not instance_type and not is_spot:
        return "Unable to start, missing instance_type AND is NOT a spot request"

    if not is_spot and instance_type not in instance_type_to_memory:
        return "Unable to start run, {instance_type} instance type not supported.".format(instance_type=instance_type)

    if shutdown_behaviour not in shutdown_behaviours:
        return "Unable to start run, {shutdown_behaviour} shutdown behaviour not supported.".format(
            shutdown_behaviour=shutdown_behaviour)

    if region not in regions:
        return "Unable to start run, {region} region not supported.".format(region=region)

    if volume_size < 64 or volume_size > 256:
        volume_size = 64

    max_ram = event.get('forced_max_ram')
    if parameter_wasnt_specified(max_ram):
        max_ram = calculate_max_ram(instance_type)

    selected_script = CONFIG_SCRIPT
    if run_grafana:
        selected_script = CONFIG_SCRIPT_WITH_GRAFANA

    if run_helics:
        selected_script = HELICS_RUN + selected_script + HELICS_OUTPUT_MOVE_TO_BEAM_OUTPUT

    params = configs
    if s3_publish:
        selected_script += S3_PUBLISH_SCRIPT

    if deploy_mode == 'experiment':
        selected_script = EXPERIMENT_SCRIPT
        params = experiments

    if batch:
        params = [params.replace(',', ' ')]
    else:
        params = params.split(',')

    if deploy_mode == 'execute':
        selected_script = EXECUTE_SCRIPT
        params = ['"{args}"'.format(args=execute_args)]

    if end_script != END_SCRIPT_DEFAULT:
        end_script = '/home/ubuntu/git/beam/sec/main/bash/' + end_script

    txt = ''

    init_ec2(region)

    if validate(branch) and validate(commit_id):
        runNum = 1
        for arg in params:
            uid = str(uuid.uuid4())[:8]
            runName = titled
            if len(params) > 1:
                runName += "-" + str(runNum)
            script = initscript.replace('$RUN_SCRIPT', selected_script) \
                .replace('$REGION', region) \
                .replace('$S3_REGION', os.environ['REGION']) \
                .replace('$BRANCH', branch) \
                .replace('$COMMIT', commit_id) \
                .replace('$DATA_BRANCH', data_branch) \
                .replace('$DATA_COMMIT', data_commit) \
                .replace('$CONFIG', arg) \
                .replace('$MAIN_CLASS', execute_class) \
                .replace('$UID', uid) \
                .replace('$SHUTDOWN_WAIT', str(shutdown_wait)) \
                .replace('$TITLED', runName) \
                .replace('$MAX_RAM', str(max_ram)) \
                .replace('$S3_PUBLISH', str(s3_publish)) \
                .replace('$SIGOPT_CLIENT_ID', sigopt_client_id).replace('$SIGOPT_DEV_ID', sigopt_dev_id) \
                .replace('$GOOGLE_API_KEY', google_api_key) \
                .replace('$PROFILER', profiler_type) \
                .replace('$END_SCRIPT', end_script) \
                .replace('$SLACK_HOOK_WITH_TOKEN', os.environ['SLACK_HOOK_WITH_TOKEN']) \
                .replace('$SLACK_TOKEN', os.environ['SLACK_TOKEN']) \
                .replace('$SLACK_CHANNEL', os.environ['SLACK_CHANNEL']) \
                .replace('$SHEET_ID', os.environ['SHEET_ID']) \
                .replace('$RUN_JUPYTER', str(run_jupyter)) \
                .replace('$RUN_BEAM', str(run_beam)) \
                .replace('$JUPYTER_TOKEN', jupyter_token)
            if is_spot:
                min_cores = event.get('min_cores', 0)
                max_cores = event.get('max_cores', 0)
                min_memory = event.get('min_memory', 0)
                max_memory = event.get('max_memory', 0)
                instance_id = deploy_spot_fleet(context, script, instance_type, region.replace("-", "_") + '_',
                                                shutdown_behaviour, runName, volume_size, git_user_email,
                                                deploy_type_tag, min_cores, max_cores, min_memory, max_memory,
                                                budget_override)
            else:
                instance_id = deploy(script, instance_type, region.replace("-", "_") + '_', shutdown_behaviour, runName,
                                     volume_size, git_user_email, deploy_type_tag, budget_override)
            host = get_dns(instance_id)

            if run_beam:
                txt += 'Started batch: {batch} with run name: {titled} for branch/commit {branch}/{commit} at host {dns} (InstanceID: {instance_id}). '.format(
                    branch=branch, titled=runName, commit=commit_id, dns=host, batch=uid, instance_id=instance_id)

            if run_grafana:
                txt += ' Grafana will be available at http://{dns}:3003/d/dvib8mbWz/beam-simulation-global-view.'.format(
                    dns=host)

            if run_helics:
                txt += ' Helics scripts with recorder will be run in parallel with BEAM.'

            if run_jupyter and run_beam:
                txt += ' Jupyter will be run in parallel with BEAM. Url: http://{dns}:8888/?token={token}'.format(
                    dns=host, token=jupyter_token)

            if run_jupyter and not run_beam:
                txt += ' Jupyter is starting. Url: http://{dns}:8888/?token={token}'.format(dns=host,
                                                                                            token=jupyter_token)

            runNum += 1
    else:
        txt = 'Unable to start bach for branch/commit {branch}/{commit}. '.format(branch=branch, commit=commit_id)

    return txt


def instance_handler(event):
    region = event.get('region')
    instance_ids = event.get('instance_ids')
    command_id = event.get('command')
    system_instances = os.environ['SYSTEM_INSTANCES']

    if region not in regions:
        return "Unable to {command} instance(s), {region} region not supported.".format(command=command_id,
                                                                                        region=region)

    init_ec2(region)

    system_instances = system_instances.split(',')
    instance_ids = instance_ids.split(',')
    invalid_ids = check_instance_id(list(instance_ids))
    valid_ids = [item for item in instance_ids if item not in invalid_ids]
    allowed_ids = [item for item in valid_ids if item not in system_instances]

    if command_id == 'start':
        start_instance(allowed_ids)
        return "Started instance(s) {insts}.".format(
            insts=', '.join([': '.join(inst) for inst in zip(allowed_ids, list(map(get_dns, allowed_ids)))]))

    if command_id == 'stop':
        stop_instance(allowed_ids)

    if command_id == 'terminate':
        terminate_instance(allowed_ids)

    return "Instantiated {command} request for instance(s) [ {ids} ]".format(command=command_id,
                                                                             ids=",".join(allowed_ids))


def lambda_handler(event, context):
    command_id = event.get('command', 'deploy')  # deploy | start | stop | terminate | log

    logger.info("Incoming event: " + str(event))
    logger.info("Lambda function ARN:" + str(context.invoked_function_arn))
    logger.info("Lambda function ARN:" + str(context.identity))

    if command_id == 'deploy':
        return deploy_handler(event, context)

    if command_id in instance_operations:
        return instance_handler(event)

    return "Operation {command} not supported, please specify one of the supported operations (deploy | start | stop | terminate | log). ".format(
        command=command_id)<|MERGE_RESOLUTION|>--- conflicted
+++ resolved
@@ -66,11 +66,7 @@
   -    else
   -       finalPath="output/cloud-init-logs"
   -       mkdir -p "$finalPath"
-<<<<<<< HEAD
   -       cloudInitName=$(echo "$(date '+%Y-%m-%d_%H-%M-%S')__$CONFIG__cloud-init-output.log" | tr '/' '_' )
-=======
-  -       cloudInitName=$(echo "$(date '+%Y-%m-%d_%H-%M-%S')__$CONFIG__cloud-init-output.log" | tr '/' '_' ) 
->>>>>>> 9c4ee4d4
   -       sudo cp /var/log/cloud-init-output.log "$finalPath/$cloudInitName"
   -       s3p="$s3p, https://beam-outputs.s3.amazonaws.com/$finalPath/$cloudInitName"
   -    fi
