--- conflicted
+++ resolved
@@ -123,15 +123,6 @@
             sleep 5s
             cd -
       path: /home/ubuntu/install-and-run-helics-scripts.sh
-<<<<<<< HEAD
-      - content: |
-            #!/bin/bash
-            - pip install setuptools
-            - pip install jupyter
-            - JUPYTER_TOKEN=$JUPYTER_TOKEN jupyter-notebook --allow-root --no-browser --ip=$(ec2metadata --public-hostname)
-      path: /home/ubuntu/install-and-run-jupyter.sh
-        
-=======
     - content: |
             #!/bin/bash
             timeout=$1
@@ -143,11 +134,17 @@
                     echo $timestamp_CPU, $ram_used_available
             done
       path: /home/ubuntu/write-cpu-ram-usage.sh
-
->>>>>>> 8a97baec
+      - content: |
+            #!/bin/bash
+            - pip install setuptools
+            - pip install jupyter
+            - JUPYTER_TOKEN=$JUPYTER_TOKEN jupyter-notebook --allow-root --no-browser --ip=$(ec2metadata --public-hostname)
+      path: /home/ubuntu/install-and-run-jupyter.sh
+        
 runcmd:
   - sudo chmod +x /home/ubuntu/install-and-run-helics-scripts.sh
   - sudo chmod +x /home/ubuntu/write-cpu-ram-usage.sh
+  - sudo chmod +x /home/ubuntu/install-and-run-jupyter.sh
   - cd /home/ubuntu
   - ./write-cpu-ram-usage.sh 20 > cpu_ram_usage.csv &
   - cd /home/ubuntu/git
@@ -233,11 +230,6 @@
   - echo $start_json
   - curl -X POST "https://ca4ircx74d.execute-api.us-east-2.amazonaws.com/production/spreadsheet" -H "Content-Type:application/json" --data "$start_json"
   - chmod +x /tmp/slack.sh
-<<<<<<< HEAD
-  - chmod +x /home/ubuntu/install-and-run-helics-scripts.sh
-  - chmod +x /home/ubuntu/install-and-run-jupyter.sh
-=======
->>>>>>> 8a97baec
   - echo "notification sent..."
   - echo "notification saved..."
   - crontab /tmp/slack_notification
