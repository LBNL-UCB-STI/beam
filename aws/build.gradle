import com.amazonaws.services.lambda.model.InvocationType
import com.amazonaws.services.lambda.model.InvokeResult
import jp.classmethod.aws.reboot.gradle.lambda.AWSLambdaInvokeTask


buildscript {
    repositories {
        mavenLocal()
        mavenCentral()
        maven { url "https://plugins.gradle.org/m2/" }
    }
    dependencies {
        classpath "jp.classmethod.aws.reboot:gradle-aws-plugin-reboot:0.45"
    }
}

group = 'beam'
version = '0.8.0'

apply plugin: "base"
apply plugin: "jp.classmethod.aws.reboot.lambda"

aws {
    profileName = "gradle"
    region = "us-east-2"
}

lambda {
    region = "us-east-2"
    maxErrorRetry = 0
    requestTimeout = 900000
    clientExecutionTimeout = 900000
    connectionTimeout = 900000
    socketTimeout = 900000
}

task deploy(type: AWSLambdaInvokeTask) {
    doFirst {
        def propsFileName = "../gradle.deploy.properties"
        if (project.hasProperty('propsFile')) {
            propsFileName = project.findProperty('propsFile')
        }

        def propsFile = new Properties()
        propsFile.load(project.file(propsFileName).newDataInputStream())

        ext.getParameterValue = { paramName ->
            if (project.hasProperty(paramName)) {
                return project.findProperty(paramName)
            } else {
                return propsFile.getProperty(paramName)
            }
        }

        if (!ext.getParameterValue('runName')) {
            throw new GradleException('Please name the run by specifying `runName` argument. e.g; ./gradlew deploy -PrunName=sfbay-performance-run')
        }

        switch (ext.getParameterValue('deployMode')) {
            case 'config':
                if (!ext.getParameterValue('beamConfigs') && !ext.getParameterValue(getCurrentGitBranch() + '.configs')) {
                    throw new GradleException('beamConfigs is required to deploy config run.')
                }
                break
            case 'experiment':
                if (!ext.getParameterValue('beamExperiments') && !ext.getParameterValue(getCurrentGitBranch() + '.experiments')) {
                    throw new GradleException('beamExperiments is required to deploy experement.')
                }
                break
            case 'execute':
                if (!ext.getParameterValue('executeClass') || !ext.getParameterValue('executeArgs')) {
                    throw new GradleException('executeClass and executeArgs are required to deploy execute.')
                }
                break
            default:
                throw new GradleException('Please provide a valid deployMode.')
                break
        }

        def tempInstanceType = "${ext.getParameterValue('instanceType') ?: (project.hasProperty('defaultInstanceType') ? defaultInstanceType : '')}"
        def finalInstanceType = tempInstanceType != "" ? tempInstanceType : null
        def dataBranch = "${ext.getParameterValue('dataBranch') ?: 'develop'}"
        def dataCommit = "${ext.getParameterValue('dataCommit') ?: 'HEAD'}"

        def pload = """{
  "title": "${ext.getParameterValue('runName') + '_' + getCurrentGitUserEmail()}",
  "git_user_email": "${getCurrentGitUserEmail()}",
  "deploy_type_tag": "${ext.getParameterValue('deployTypeTag')}",
  "branch": "${ext.getParameterValue('beamBranch') ?: getCurrentGitBranch()}",
  "commit": "${ext.getParameterValue('beamCommit') ?: getCurrentGitCommit()}",
  "data_branch": "$dataBranch",
  "data_commit": "$dataCommit",
  "deploy_mode": "${ext.getParameterValue('deployMode')}",
  "configs": "${ext.getParameterValue('beamConfigs') ?: ext.getParameterValue(getCurrentGitBranch() + '.configs')}",
  "experiments": "${ext.getParameterValue('beamExperiments') ?: ext.getParameterValue(getCurrentGitBranch() + '.experiments')}",
  "execute_class": "${ext.getParameterValue('executeClass')}",
  "execute_args": "${ext.getParameterValue('executeArgs')}",
  "forced_max_ram": "${ext.getParameterValue('forcedMaxRAM')}",
  "storage_size": ${ext.getParameterValue('storageSize')},
  "batch": ${ext.getParameterValue('beamBatch')},
  "s3_publish": ${ext.getParameterValue('s3Backup') ?: true},
  "instance_type": "${finalInstanceType}",
  "region": "${ext.getParameterValue('region') ?: defaultRegion}",
  "shutdown_wait": "${ext.getParameterValue('shutdownWait')}",
  "shutdown_behaviour": "${ext.getParameterValue('shutdownBehaviour')}",
  "profiler_type": "${ext.getParameterValue('profiler_type')}",
  "command": "deploy",
  "run_grafana" : ${ext.getParameterValue('runGrafana') ?: false},
  "run_helics" : ${ext.getParameterValue('runHelics') ?: false},
  "is_spot" : ${ext.getParameterValue('isSpot') ?: false},
  "min_cores": ${ext.getParameterValue('minCores') ?: 0},
  "max_cores": ${ext.getParameterValue('maxCores') ?: 0},
  "min_memory": ${ext.getParameterValue('minMemory') ?: 0},
  "max_memory": ${ext.getParameterValue('maxMemory') ?: 0},
  "budget_override": ${ext.getParameterValue('budgetOverride') ?: false}
}"""
        payload = pload
        println "Using data branch $dataBranch at commit $dataCommit"
        println payload
        println "Please note that if you set isSpot to true then it could take an excessive time period. In fact it could time out at 15 minutes and still complete later on. ALSO! volumes using spot instances must be MANUALLY deleted. This is done so you do not lose data in the case of a premature shutdown."
        functionName = "simulateBeam"
        invocationType = InvocationType.RequestResponse
    }

    doLast {
        println new String(invokeResult.payload.array(), "UTF-8")
    }
}

task deployPilates(type: AWSLambdaInvokeTask) {
    doFirst {
        def propsFileName = "../gradle.deployPILATES.properties"
        if (project.hasProperty('propsFile')) {
            propsFileName = project.findProperty('propsFile')
        }

        def propsFile = new Properties()
        propsFile.load(project.file(propsFileName).newDataInputStream())

        ext.getParameterValue = { paramName ->
            if (project.hasProperty(paramName)) {
                return project.findProperty(paramName)
            } else {
                return propsFile.getProperty(paramName)
            }
        }

        def defaultParamVals = [:]
        def defRegion = ext.getParameterValue('region') ?: defaultRegion
        defaultParamVals['region'] = defRegion
        defaultParamVals['dataRegion'] = defRegion
        defaultParamVals['beamBranch'] = getCurrentGitBranch()
        defaultParamVals['beamCommit'] = getCurrentGitCommit()
        defaultParamVals['dataBranch'] = 'develop'
<<<<<<< HEAD
        defaultParamVals['dataCommit'] = 'HEAD'
=======
        defaultParamVals['budgetOverride'] = False
>>>>>>> 56632c5d

        def paramMap = [:]
        def missing = []

        // all possible parameters
        ['runName', 'pilatesScenarioName',
<<<<<<< HEAD
         'beamBranch', 'beamCommit', 'dataBranch', 'dataCommit',
         'beamConfig',
=======
         'beamBranch', 'dataBranch', 'beamCommit',
         'beamConfig', 'budgetOverride',
>>>>>>> 56632c5d
         'startYear', 'countOfYears', 'beamItLen', 'urbansimItLen',
         'initialS3UrbansimInput', 'initialS3UrbansimOutput', 'initialSkimPath',
         'pilatesImageVersion', 'pilatesImageName',
         's3OutputBucket', 's3OutputBasePath',
         'inYearOutput', 'forcedMaxRAM', 'profiler_type',
         'storageSize', 'instanceType', 'dataRegion', 'region',
         'shutdownWait', 'shutdownBehaviour'].each {
            def pval = ext.getParameterValue(it)
            if (pval) {
                paramMap[it] = pval
            } else if (defaultParamVals.containsKey(it)) {
                paramMap[it] = defaultParamVals[it]
            } else {
                missing += it
            }
        }

        paramMap['runName'] = paramMap['runName'] + '_' + getCurrentGitUserEmail()
        paramMap['budget_override'] = paramMap['budgetOverride']

        println("parameters wasn't specified: " + missing.join(', '))

        println "Using data branch ${paramMap['dataBranch']} at commit ${paramMap['dataCommit']}"

        // create a string with json object which contains all parameters
        def pload = "{\n" + paramMap.collect { key, val -> "   \"$key\": \"$val\"" }.join(",\n") + "\n}"

        functionName = "runPilates"
        invocationType = InvocationType.RequestResponse
        payload = pload
    }

    doLast {
        println payload
        println new String(invokeResult.payload.array(), "UTF-8")
    }
}

task startEC2(type: AWSLambdaInvokeTask) {
    doFirst {
        checkInstanceId()

        functionName = "ec2StartStop"
        invocationType = InvocationType.RequestResponse
        payload = buildPayload("start")
    }

    doLast {
        printResult(payload, invokeResult)
    }
}

task stopEC2(type: AWSLambdaInvokeTask) {
    doFirst {
        checkInstanceId()

        functionName = "ec2StartStop"
        invocationType = InvocationType.RequestResponse
        payload = buildPayload("stop")
    }

    doLast {
        printResult(payload, invokeResult)
    }
}

task terminateEC2(type: AWSLambdaInvokeTask) {
    doFirst {
        checkInstanceId()

        functionName = "simulateBeam"
        invocationType = InvocationType.RequestResponse
        payload = buildPayload("terminate")
    }

    doLast {
        printResult(payload, invokeResult)
    }
}

task listS3Bucket(type: AWSLambdaInvokeTask) {
    doFirst {
        functionName = "s3BucketList"
        invocationType = InvocationType.RequestResponse
        payload = buildS3ListPayload()
    }

    doLast {
        printResult(payload, invokeResult)
    }
}

def buildS3ListPayload() {
    return """{
        "size": "${project.findProperty('size')}",
        "region": "${project.findProperty('region') ?: defaultRegion}"
     }"""
}



def checkInstanceId() {
    if (!project.hasProperty('instanceIds')) {
        throw new GradleException('Please specify instance ids using argument `instanceIds`.')
    }
}

def buildPayload(command) {
    println "command:" + command
    return """{
  "instance_ids": "${project.findProperty('instanceIds')}",
  "region": "${project.findProperty('region') ?: defaultRegion}",
  "budget_override": ${ext.getParameterValue('budgetOverride') ?: false}
  "command": "$command"
}"""
}

def printResult(pload, result) {
    println pload
    println new String(result.payload.array(), "UTF-8")
}

def getCurrentGitBranch() {
    return getGitResultFromWorkingDirUsing('git rev-parse --abbrev-ref HEAD', "$defaultBranch")
}

def getCurrentGitCommit() {
    return getGitResultFromWorkingDirUsing('git log -1 --pretty=format:%H', 'HEAD')
}

def getCurrentGitUserEmail() {
    def rawGitUserEmail = getGitResultFromWorkingDirUsing('git config user.email', "GitUserEmailNotFound")
    return rawGitUserEmail.replaceAll('@', "AT").replaceAll("\\.", "_")
}

def getGitResultFromWorkingDirUsing(command, defaultResult) {
    def gitResult = defaultResult
    try {
        def workingDir = new File("${project.projectDir}")
        def result = command.execute(null, workingDir)
        result.waitFor()
        if (result.exitValue() == 0) {
            gitResult = result.text.trim()
        }
    } catch (ignored) {
    }
    return gitResult
}<|MERGE_RESOLUTION|>--- conflicted
+++ resolved
@@ -152,24 +152,16 @@
         defaultParamVals['beamBranch'] = getCurrentGitBranch()
         defaultParamVals['beamCommit'] = getCurrentGitCommit()
         defaultParamVals['dataBranch'] = 'develop'
-<<<<<<< HEAD
         defaultParamVals['dataCommit'] = 'HEAD'
-=======
         defaultParamVals['budgetOverride'] = False
->>>>>>> 56632c5d
 
         def paramMap = [:]
         def missing = []
 
         // all possible parameters
         ['runName', 'pilatesScenarioName',
-<<<<<<< HEAD
          'beamBranch', 'beamCommit', 'dataBranch', 'dataCommit',
-         'beamConfig',
-=======
-         'beamBranch', 'dataBranch', 'beamCommit',
          'beamConfig', 'budgetOverride',
->>>>>>> 56632c5d
          'startYear', 'countOfYears', 'beamItLen', 'urbansimItLen',
          'initialS3UrbansimInput', 'initialS3UrbansimOutput', 'initialSkimPath',
          'pilatesImageVersion', 'pilatesImageName',
