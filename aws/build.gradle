import com.amazonaws.services.lambda.model.InvocationType
import jp.classmethod.aws.reboot.gradle.lambda.AWSLambdaInvokeTask

buildscript {
    repositories {
        mavenLocal()
        mavenCentral()
        maven { url "https://plugins.gradle.org/m2/" }
    }
    dependencies {
        classpath "jp.classmethod.aws.reboot:gradle-aws-plugin-reboot:0.45"
    }
}

group = 'beam'
version = '0.8.0'

apply plugin: "base"
apply plugin: "jp.classmethod.aws.reboot.lambda"

aws {
    profileName = "gradle"
    region = "us-east-2"
}

lambda {
    region = "us-east-2"
    maxErrorRetry = 0
    requestTimeout = 900000
    clientExecutionTimeout = 900000
    connectionTimeout = 900000
    socketTimeout = 900000
}

task deploy(type: AWSLambdaInvokeTask) {
    doFirst {
        def propsFileName = "../gradle.deploy.properties"
        if (project.hasProperty('propsFile')) {
            propsFileName = project.findProperty('propsFile')
        }

        def propsFile = new Properties()
        propsFile.load(project.file(propsFileName).newDataInputStream())

        ext.getParameterValue = { paramName ->
            if (project.hasProperty(paramName)) {
                return project.findProperty(paramName)
            } else {
                return propsFile.getProperty(paramName)
            }
        }

        if (!ext.getParameterValue('runName')) {
            throw new GradleException('Please name the run by specifying `runName` argument. e.g; ./gradlew deploy -PrunName=sfbay-performance-run')
        }

        switch (ext.getParameterValue('deployMode')) {
            case 'config':
                if (!ext.getParameterValue('beamConfigs') && !ext.getParameterValue(getCurrentGitBranch() + '.configs')) {
                    throw new GradleException('beamConfigs is required to deploy config run.')
                }
                break
            case 'experiment':
                if (!ext.getParameterValue('beamExperiments') && !ext.getParameterValue(getCurrentGitBranch() + '.experiments')) {
                    throw new GradleException('beamExperiments is required to deploy experement.')
                }
                break
            case 'execute':
                if (!ext.getParameterValue('executeClass') || !ext.getParameterValue('executeArgs')) {
                    throw new GradleException('executeClass and executeArgs are required to deploy execute.')
                }
                break
            default:
                throw new GradleException('Please provide a valid deployMode.')
                break
        }

        def tempInstanceType = "${ext.getParameterValue('instanceType') ?: (project.hasProperty('defaultInstanceType') ? defaultInstanceType : '')}"
        def finalInstanceType = tempInstanceType != "" ? tempInstanceType : null
        def dataBranch = "${ext.getParameterValue('dataBranch') ?: 'develop'}"
        def dataCommit = "${ext.getParameterValue('dataCommit') ?: 'HEAD'}"

        def pload = """{
  "title": "${ext.getParameterValue('runName') + '_' + getCurrentGitUserEmail()}",
  "git_user_email": "${getCurrentGitUserEmail()}",
  "deploy_type_tag": "${ext.getParameterValue('deployTypeTag')}",
  "branch": "${ext.getParameterValue('beamBranch') ?: getCurrentGitBranch()}",
  "commit": "${ext.getParameterValue('beamCommit') ?: 'HEAD'}",
  "data_branch": "$dataBranch",
  "data_commit": "$dataCommit",
  "deploy_mode": "${ext.getParameterValue('deployMode')}",
  "configs": "${ext.getParameterValue('beamConfigs') ?: ext.getParameterValue(getCurrentGitBranch() + '.configs')}",
  "experiments": "${ext.getParameterValue('beamExperiments') ?: ext.getParameterValue(getCurrentGitBranch() + '.experiments')}",
  "execute_class": "${ext.getParameterValue('executeClass')}",
  "execute_args": "${ext.getParameterValue('executeArgs')}",
  "forced_max_ram": "${ext.getParameterValue('forcedMaxRAM')}",
  "storage_size": ${ext.getParameterValue('storageSize')},
  "batch": ${ext.getParameterValue('beamBatch')},
  "s3_publish": ${ext.getParameterValue('s3Backup') ?: true},
  "instance_type": "${finalInstanceType}",
  "region": "${ext.getParameterValue('region') ?: defaultRegion}",
  "shutdown_wait": "${ext.getParameterValue('shutdownWait')}",
  "shutdown_behaviour": "${ext.getParameterValue('shutdownBehaviour')}",
  "profiler_type": "${ext.getParameterValue('profiler_type')}",
  "command": "deploy",
  "run_grafana" : ${ext.getParameterValue('runGrafana') ?: false},
  "run_helics" : ${ext.getParameterValue('runHelics') ?: false},
  "run_jupyter" : ${ext.getParameterValue('runJupyter') ?: false},
  "jupyter_token" : "${ext.getParameterValue('jupyterToken') ?: UUID.randomUUID().toString()}",
  "is_spot" : ${ext.getParameterValue('isSpot') ?: false},
  "min_cores": ${ext.getParameterValue('minCores') ?: 0},
  "max_cores": ${ext.getParameterValue('maxCores') ?: 0},
  "min_memory": ${ext.getParameterValue('minMemory') ?: 0},
  "max_memory": ${ext.getParameterValue('maxMemory') ?: 0},
  "budget_override": ${ext.getParameterValue('budgetOverride') ?: false}
}"""
        payload = pload
        println "Using data branch $dataBranch at commit $dataCommit"
        println payload
        println "Please note that if you set isSpot to true then it could take an excessive time period. In fact it could time out at 15 minutes and still complete later on. ALSO! volumes using spot instances must be MANUALLY deleted. This is done so you do not lose data in the case of a premature shutdown."
        functionName = "simulateBeam"
        invocationType = InvocationType.RequestResponse
    }

    doLast {
        println new String(invokeResult.payload.array(), "UTF-8")
    }
}

task deployPilates(type: AWSLambdaInvokeTask) {
    doFirst {
        def propsFileName = "../gradle.deployPILATES.properties"
        if (project.hasProperty('propsFile')) {
            propsFileName = project.findProperty('propsFile')
        }

        def propsFile = new Properties()
        propsFile.load(project.file(propsFileName).newDataInputStream())

        ext.getParameterValue = { paramName ->
            if (project.hasProperty(paramName)) {
                return project.findProperty(paramName)
            } else {
                return propsFile.getProperty(paramName)
            }
        }

        def defaultParamVals = [:]
        def defRegion = ext.getParameterValue('region') ?: defaultRegion
        defaultParamVals['region'] = defRegion
        defaultParamVals['dataRegion'] = defRegion
        defaultParamVals['beamBranch'] = getCurrentGitBranch()
        defaultParamVals['beamCommit'] = 'HEAD'
        defaultParamVals['dataBranch'] = 'develop'
<<<<<<< HEAD
		defaultParamVals['budgetOverride'] = False
=======
        defaultParamVals['dataCommit'] = 'HEAD'
        defaultParamVals['budgetOverride'] = False
>>>>>>> 74d60353

        def paramMap = [:]
        def missing = []

        // all possible parameters
        ['runName', 'pilatesScenarioName',
<<<<<<< HEAD
         'beamBranch', 'dataBranch', 'beamCommit',
=======
         'beamBranch', 'beamCommit', 'dataBranch', 'dataCommit',
>>>>>>> 74d60353
         'beamConfig', 'budgetOverride',
         'startYear', 'countOfYears', 'beamItLen', 'urbansimItLen',
         'initialS3UrbansimInput', 'initialS3UrbansimOutput', 'initialSkimPath',
         'pilatesImageVersion', 'pilatesImageName',
         's3OutputBucket', 's3OutputBasePath',
         'inYearOutput', 'forcedMaxRAM', 'profiler_type',
         'storageSize', 'instanceType', 'dataRegion', 'region',
         'shutdownWait', 'shutdownBehaviour'].each {
            def pval = ext.getParameterValue(it)
            if (pval) {
                paramMap[it] = pval
            } else if (defaultParamVals.containsKey(it)) {
                paramMap[it] = defaultParamVals[it]
            } else {
                missing += it
            }
        }

        paramMap['runName'] = paramMap['runName'] + '_' + getCurrentGitUserEmail()
<<<<<<< HEAD
		paramMap['budget_override'] = paramMap['budgetOverride']
=======
        paramMap['budget_override'] = paramMap['budgetOverride']
>>>>>>> 74d60353

        println("parameters wasn't specified: " + missing.join(', '))

        println "Using data branch ${paramMap['dataBranch']} at commit ${paramMap['dataCommit']}"

        // create a string with json object which contains all parameters
        def pload = "{\n" + paramMap.collect { key, val -> "   \"$key\": \"$val\"" }.join(",\n") + "\n}"

        functionName = "runPilates"
        invocationType = InvocationType.RequestResponse
        payload = pload
    }

    doLast {
        println payload
        println new String(invokeResult.payload.array(), "UTF-8")
    }
}

task startEC2(type: AWSLambdaInvokeTask) {
    doFirst {
        checkInstanceId()

        functionName = "ec2StartStop"
        invocationType = InvocationType.RequestResponse
        payload = buildPayload("start")
    }

    doLast {
        printResult(payload, invokeResult)
    }
}

task stopEC2(type: AWSLambdaInvokeTask) {
    doFirst {
        checkInstanceId()

        functionName = "ec2StartStop"
        invocationType = InvocationType.RequestResponse
        payload = buildPayload("stop")
    }

    doLast {
        printResult(payload, invokeResult)
    }
}

task terminateEC2(type: AWSLambdaInvokeTask) {
    doFirst {
        checkInstanceId()

        functionName = "simulateBeam"
        invocationType = InvocationType.RequestResponse
        payload = buildPayload("terminate")
    }

    doLast {
        printResult(payload, invokeResult)
    }
}

task jupyterEC2(type: AWSLambdaInvokeTask) {
    doFirst {
        functionName = "simulateBeam"
        invocationType = InvocationType.RequestResponse
        payload = """{
          "title": "${(project.findProperty('title') ?: 'jupyter') + '_' + getCurrentGitUserEmail()}",
          "git_user_email": "${getCurrentGitUserEmail()}",
          "branch": "${project.findProperty('beamBranch') ?: getCurrentGitBranch()}",
          "storage_size": ${project.findProperty('storageSize') ?: 256},
          "instance_type": "${project.findProperty('instanceType') ?: 'r5.xlarge'}",
          "region": "${project.findProperty('region') ?: defaultRegion}",
          "shutdown_behaviour": "${project.findProperty('shutdownBehaviour') ?: "terminate"}",
          "shutdown_wait": ${project.findProperty('shutdownWait') ?: 480},
          "command": "deploy",
          "run_grafana" : false,
          "run_helics" : false,
          "run_jupyter" : true,
          "run_beam": false,
          "jupyter_token" : "${project.findProperty("jupyterToken") ?: UUID.randomUUID().toString()}",
          "is_spot" : false,
          "budget_override": ${project.findProperty('budgetOverride') ?: false}
        }"""

    }
    doLast {
        printResult(payload, invokeResult)
    }
}

task listS3Bucket(type: AWSLambdaInvokeTask) {
    doFirst {
        functionName = "s3BucketList"
        invocationType = InvocationType.RequestResponse
        payload = buildS3ListPayload()
    }

    doLast {
        printResult(payload, invokeResult)
    }
}

def buildS3ListPayload() {
    return """{
        "size": "${project.findProperty('size')}",
        "region": "${project.findProperty('region') ?: defaultRegion}"
     }"""
}



def checkInstanceId() {
    if (!project.hasProperty('instanceIds')) {
        throw new GradleException('Please specify instance ids using argument `instanceIds`.')
    }
}

def buildPayload(command) {
    println "command:" + command
    return """{
  "instance_ids": "${project.findProperty('instanceIds')}",
  "region": "${project.findProperty('region') ?: defaultRegion}",
<<<<<<< HEAD
  "budget_override": ${ext.getParameterValue('budgetOverride') ?: false},
=======
  "budget_override": ${project.findProperty('budgetOverride') ?: false},
>>>>>>> 74d60353
  "command": "$command"
}"""
}

def printResult(pload, result) {
    println pload
    println new String(result.payload.array(), "UTF-8")
}

def getCurrentGitBranch() {
    return getGitResultFromWorkingDirUsing('git rev-parse --abbrev-ref HEAD', "$defaultBranch")
}

def getCurrentGitUserEmail() {
    def rawGitUserEmail = getGitResultFromWorkingDirUsing('git config user.email', "GitUserEmailNotFound")
    return rawGitUserEmail.replaceAll('@', "AT").replaceAll("\\.", "_")
}

def getGitResultFromWorkingDirUsing(command, defaultResult) {
    def gitResult = defaultResult
    try {
        def workingDir = new File("${project.projectDir}")
        def result = command.execute(null, workingDir)
        result.waitFor()
        if (result.exitValue() == 0) {
            gitResult = result.text.trim()
        }
    } catch (ignored) {
    }
    return gitResult
}<|MERGE_RESOLUTION|>--- conflicted
+++ resolved
@@ -152,23 +152,15 @@
         defaultParamVals['beamBranch'] = getCurrentGitBranch()
         defaultParamVals['beamCommit'] = 'HEAD'
         defaultParamVals['dataBranch'] = 'develop'
-<<<<<<< HEAD
-		defaultParamVals['budgetOverride'] = False
-=======
         defaultParamVals['dataCommit'] = 'HEAD'
         defaultParamVals['budgetOverride'] = False
->>>>>>> 74d60353
 
         def paramMap = [:]
         def missing = []
 
         // all possible parameters
         ['runName', 'pilatesScenarioName',
-<<<<<<< HEAD
-         'beamBranch', 'dataBranch', 'beamCommit',
-=======
          'beamBranch', 'beamCommit', 'dataBranch', 'dataCommit',
->>>>>>> 74d60353
          'beamConfig', 'budgetOverride',
          'startYear', 'countOfYears', 'beamItLen', 'urbansimItLen',
          'initialS3UrbansimInput', 'initialS3UrbansimOutput', 'initialSkimPath',
@@ -188,11 +180,7 @@
         }
 
         paramMap['runName'] = paramMap['runName'] + '_' + getCurrentGitUserEmail()
-<<<<<<< HEAD
-		paramMap['budget_override'] = paramMap['budgetOverride']
-=======
         paramMap['budget_override'] = paramMap['budgetOverride']
->>>>>>> 74d60353
 
         println("parameters wasn't specified: " + missing.join(', '))
 
@@ -315,11 +303,7 @@
     return """{
   "instance_ids": "${project.findProperty('instanceIds')}",
   "region": "${project.findProperty('region') ?: defaultRegion}",
-<<<<<<< HEAD
-  "budget_override": ${ext.getParameterValue('budgetOverride') ?: false},
-=======
   "budget_override": ${project.findProperty('budgetOverride') ?: false},
->>>>>>> 74d60353
   "command": "$command"
 }"""
 }
